{
  "name": "material-ui-example",
  "version": "0.7.0",
  "description": "Sample project that uses material-ui",
<<<<<<< HEAD
=======
  "repository": {
    "type": "git",
    "url": "https://github.com/callemall/material-ui.git"
  },
>>>>>>> 876af87b
  "scripts": {
    "start": "gulp"
  },
  "browserify": {
    "transform": [
      [
        "reactify",
        {
          "es6": true
        }
      ]
    ]
  },
  "devDependencies": {
    "browser-sync": "^1.8.1",
    "browserify": "^7.0.3",
    "gulp": "^3.8.10",
    "gulp-autoprefixer": "^2.0.0",
    "gulp-less": "^3.0.0",
    "gulp-notify": "^2.1.0",
    "gulp-sourcemaps": "^1.2.8",
    "gulp-util": "^3.0.1",
    "pretty-hrtime": "^0.2.2",
    "reactify": "^0.17.1",
    "require-dir": "^0.1.0",
    "underscore": "^1.7.0",
    "vinyl-source-stream": "^1.0.0",
    "watchify": "^2.2.1"
  },
  "dependencies": {
    "material-ui": "^0.7.0",
    "react": "^0.12.2",
    "react-tap-event-plugin": "^0.1.3"
  }
}<|MERGE_RESOLUTION|>--- conflicted
+++ resolved
@@ -2,13 +2,10 @@
   "name": "material-ui-example",
   "version": "0.7.0",
   "description": "Sample project that uses material-ui",
-<<<<<<< HEAD
-=======
   "repository": {
     "type": "git",
     "url": "https://github.com/callemall/material-ui.git"
   },
->>>>>>> 876af87b
   "scripts": {
     "start": "gulp"
   },
