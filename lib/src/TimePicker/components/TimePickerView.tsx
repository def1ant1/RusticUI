import * as PropTypes from 'prop-types';
import * as React from 'react';
import Clock from './Clock';

<<<<<<< HEAD
import { withUtils, WithUtilsProps } from '../../_shared/WithUtils';
import ClockType from '../../constants/ClockType';
=======
import withUtils, { WithUtilsProps } from '../../_shared/WithUtils';
import ClockType, { ClockTypeType } from '../../constants/ClockType';
>>>>>>> 039204d7
import { MaterialUiPickersDate } from '../../typings/date';
import { getHourNumbers, getMinutesNumbers } from './ClockNumbers';

export interface TimePickerViewProps extends WithUtilsProps {
  date: MaterialUiPickersDate;
  type: ClockTypeType;
  ampm?: boolean;
  onHourChange: (date: MaterialUiPickersDate, isFinish?: boolean) => void;
  onMinutesChange: (date: MaterialUiPickersDate, isFinish?: boolean) => void;
  onSecondsChange: (date: MaterialUiPickersDate, isFinish?: boolean) => void;
}

export class TimePickerView extends React.PureComponent<TimePickerViewProps> {
  public static propTypes: any = {
    date: PropTypes.object.isRequired,
    onHourChange: PropTypes.func.isRequired,
    onMinutesChange: PropTypes.func.isRequired,
    onSecondsChange: PropTypes.func.isRequired,
    utils: PropTypes.object.isRequired,
    ampm: PropTypes.bool,
    type: PropTypes.oneOf(Object.keys(ClockType).map(key => ClockType[key]))
      .isRequired,
  };

  public static defaultProps = {
    ampm: true,
  };

  public getViewProps = () => {
    const { type, ampm, date, utils } = this.props;

    switch (type) {
      case ClockType.HOURS:
        return {
          value: utils.getHours(date),
          children: getHourNumbers({ date, ampm: Boolean(ampm), utils }),
          onChange: this.handleHourChange,
        };

      case ClockType.MINUTES:
        const minutesValue = utils.getMinutes(date);
        return {
          value: minutesValue,
          children: getMinutesNumbers({ value: minutesValue, utils }),
          onChange: this.handleMinutesChange,
        };

      case ClockType.SECONDS:
        const secondsValue = utils.getSeconds(date);
        return {
          value: secondsValue,
          children: getMinutesNumbers({ value: secondsValue, utils }),
          onChange: this.handleSecondsChange,
        };

      default:
        throw new Error('You must provide the type for TimePickerView');
    }
  };

  public handleHourChange = (hours: number, isFinish?: boolean) => {
    const { date, utils } = this.props;
    const updatedTime = utils.setHours(date, hours);

    this.props.onHourChange(updatedTime, isFinish);
  };

  public handleMinutesChange = (minutes: number, isFinish?: boolean) => {
    const { date, utils } = this.props;
    const updatedTime = utils.setMinutes(date, minutes);

    this.props.onMinutesChange(updatedTime, isFinish);
  };

  public handleSecondsChange = (seconds: number, isFinish?: boolean) => {
    const { date, utils } = this.props;
    const updatedTime = utils.setSeconds(date, seconds);

    this.props.onSecondsChange(updatedTime, isFinish);
  };

  public render() {
    const { ampm, type } = this.props;
    const viewProps = this.getViewProps();

    return <Clock type={type} ampm={ampm} {...viewProps} />;
  }
}

export default withUtils()(TimePickerView);<|MERGE_RESOLUTION|>--- conflicted
+++ resolved
@@ -2,13 +2,8 @@
 import * as React from 'react';
 import Clock from './Clock';
 
-<<<<<<< HEAD
 import { withUtils, WithUtilsProps } from '../../_shared/WithUtils';
-import ClockType from '../../constants/ClockType';
-=======
-import withUtils, { WithUtilsProps } from '../../_shared/WithUtils';
 import ClockType, { ClockTypeType } from '../../constants/ClockType';
->>>>>>> 039204d7
 import { MaterialUiPickersDate } from '../../typings/date';
 import { getHourNumbers, getMinutesNumbers } from './ClockNumbers';
 
