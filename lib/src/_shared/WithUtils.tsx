--- conflicted
+++ resolved
@@ -1,8 +1,8 @@
 import { Omit } from '@material-ui/core';
 import * as React from 'react';
+import { MuiPickersContextConsumer } from '../MuiPickersUtilsProvider';
 import { MaterialUiPickersDate } from '../typings/date';
 import { Utils } from '../typings/utils';
-import { MuiPickersContextConsumer } from '../MuiPickersUtilsProvider';
 
 export interface WithUtilsProps {
   utils: Utils<MaterialUiPickersDate>;
@@ -20,11 +20,7 @@
 export const withUtils = () => <P extends WithUtilsProps>(
   Component: React.ComponentType<P>
 ) => {
-<<<<<<< HEAD
-  const WithUtils: React.SFC<Subtract<P, WithUtilsProps>> = props => (
-=======
-  const withUtils: React.SFC<Omit<P, keyof WithUtilsProps>> = props => (
->>>>>>> 039204d7
+  const WithUtils: React.SFC<Omit<P, keyof WithUtilsProps>> = props => (
     <MuiPickersContextConsumer>
       {utils => {
         checkUtils(utils);
