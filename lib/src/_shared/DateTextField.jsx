/* eslint-disable react/jsx-no-duplicate-props */
import React, { PureComponent } from 'react';
import PropTypes from 'prop-types';
import moment from 'moment';
import { TextField, InputAdornment, IconButton, Icon } from 'material-ui';

import MaskedInput from './MaskedInput';


/* eslint-disable react/sort-comp */
export default class DateTextField extends PureComponent {
  static propTypes = {
    value: PropTypes.oneOfType([
      PropTypes.object,
      PropTypes.string,
      PropTypes.number,
      PropTypes.instanceOf(Date),
    ]),
    mask: PropTypes.any,
    disabled: PropTypes.bool,
    format: PropTypes.string,
    onChange: PropTypes.func.isRequired,
    onClick: PropTypes.func.isRequired,
    invalidLabel: PropTypes.string,
    emptyLabel: PropTypes.string,
    labelFunc: PropTypes.func,
    keyboard: PropTypes.bool,
    InputProps: PropTypes.shape(),
    keyboardIcon: PropTypes.node,
    invalidDateMessage: PropTypes.string,
  }

  static defaultProps = {
    disabled: false,
    invalidLabel: 'Unknown',
    emptyLabel: '',
    value: new Date(),
    labelFunc: undefined,
    format: undefined,
    InputProps: undefined,
    keyboard: false,
    mask: undefined,
    keyboardIcon: 'event',
    invalidDateMessage: 'Invalid Date Format',
  }

  getDisplayDate = (props) => {
    const {
      value,
      format,
      invalidLabel,
      emptyLabel,
      labelFunc,
    } = props;

    const isEmpty = value === null;
    const date = moment(value);

    if (labelFunc) {
      return labelFunc(isEmpty ? null : date, invalidLabel);
    }

    if (isEmpty) {
      return emptyLabel;
    }

    return date.isValid()
      ? date.format(format)
      : invalidLabel;
  }

  updateState = (props = this.props) => ({
    value: props.value,
    displayValue: this.getDisplayDate(props),
    error: '',
  })

  state = this.updateState()

  componentWillReceiveProps(nextProps) {
    if (nextProps.value !== this.state.value) {
      this.setState(this.updateState(nextProps));
    }
  }

  handleChange = (e) => {
    const { format, invalidDateMessage } = this.props;
    const oldValue = moment(this.state.value);
    const newValue = moment(e.target.value, format, true);
    const error = newValue.isValid() ? '' : invalidDateMessage;

    this.setState({
      displayValue: e.target.value,
      value: error ? newValue : oldValue,
      error,
    }, () => {
      if (!error && newValue.format('LLLL') !== oldValue.format('LLLL')) {
        this.props.onChange(newValue, true);
      }
    });
  }

  handleFocus = (e) => {
    e.stopPropagation();
    e.preventDefault();
    const { keyboard } = this.props;

    if (keyboard) {
      return;
    }

    e.target.blur();

    this.openPicker(e);
  }

  openPicker = (e) => {
    const { disabled, onClick } = this.props;

    if (!disabled) {
      onClick(e);
    }
  }

  render() {
    const {
      format,
      disabled,
      onClick,
      invalidLabel,
<<<<<<< HEAD
      emptyLabel,
=======
      invalidDateMessage,
>>>>>>> 6e58fa9e
      labelFunc,
      keyboard,
      value,
      mask,
      InputProps,
      keyboardIcon,
      ...other
    } = this.props;
    const { displayValue, error } = this.state;

    const localInputProps = {
      inputComponent: MaskedInput,
      inputProps: { mask: value === null ? null : mask },
    };

    if (keyboard) {
      localInputProps.endAdornment = (
        <InputAdornment position="end">
          <IconButton onClick={this.openPicker}> <Icon> {keyboardIcon} </Icon> </IconButton>
        </InputAdornment>
      );
    }

    return (
      <TextField
        readOnly
        onClick={this.handleFocus}
        error={!!error}
        helperText={error}
        onKeyPress={this.handleChange}
        onBlur={e => e.preventDefault() && e.stopPropagation()}
        disabled={disabled}
        value={displayValue}
        {...other}
        onChange={this.handleChange}
        InputProps={{ ...localInputProps, ...InputProps }}
      />
    );
  }
}<|MERGE_RESOLUTION|>--- conflicted
+++ resolved
@@ -128,11 +128,8 @@
       disabled,
       onClick,
       invalidLabel,
-<<<<<<< HEAD
+      invalidDateMessage,
       emptyLabel,
-=======
-      invalidDateMessage,
->>>>>>> 6e58fa9e
       labelFunc,
       keyboard,
       value,
