import { Utils } from '../typings/utils'

declare class DateFnsUtils extends Utils {
  locale: any;
  constructor (options?: { locale: any });

  date(value: any): Date;
  addDays(value: Date, count: number): Date;
  isValid(value: Date): boolean;
  isEqual(value: Date, comparing: Date): boolean;
  isSameDay(value: Date, comparing: Date): boolean

  isAfter(value: Date, comparing: Date): boolean;
  isAfterDay(value: Date, comparing: Date): boolean;
  isAfterYear(value: Date, comparing: Date): boolean;

  isBeforeDay(value: Date, comparing: Date): boolean;
  isBeforeYear(value: Date, comparing: Date): boolean;
  isBefore(value: Date, comparing: Date): boolean;

  startOfDay(value: Date): Date;
  endOfDay(value: Date): Date;

  format(value: Date, formatString: string): string;
  formatNumber(number: number): string;

  getHours(value: Date): number;
  setHours(value: Date, count: number): Date;
  getMinutes(value: Date): number;
  setMinutes(value: Date, count: number): Date
  getMonth(value: Date): number;
  getYear(value: Date): number;
<<<<<<< HEAD
  setYear(value: Date, year: number): Date;
=======
  setYear(value: Date, count: number): Date;
>>>>>>> 9445ab84

  getStartOfMonth(value: Date): Date;
  getNextMonth(value: Date): Date;
  getPreviousMonth(value: Date): Date;
 
  getWeekdays(): string[];
  getWeekArray(): Date[];
  getYearRange(): Date[];

  // displaying methods
  getMeridiemText(ampm: 'am' | 'pm'): string;
  getCalendarHeaderText(date: Date): string;
  getDatePickerHeaderText(date: Date): string;
  getDateTimePickerHeaderText(date: Date): string;
  getDayText(date: Date): string;
  getHourText(date: Date, ampm: boolean): string;
  getMinuteText(date: Date): string;
  getYearText(date: Date): string;
}

export default DateFnsUtils<|MERGE_RESOLUTION|>--- conflicted
+++ resolved
@@ -30,11 +30,7 @@
   setMinutes(value: Date, count: number): Date
   getMonth(value: Date): number;
   getYear(value: Date): number;
-<<<<<<< HEAD
-  setYear(value: Date, year: number): Date;
-=======
   setYear(value: Date, count: number): Date;
->>>>>>> 9445ab84
 
   getStartOfMonth(value: Date): Date;
   getNextMonth(value: Date): Date;
