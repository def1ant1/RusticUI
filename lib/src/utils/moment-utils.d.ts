import { Utils } from '../typings/utils'
import { Moment } from 'moment'

declare class MomentUtils extends Utils {
  locale: any;
  constructor (options?: { locale: string, moment: Moment});

  date(value: any): Moment;
  addDays(value: Moment, count: number): Moment;
  isValid(value: Moment): boolean;
  isEqual(value: Moment, comparing: Moment): boolean;
  isSameDay(value: Moment, comparing: Moment): boolean

  isAfter(value: Moment, comparing: Moment): boolean;
  isAfterDay(value: Moment, comparing: Moment): boolean;
  isAfterYear(value: Moment, comparing: Moment): boolean;

  isBeforeDay(value: Moment, comparing: Moment): boolean;
  isBeforeYear(value: Moment, comparing: Moment): boolean;
  isBefore(value: Moment, comparing: Moment): boolean;

  startOfDay(value: Moment): Moment;
  endOfDay(value: Moment): Moment;

  format(value: Moment, formatString: string): string;
  formatNumber(number: number): string;

  getHours(value: Moment): number;
  setHours(value: Moment, count: number): Moment;
  getMinutes(value: Moment): number;
  setMinutes(value: Moment, count: number): Moment
  getMonth(value: Moment): number;
  getYear(value: Moment): number;
<<<<<<< HEAD
  setYear(value: Moment, year: number): Moment;
=======
  setYear(value: Moment, count: number): Moment;
>>>>>>> 9445ab84

  getStartOfMonth(value: Moment): Moment;
  getNextMonth(value: Moment): Moment;
  getPreviousMonth(value: Moment): Moment;
 
  getWeekdays(): string[];
  getWeekArray(): Moment[];
  getYearRange(): Moment[];

  // displaying methods
  getMeridiemText(ampm: 'am' | 'pm'): string;
  getCalendarHeaderText(Moment: Moment): string;
  getMomentPickerHeaderText(Moment: Moment): string;
  getMomentTimePickerHeaderText(Moment: Moment): string;
  getDayText(Moment: Moment): string;
  getHourText(Moment: Moment, ampm: boolean): string;
  getMinuteText(Moment: Moment): string;
  getYearText(Moment: Moment): string;
}

export default MomentUtils<|MERGE_RESOLUTION|>--- conflicted
+++ resolved
@@ -31,11 +31,7 @@
   setMinutes(value: Moment, count: number): Moment
   getMonth(value: Moment): number;
   getYear(value: Moment): number;
-<<<<<<< HEAD
-  setYear(value: Moment, year: number): Moment;
-=======
   setYear(value: Moment, count: number): Moment;
->>>>>>> 9445ab84
 
   getStartOfMonth(value: Moment): Moment;
   getNextMonth(value: Moment): Moment;
