--- conflicted
+++ resolved
@@ -1,10 +1,6 @@
 import { Omit } from '@material-ui/core';
 import { DialogProps as DialogPropsType } from '@material-ui/core/Dialog';
-<<<<<<< HEAD
 import keycode from 'keycode';
-=======
-import keycode_ from 'keycode';
->>>>>>> 039204d7
 import * as PropTypes from 'prop-types';
 import * as React from 'react';
 import DateTextField, { DateTextFieldProps } from '../_shared/DateTextField';
