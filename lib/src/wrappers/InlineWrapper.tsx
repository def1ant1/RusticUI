import Popover, {
  PopoverProps as PopoverPropsType,
} from '@material-ui/core/Popover';
import withStyles, { WithStyles } from '@material-ui/core/styles/withStyles';
<<<<<<< HEAD
import keycode from 'keycode';
=======
import keycode_ from 'keycode';
>>>>>>> 039204d7
import * as PropTypes from 'prop-types';
import * as React from 'react';
import EventListener from 'react-event-listener';
import DateTextField, { DateTextFieldProps } from '../_shared/DateTextField';
import DomainPropTypes from '../constants/prop-types';

export interface InlineWrapperProps extends Partial<DateTextFieldProps> {
  onOpen?: () => void;
  onClose?: () => void;
  handleAccept: () => void;
  PopoverProps?: Partial<PopoverPropsType>;
  isAccepted: boolean;
  onlyCalendar: boolean;
}

export class InlineWrapper extends React.PureComponent<
  InlineWrapperProps & WithStyles<typeof styles>
> {
  public static propTypes: any = {
    /** Show only calendar for datepicker in popover mode */
    onlyCalendar: PropTypes.bool,
    /** Picker value */
    value: DomainPropTypes.date,
    /** On open callback [(e: Event) => void] */
    onOpen: PropTypes.func,
    /** On close callback [(e: Event) => void] */
    onClose: PropTypes.func,
    /** Format string */
    format: PropTypes.string,
    /** Dialog props passed to material-ui Dialog */
    PopoverProps: PropTypes.object,
    labelFunc: PropTypes.func,
    onClear: PropTypes.func,
    isAccepted: PropTypes.bool,
    handleAccept: PropTypes.func.isRequired,
    children: PropTypes.node.isRequired,
    keyboard: PropTypes.bool,
    classes: PropTypes.object.isRequired,
    innerRef: PropTypes.any,
  };

  public static defaultProps = {
    value: new Date(),
    labelFunc: undefined,
    onlyCalendar: false,
    format: undefined,
    onClear: undefined,
    onOpen: undefined,
    onClose: undefined,
    PopoverProps: undefined,
    isAccepted: false,
    keyboard: undefined,
  };

  public static getDerivedStateFromProps(nextProps: InlineWrapperProps) {
    // only if accept = true close the popover
    if (nextProps.isAccepted) {
      return {
        anchorEl: null,
      };
    }

    return null;
  }

  public state = {
    anchorEl: null,
  };

  public open = (e: React.SyntheticEvent) => {
    this.setState({ anchorEl: e.currentTarget });
    if (this.props.onOpen) {
      this.props.onOpen();
    }
  };

  public close = () => {
    this.setState({ anchorEl: null });
    if (this.props.onClose) {
      this.props.onClose();
    }
  };

  public handleKeyDown = (event: Event) => {
    switch (keycode(event)) {
      case 'enter': {
        this.props.handleAccept();
        this.close();
        break;
      }
      default:
        // if keycode is not handled, stop execution
        return;
    }

    // if event was handled prevent other side effects
    event.preventDefault();
  };

  public render() {
    const {
      value,
      format,
      children,
      onOpen,
      onClose,
      PopoverProps,
      isAccepted,
      keyboard,
      onlyCalendar,
      classes,
      handleAccept,
      ...other
    } = this.props;

    const isOpen = Boolean(this.state.anchorEl);

    return (
      <React.Fragment>
        {isOpen && (
          <EventListener target="window" onKeyDown={this.handleKeyDown} />
        )}

        <DateTextField
          value={value}
          format={format}
          onClick={this.open}
          keyboard={keyboard}
          {...other}
        />

        <Popover
          id="picker-popover"
          open={isOpen}
          anchorEl={this.state.anchorEl}
          onClose={this.close}
          classes={{
            paper: classes.popoverPaper,
          }}
          anchorOrigin={{
            vertical: 'bottom',
            horizontal: keyboard ? 'right' : 'center',
          }}
          transformOrigin={{
            vertical: 'top',
            horizontal: keyboard ? 'right' : 'center',
          }}
          children={children}
          {...PopoverProps}
        />
      </React.Fragment>
    );
  }
}

const styles = {
  popoverPaper: {
    maxWidth: 310,
    minWidth: 290,
    paddingBottom: 8,
  },
};

// @ts-ignore
export default withStyles(styles)(InlineWrapper);<|MERGE_RESOLUTION|>--- conflicted
+++ resolved
@@ -2,11 +2,7 @@
   PopoverProps as PopoverPropsType,
 } from '@material-ui/core/Popover';
 import withStyles, { WithStyles } from '@material-ui/core/styles/withStyles';
-<<<<<<< HEAD
 import keycode from 'keycode';
-=======
-import keycode_ from 'keycode';
->>>>>>> 039204d7
 import * as PropTypes from 'prop-types';
 import * as React from 'react';
 import EventListener from 'react-event-listener';
