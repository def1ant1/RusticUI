--- conflicted
+++ resolved
@@ -1,33 +1,19 @@
-<<<<<<< HEAD
-import React, { Component } from "react";
+import React, { Component, Fragment } from "react";
 import PropTypes from "prop-types";
-import { withStyles, IconButton } from "material-ui";
+import withStyles from "material-ui/styles/withStyles";
 
 import Moment from "moment";
 import { extendMoment } from "moment-range";
-import classnames from "classnames";
 import CalendarHeader from "./CalendarHeader";
 import DomainPropTypes from "../constants/prop-types";
 import * as defaultUtils from "../utils/utils";
-
-// dependencies of material-ui
+import DayWrapper from "./DayWrapper";
+import Day from "./Day";
+
+const moment = extendMoment(Moment);
+
 import EventListener from 'react-event-listener';
 import keycode from 'keycode';
-=======
-import React, { Component, Fragment } from 'react';
-import PropTypes from 'prop-types';
-import withStyles from 'material-ui/styles/withStyles';
-
-import Moment from 'moment';
-import { extendMoment } from 'moment-range';
-import CalendarHeader from './CalendarHeader';
-import DomainPropTypes from '../constants/prop-types';
-import * as defaultUtils from '../utils/utils';
-import DayWrapper from './DayWrapper';
-import Day from './Day';
->>>>>>> 1fb3f90a
-
-const moment = extendMoment(Moment);
 
 export class Calendar extends Component {
   static propTypes = {
@@ -41,35 +27,21 @@
     leftArrowIcon: PropTypes.node,
     rightArrowIcon: PropTypes.node,
     renderDay: PropTypes.func,
-<<<<<<< HEAD
-    utils: PropTypes.object
+    utils: PropTypes.object,
+    shouldDisableDate: PropTypes.func
   };
 
   static defaultProps = {
     minDate: "1900-01-01",
     maxDate: "2100-01-01",
-=======
-    utils: PropTypes.object,
-    shouldDisableDate: PropTypes.func,
-  }
-
-  static defaultProps = {
-    minDate: '1900-01-01',
-    maxDate: '2100-01-01',
     disablePast: false,
->>>>>>> 1fb3f90a
     disableFuture: false,
     leftArrowIcon: undefined,
     rightArrowIcon: undefined,
     renderDay: undefined,
-<<<<<<< HEAD
-    utils: defaultUtils
-  };
-=======
     utils: defaultUtils,
-    shouldDisableDate: () => false,
-  }
->>>>>>> 1fb3f90a
+    shouldDisableDate: () => false
+  };
 
   state = {
     currentMonth: this.props.utils.getStartOfMonth(this.props.date)
@@ -99,16 +71,11 @@
     );
   };
 
-<<<<<<< HEAD
   shouldDisableDate = day => {
-    const { disableFuture } = this.props;
-=======
-  shouldDisableDate = (day) => {
     const { disablePast, disableFuture, shouldDisableDate } = this.props;
->>>>>>> 1fb3f90a
     return (
-      (disableFuture && day.isAfter(moment(), 'day')) ||
-      (disablePast && day.isBefore(moment(), 'day')) ||
+      (disableFuture && day.isAfter(moment(), "day")) ||
+      (disablePast && day.isBefore(moment(), "day")) ||
       this.validateMinMaxDate(day) ||
       shouldDisableDate(day)
     );
@@ -127,7 +94,6 @@
         {this.renderDays(week)}
       </div>
     ));
-<<<<<<< HEAD
   };
 
   handleKeyDown = event => {
@@ -159,53 +125,28 @@
         return;
     }
 
-    // if event was handled, prevent other side-effects (e.g. page scroll)
+    // if event was handled prevent other side effects (e.g. page scroll)
     event.preventDefault();
   };
 
   renderDays = week => {
-    const { classes, date, renderDay, utils } = this.props;
+    const { date, renderDay, utils } = this.props;
 
     const selectedDate = date.clone().startOf("day");
-=======
-  }
-
-  renderDays = (week) => {
-    const {
-      date, renderDay, utils,
-    } = this.props;
-
-    const selectedDate = date.clone().startOf('day');
->>>>>>> 1fb3f90a
     const currentMonthNumber = utils.getMonthNumber(this.state.currentMonth);
     const now = moment();
 
-<<<<<<< HEAD
     return week.map(day => {
-      // should be applied both for wrapper and button
-      const disabledClass = classnames({
-        [classes.disabled]: this.shouldDisableDate(day)
-      });
+      const disabled = this.shouldDisableDate(day);
       const dayInCurrentMonth =
         utils.getMonthNumber(day) === currentMonthNumber;
 
-      const dayClass = classnames(classes.day, disabledClass, {
-        [classes.hidden]: !dayInCurrentMonth,
-        [classes.selected]: selectedDate.isSame(day, "day")
-      });
-
-=======
-    return week.map((day) => {
-      const disabled = this.shouldDisableDate(day);
-      const dayInCurrentMonth = utils.getMonthNumber(day) === currentMonthNumber;
-
->>>>>>> 1fb3f90a
       let dayComponent = (
         <Day
-          current={day.isSame(now, 'day')}
+          current={day.isSame(now, "day")}
           hidden={!dayInCurrentMonth}
           disabled={disabled}
-          selected={selectedDate.isSame(day, 'day')}
+          selected={selectedDate.isSame(day, "day")}
         >
           {utils.getDayText(day)}
         </Day>
@@ -223,17 +164,10 @@
       return (
         <DayWrapper
           key={day.toString()}
-<<<<<<< HEAD
-          onClick={(dayInCurrentMonth && (event => this.onDateSelect(day))) || null}
-          onKeyPress={(dayInCurrentMonth && (event => this.onDateSelect(day))) || null}
-          className={disabledClass}
-          role="presentation"
-=======
           value={day}
           dayInCurrentMonth={dayInCurrentMonth}
           disabled={disabled}
           onSelect={this.onDateSelect}
->>>>>>> 1fb3f90a
         >
           {dayComponent}
         </DayWrapper>
@@ -241,18 +175,20 @@
     });
   };
 
+  componentWillReceiveProps(nextProps) {
+    this.setState({
+      currentMonth: this.props.utils.getStartOfMonth(nextProps.date)
+    })
+  }
+
   render() {
     const { currentMonth } = this.state;
     const { classes, utils } = this.props;
 
     return (
-<<<<<<< HEAD
-      <div className={classes.container}>
+      <Fragment>
         <EventListener target="window" onKeyDown={this.handleKeyDown} />
 
-=======
-      <Fragment>
->>>>>>> 1fb3f90a
         <CalendarHeader
           currentMonth={currentMonth}
           onMonthChange={this.handleChangeMonth}
@@ -261,46 +197,16 @@
           utils={utils}
         />
 
-<<<<<<< HEAD
         <div className={classes.calendar}>{this.renderWeeks()}</div>
-      </div>
-=======
-        <div className={classes.calendar}>
-          {this.renderWeeks()}
-        </div>
       </Fragment>
->>>>>>> 1fb3f90a
     );
   }
 }
 
 const styles = theme => ({
   calendar: {
-<<<<<<< HEAD
-    marginTop: 5
-  },
-  hidden: {
-    opacity: 0,
-    pointerEvents: "none"
-  },
-  day: {
-    width: 36,
-    height: 36,
-    fontSize: 14,
-    margin: "0 2px",
-    color: theme.palette.text.primary
-  },
-  selected: {
-    color: theme.palette.primary[700],
-    backgroundColor: theme.palette.primary[200]
-  },
-  disabled: {
-    pointerEvents: "none",
-    color: theme.palette.text.hint
-=======
     height: 36 * 6,
-    marginTop: theme.spacing.unit * 1.5,
->>>>>>> 1fb3f90a
+    marginTop: theme.spacing.unit * 1.5
   },
   week: {
     display: "flex",
