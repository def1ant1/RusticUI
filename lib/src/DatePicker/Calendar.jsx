<<<<<<< HEAD
import React, { Component, Fragment } from "react";
import PropTypes from "prop-types";
import withStyles from "material-ui/styles/withStyles";

import Moment from "moment";
import { extendMoment } from "moment-range";
import CalendarHeader from "./CalendarHeader";
import DomainPropTypes from "../constants/prop-types";
import * as defaultUtils from "../utils/utils";
import DayWrapper from "./DayWrapper";
import Day from "./Day";
=======
import React, { Component } from "react";
import PropTypes from "prop-types";
import { withStyles, IconButton } from "material-ui";

import Moment from "moment";
import { extendMoment } from "moment-range";
import classnames from "classnames";
import CalendarHeader from "./CalendarHeader";
import DomainPropTypes from "../constants/prop-types";
import * as defaultUtils from "../utils/utils";

// dependencies of material-ui
import EventListener from 'react-event-listener';
import keycode from 'keycode';
>>>>>>> 2251e9ae

const moment = extendMoment(Moment);

import EventListener from 'react-event-listener';
import keycode from 'keycode';

export class Calendar extends Component {
  static propTypes = {
    date: PropTypes.object.isRequired,
    minDate: DomainPropTypes.date,
    maxDate: DomainPropTypes.date,
    classes: PropTypes.object.isRequired,
    onChange: PropTypes.func.isRequired,
    disablePast: PropTypes.bool,
    disableFuture: PropTypes.bool,
    leftArrowIcon: PropTypes.node,
    rightArrowIcon: PropTypes.node,
    renderDay: PropTypes.func,
<<<<<<< HEAD
    utils: PropTypes.object,
    shouldDisableDate: PropTypes.func
=======
    utils: PropTypes.object
>>>>>>> 2251e9ae
  };

  static defaultProps = {
    minDate: "1900-01-01",
    maxDate: "2100-01-01",
<<<<<<< HEAD
    disablePast: false,
=======
>>>>>>> 2251e9ae
    disableFuture: false,
    leftArrowIcon: undefined,
    rightArrowIcon: undefined,
    renderDay: undefined,
<<<<<<< HEAD
    utils: defaultUtils,
    shouldDisableDate: () => false
=======
    utils: defaultUtils
>>>>>>> 2251e9ae
  };

  state = {
    currentMonth: this.props.utils.getStartOfMonth(this.props.date)
  };

  onDateSelect = day => {
    const { date } = this.props;
    const updatedDate = day
      .clone()
      .hours(date.hours())
      .minutes(date.minutes());

    this.props.onChange(updatedDate);
  };

  handleChangeMonth = newMonth => {
    this.setState({ currentMonth: newMonth });
  };

  validateMinMaxDate = day => {
    const { minDate, maxDate } = this.props;
    const startOfDay = date => moment(date).startOf("day");

    return (
      (minDate && day.isBefore(startOfDay(minDate))) ||
      (maxDate && day.isAfter(startOfDay(maxDate)))
    );
  };

  shouldDisableDate = day => {
<<<<<<< HEAD
    const { disablePast, disableFuture, shouldDisableDate } = this.props;
=======
    const { disableFuture } = this.props;
>>>>>>> 2251e9ae
    return (
      (disableFuture && day.isAfter(moment(), "day")) ||
      (disablePast && day.isBefore(moment(), "day")) ||
      this.validateMinMaxDate(day) ||
      shouldDisableDate(day)
    );
  };

  renderWeeks = () => {
    const { utils } = this.props;
    const { currentMonth } = this.state;
    const weeks = utils.getWeekArray(currentMonth);

    return weeks.map(week => (
      <div
        key={`week-${week[0].toString()}`}
        className={this.props.classes.week}
      >
        {this.renderDays(week)}
      </div>
    ));
  };

  handleKeyDown = event => {
    const { onChange, theme, date } = this.props;

    switch (keycode(event)) {
      case "up":
        onChange(date.clone().subtract(7, "days"));
        break;
      case "down":
        onChange(date.clone().add(7, "days"));
        break;
      case "left":
        if (theme.direction === "ltr") {
          onChange(date.clone().subtract(1, "day"));
        } else {
          onChange(date.clone().add(1, "day"));
        }
        break;
      case "right":
        if (theme.direction === "ltr") {
          onChange(date.clone().add(1, "day"));
        } else {
          onChange(date.clone().subtract(1, "day"));
        }
        break;
      default:
        // if keycode is not handled, stop execution
        return;
    }

<<<<<<< HEAD
    // if event was handled prevent other side effects (e.g. page scroll)
=======
    // if event was handled, prevent other side-effects (e.g. page scroll)
>>>>>>> 2251e9ae
    event.preventDefault();
  };

  renderDays = week => {
<<<<<<< HEAD
    const { date, renderDay, utils } = this.props;
=======
    const { classes, date, renderDay, utils } = this.props;
>>>>>>> 2251e9ae

    const selectedDate = date.clone().startOf("day");
    const currentMonthNumber = utils.getMonthNumber(this.state.currentMonth);
    const now = moment();

    return week.map(day => {
<<<<<<< HEAD
      const disabled = this.shouldDisableDate(day);
      const dayInCurrentMonth =
        utils.getMonthNumber(day) === currentMonthNumber;
=======
      // should be applied both for wrapper and button
      const disabledClass = classnames({
        [classes.disabled]: this.shouldDisableDate(day)
      });
      const dayInCurrentMonth =
        utils.getMonthNumber(day) === currentMonthNumber;

      const dayClass = classnames(classes.day, disabledClass, {
        [classes.hidden]: !dayInCurrentMonth,
        [classes.selected]: selectedDate.isSame(day, "day")
      });
>>>>>>> 2251e9ae

      let dayComponent = (
        <Day
          current={day.isSame(now, "day")}
          hidden={!dayInCurrentMonth}
          disabled={disabled}
          selected={selectedDate.isSame(day, "day")}
        >
          {utils.getDayText(day)}
        </Day>
      );

      if (renderDay) {
        dayComponent = renderDay(
          day,
          selectedDate,
          dayInCurrentMonth,
          dayComponent
        );
      }

      return (
        <DayWrapper
          key={day.toString()}
<<<<<<< HEAD
          value={day}
          dayInCurrentMonth={dayInCurrentMonth}
          disabled={disabled}
          onSelect={this.onDateSelect}
=======
          onClick={(dayInCurrentMonth && (event => this.onDateSelect(day))) || null}
          onKeyPress={(dayInCurrentMonth && (event => this.onDateSelect(day))) || null}
          className={disabledClass}
          role="presentation"
>>>>>>> 2251e9ae
        >
          {dayComponent}
        </DayWrapper>
      );
    });
  };
<<<<<<< HEAD

  componentWillReceiveProps(nextProps) {
    this.setState({
      currentMonth: this.props.utils.getStartOfMonth(nextProps.date)
    })
  }
=======
>>>>>>> 2251e9ae

  render() {
    const { currentMonth } = this.state;
    const { classes, utils } = this.props;

    return (
<<<<<<< HEAD
      <Fragment>
        <EventListener target="window" onKeyDown={this.handleKeyDown} />

=======
      <div className={classes.container}>
        <EventListener target="window" onKeyDown={this.handleKeyDown} />
        
>>>>>>> 2251e9ae
        <CalendarHeader
          currentMonth={currentMonth}
          onMonthChange={this.handleChangeMonth}
          leftArrowIcon={this.props.leftArrowIcon}
          rightArrowIcon={this.props.rightArrowIcon}
          utils={utils}
        />

        <div className={classes.calendar}>{this.renderWeeks()}</div>
<<<<<<< HEAD
      </Fragment>
=======
      </div>
>>>>>>> 2251e9ae
    );
  }
}

const styles = theme => ({
  calendar: {
<<<<<<< HEAD
    height: 36 * 6,
    marginTop: theme.spacing.unit * 1.5
=======
    marginTop: 5
  },
  hidden: {
    opacity: 0,
    pointerEvents: "none"
  },
  day: {
    width: 36,
    height: 36,
    fontSize: 14,
    margin: "0 2px",
    color: theme.palette.text.primary
  },
  selected: {
    color: theme.palette.primary[700],
    backgroundColor: theme.palette.primary[200]
  },
  disabled: {
    pointerEvents: "none",
    color: theme.palette.text.hint
>>>>>>> 2251e9ae
  },
  week: {
    display: "flex",
    justifyContent: "center"
  }
});

export default withStyles(styles, {
  name: "MuiPickersCalendar",
  withTheme: true
})(Calendar);<|MERGE_RESOLUTION|>--- conflicted
+++ resolved
@@ -1,36 +1,20 @@
-<<<<<<< HEAD
-import React, { Component, Fragment } from "react";
-import PropTypes from "prop-types";
-import withStyles from "material-ui/styles/withStyles";
-
-import Moment from "moment";
-import { extendMoment } from "moment-range";
-import CalendarHeader from "./CalendarHeader";
-import DomainPropTypes from "../constants/prop-types";
-import * as defaultUtils from "../utils/utils";
-import DayWrapper from "./DayWrapper";
-import Day from "./Day";
-=======
-import React, { Component } from "react";
-import PropTypes from "prop-types";
-import { withStyles, IconButton } from "material-ui";
-
-import Moment from "moment";
-import { extendMoment } from "moment-range";
-import classnames from "classnames";
-import CalendarHeader from "./CalendarHeader";
-import DomainPropTypes from "../constants/prop-types";
-import * as defaultUtils from "../utils/utils";
-
-// dependencies of material-ui
+import React, { Component, Fragment } from 'react';
+import PropTypes from 'prop-types';
+import withStyles from 'material-ui/styles/withStyles';
+
+import Moment from 'moment';
+import { extendMoment } from 'moment-range';
 import EventListener from 'react-event-listener';
 import keycode from 'keycode';
->>>>>>> 2251e9ae
+import CalendarHeader from './CalendarHeader';
+import DomainPropTypes from '../constants/prop-types';
+import * as defaultUtils from '../utils/utils';
+import DayWrapper from './DayWrapper';
+import Day from './Day';
+
 
 const moment = extendMoment(Moment);
 
-import EventListener from 'react-event-listener';
-import keycode from 'keycode';
 
 export class Calendar extends Component {
   static propTypes = {
@@ -44,38 +28,35 @@
     leftArrowIcon: PropTypes.node,
     rightArrowIcon: PropTypes.node,
     renderDay: PropTypes.func,
-<<<<<<< HEAD
+    /** @ignore */
+    theme: PropTypes.object.isRequired,
     utils: PropTypes.object,
-    shouldDisableDate: PropTypes.func
-=======
-    utils: PropTypes.object
->>>>>>> 2251e9ae
+    shouldDisableDate: PropTypes.func,
   };
 
   static defaultProps = {
-    minDate: "1900-01-01",
-    maxDate: "2100-01-01",
-<<<<<<< HEAD
+    minDate: '1900-01-01',
+    maxDate: '2100-01-01',
     disablePast: false,
-=======
->>>>>>> 2251e9ae
     disableFuture: false,
     leftArrowIcon: undefined,
     rightArrowIcon: undefined,
     renderDay: undefined,
-<<<<<<< HEAD
     utils: defaultUtils,
-    shouldDisableDate: () => false
-=======
-    utils: defaultUtils
->>>>>>> 2251e9ae
+    shouldDisableDate: () => false,
   };
 
   state = {
-    currentMonth: this.props.utils.getStartOfMonth(this.props.date)
-  };
-
-  onDateSelect = day => {
+    currentMonth: this.props.utils.getStartOfMonth(this.props.date),
+  };
+
+  componentWillReceiveProps(nextProps) {
+    this.setState({
+      currentMonth: this.props.utils.getStartOfMonth(nextProps.date),
+    });
+  }
+
+  onDateSelect = (day) => {
     const { date } = this.props;
     const updatedDate = day
       .clone()
@@ -85,13 +66,46 @@
     this.props.onChange(updatedDate);
   };
 
-  handleChangeMonth = newMonth => {
+  handleChangeMonth = (newMonth) => {
     this.setState({ currentMonth: newMonth });
   };
 
-  validateMinMaxDate = day => {
+  handleKeyDown = (event) => {
+    const { onChange, theme, date } = this.props;
+
+    switch (keycode(event)) {
+      case 'up':
+        onChange(date.clone().subtract(7, 'days'));
+        break;
+      case 'down':
+        onChange(date.clone().add(7, 'days'));
+        break;
+      case 'left':
+        if (theme.direction === 'ltr') {
+          onChange(date.clone().subtract(1, 'day'));
+        } else {
+          onChange(date.clone().add(1, 'day'));
+        }
+        break;
+      case 'right':
+        if (theme.direction === 'ltr') {
+          onChange(date.clone().add(1, 'day'));
+        } else {
+          onChange(date.clone().subtract(1, 'day'));
+        }
+        break;
+      default:
+        // if keycode is not handled, stop execution
+        return;
+    }
+
+    // if event was handled prevent other side effects (e.g. page scroll)
+    event.preventDefault();
+  };
+
+  validateMinMaxDate = (day) => {
     const { minDate, maxDate } = this.props;
-    const startOfDay = date => moment(date).startOf("day");
+    const startOfDay = date => moment(date).startOf('day');
 
     return (
       (minDate && day.isBefore(startOfDay(minDate))) ||
@@ -99,15 +113,11 @@
     );
   };
 
-  shouldDisableDate = day => {
-<<<<<<< HEAD
+  shouldDisableDate = (day) => {
     const { disablePast, disableFuture, shouldDisableDate } = this.props;
-=======
-    const { disableFuture } = this.props;
->>>>>>> 2251e9ae
     return (
-      (disableFuture && day.isAfter(moment(), "day")) ||
-      (disablePast && day.isBefore(moment(), "day")) ||
+      (disableFuture && day.isAfter(moment(), 'day')) ||
+      (disablePast && day.isBefore(moment(), 'day')) ||
       this.validateMinMaxDate(day) ||
       shouldDisableDate(day)
     );
@@ -128,79 +138,25 @@
     ));
   };
 
-  handleKeyDown = event => {
-    const { onChange, theme, date } = this.props;
-
-    switch (keycode(event)) {
-      case "up":
-        onChange(date.clone().subtract(7, "days"));
-        break;
-      case "down":
-        onChange(date.clone().add(7, "days"));
-        break;
-      case "left":
-        if (theme.direction === "ltr") {
-          onChange(date.clone().subtract(1, "day"));
-        } else {
-          onChange(date.clone().add(1, "day"));
-        }
-        break;
-      case "right":
-        if (theme.direction === "ltr") {
-          onChange(date.clone().add(1, "day"));
-        } else {
-          onChange(date.clone().subtract(1, "day"));
-        }
-        break;
-      default:
-        // if keycode is not handled, stop execution
-        return;
-    }
-
-<<<<<<< HEAD
-    // if event was handled prevent other side effects (e.g. page scroll)
-=======
-    // if event was handled, prevent other side-effects (e.g. page scroll)
->>>>>>> 2251e9ae
-    event.preventDefault();
-  };
-
-  renderDays = week => {
-<<<<<<< HEAD
+
+  renderDays = (week) => {
     const { date, renderDay, utils } = this.props;
-=======
-    const { classes, date, renderDay, utils } = this.props;
->>>>>>> 2251e9ae
-
-    const selectedDate = date.clone().startOf("day");
+
+    const selectedDate = date.clone().startOf('day');
     const currentMonthNumber = utils.getMonthNumber(this.state.currentMonth);
     const now = moment();
 
-    return week.map(day => {
-<<<<<<< HEAD
+    return week.map((day) => {
       const disabled = this.shouldDisableDate(day);
       const dayInCurrentMonth =
         utils.getMonthNumber(day) === currentMonthNumber;
-=======
-      // should be applied both for wrapper and button
-      const disabledClass = classnames({
-        [classes.disabled]: this.shouldDisableDate(day)
-      });
-      const dayInCurrentMonth =
-        utils.getMonthNumber(day) === currentMonthNumber;
-
-      const dayClass = classnames(classes.day, disabledClass, {
-        [classes.hidden]: !dayInCurrentMonth,
-        [classes.selected]: selectedDate.isSame(day, "day")
-      });
->>>>>>> 2251e9ae
 
       let dayComponent = (
         <Day
-          current={day.isSame(now, "day")}
+          current={day.isSame(now, 'day')}
           hidden={!dayInCurrentMonth}
           disabled={disabled}
-          selected={selectedDate.isSame(day, "day")}
+          selected={selectedDate.isSame(day, 'day')}
         >
           {utils.getDayText(day)}
         </Day>
@@ -211,54 +167,32 @@
           day,
           selectedDate,
           dayInCurrentMonth,
-          dayComponent
+          dayComponent,
         );
       }
 
       return (
         <DayWrapper
           key={day.toString()}
-<<<<<<< HEAD
           value={day}
           dayInCurrentMonth={dayInCurrentMonth}
           disabled={disabled}
           onSelect={this.onDateSelect}
-=======
-          onClick={(dayInCurrentMonth && (event => this.onDateSelect(day))) || null}
-          onKeyPress={(dayInCurrentMonth && (event => this.onDateSelect(day))) || null}
-          className={disabledClass}
-          role="presentation"
->>>>>>> 2251e9ae
         >
           {dayComponent}
         </DayWrapper>
       );
     });
   };
-<<<<<<< HEAD
-
-  componentWillReceiveProps(nextProps) {
-    this.setState({
-      currentMonth: this.props.utils.getStartOfMonth(nextProps.date)
-    })
-  }
-=======
->>>>>>> 2251e9ae
 
   render() {
     const { currentMonth } = this.state;
     const { classes, utils } = this.props;
 
     return (
-<<<<<<< HEAD
       <Fragment>
         <EventListener target="window" onKeyDown={this.handleKeyDown} />
 
-=======
-      <div className={classes.container}>
-        <EventListener target="window" onKeyDown={this.handleKeyDown} />
-        
->>>>>>> 2251e9ae
         <CalendarHeader
           currentMonth={currentMonth}
           onMonthChange={this.handleChangeMonth}
@@ -268,50 +202,23 @@
         />
 
         <div className={classes.calendar}>{this.renderWeeks()}</div>
-<<<<<<< HEAD
       </Fragment>
-=======
-      </div>
->>>>>>> 2251e9ae
     );
   }
 }
 
 const styles = theme => ({
   calendar: {
-<<<<<<< HEAD
     height: 36 * 6,
-    marginTop: theme.spacing.unit * 1.5
-=======
-    marginTop: 5
-  },
-  hidden: {
-    opacity: 0,
-    pointerEvents: "none"
-  },
-  day: {
-    width: 36,
-    height: 36,
-    fontSize: 14,
-    margin: "0 2px",
-    color: theme.palette.text.primary
-  },
-  selected: {
-    color: theme.palette.primary[700],
-    backgroundColor: theme.palette.primary[200]
-  },
-  disabled: {
-    pointerEvents: "none",
-    color: theme.palette.text.hint
->>>>>>> 2251e9ae
+    marginTop: theme.spacing.unit * 1.5,
   },
   week: {
-    display: "flex",
-    justifyContent: "center"
-  }
+    display: 'flex',
+    justifyContent: 'center',
+  },
 });
 
 export default withStyles(styles, {
-  name: "MuiPickersCalendar",
-  withTheme: true
+  name: 'MuiPickersCalendar',
+  withTheme: true,
 })(Calendar);