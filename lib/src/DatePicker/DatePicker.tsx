import * as React from 'react';
<<<<<<< HEAD

import createStyles from '@material-ui/core/styles/createStyles';
import withStyles, { WithStyles } from '@material-ui/core/styles/withStyles';
import { isYearAndMonthViews, isYearOnlyView } from '../_helpers/date-utils';
import PickerToolbar from '../_shared/PickerToolbar';
import ToolbarButton from '../_shared/ToolbarButton';
import { withUtils, WithUtilsProps } from '../_shared/WithUtils';
import { DatePickerViewType } from '../constants/DatePickerView';
import { DateType, DomainPropTypes } from '../constants/prop-types';
import { MaterialUiPickersDate } from '../typings/date';
import Calendar, { RenderDay } from './components/Calendar';
import MonthSelection from './components/MonthSelection';
import YearSelection from './components/YearSelection';

export interface BaseDatePickerProps {
  /** Min selectable date */
  minDate?: DateType;
  /** Max selectable date */
  maxDate?: DateType;
  /** Disable past dates */
  disablePast?: boolean;
  /** Disable future dates */
  disableFuture?: boolean;
  /** To animate scrolling to current year (with scrollIntoView) */
  animateYearScrolling?: boolean;
  /** Array of views to show. Order year -> month -> day */
  views?: Array<'year' | 'month' | 'day'>;
  /** Initial view to show when date picker is open */
  openTo?: 'year' | 'month' | 'day';
  /** @deprecated use openTo instead */
  openToYearSelection?: boolean;
  /** Left arrow icon */
  leftArrowIcon?: React.ReactNode;
  /** Right arrow icon */
  rightArrowIcon?: React.ReactNode;
  /** Custom renderer for day */
  renderDay?: RenderDay;
  /** Enables keyboard listener for moving between days in calendar */
  allowKeyboardControl?: boolean;
  /** Disable specific date */
  shouldDisableDate?: (day: MaterialUiPickersDate) => boolean;
  /** Callback firing on year change */
  onYearChange?: (date: MaterialUiPickersDate) => void;
  /** Callback firing on month change */
  onMonthChange?: (date: MaterialUiPickersDate) => void;
  initialFocusedDate?: DateType;
}

export interface DatePickerProps
  extends BaseDatePickerProps,
    WithStyles<typeof styles>,
    WithUtilsProps {
  date: MaterialUiPickersDate;
  onChange: (date: MaterialUiPickersDate, isFinished?: boolean) => void;
}

interface DatePickerState {
  openView: DatePickerViewType;
}

export class DatePicker extends React.PureComponent<DatePickerProps> {
  public static propTypes: any = {
    views: PropTypes.arrayOf(DomainPropTypes.datePickerView),
    openTo: DomainPropTypes.datePickerView,
    openToYearSelection: PropTypes.bool,
  };

  public static defaultProps = {
    openToYearSelection: false,
    minDate: new Date('1900-01-01'),
    maxDate: new Date('2100-01-01'),
    views: ['year', 'day'] as DatePickerViewType[],
  };

  public state: DatePickerState = {
    // TODO in v3 remove openToYearSelection
    openView: this.props.openTo
      ? this.props.openTo
      : this.props.openToYearSelection
      ? 'year'
      : this.props.views![this.props.views!.length - 1],
  };

  get date() {
    return this.props.date;
  }

  get minDate() {
    return this.props.utils.date(this.props.minDate);
  }

  get maxDate() {
    return this.props.utils.date(this.props.maxDate);
  }

  get isYearOnly() {
    return isYearOnlyView(this.props.views!);
  }

  get isYearAndMonth() {
    return isYearAndMonthViews(this.props.views!);
  }

  public handleYearSelect = (date: MaterialUiPickersDate) => {
    this.props.onChange(date, this.isYearOnly);

    if (this.isYearOnly) {
      return;
    }

    if (this.props.views!.includes('month')) {
      return this.openMonthSelection();
    }

    this.openCalendar();
  };

  public handleMonthSelect = (date: MaterialUiPickersDate) => {
    if (this.props.onMonthChange) {
      this.props.onMonthChange(date);
    }

    const isFinish = !this.props.views!.includes('day');
    this.props.onChange(date, isFinish);

    if (!isFinish) {
      this.openCalendar();
    }
  };

  public openYearSelection = () => {
    this.setState({ openView: 'year' });
  };

  public openCalendar = () => {
    this.setState({ openView: 'day' });
  };

  public openMonthSelection = () => {
    this.setState({ openView: 'month' });
  };

  public render() {
    const { openView } = this.state;
    const {
      disablePast,
      disableFuture,
      onChange,
      animateYearScrolling,
      leftArrowIcon,
      rightArrowIcon,
      renderDay,
      utils,
      shouldDisableDate,
      allowKeyboardControl,
      classes,
      onMonthChange,
      onYearChange,
    } = this.props;

    return (
      <>
        <PickerToolbar className={clsx({ [classes.toolbarCenter]: this.isYearOnly })}>
          <ToolbarButton
            toolbarTextProps={{
              variant: this.isYearOnly ? 'h3' : 'subtitle1',
            }}
            onClick={this.isYearOnly ? undefined : this.openYearSelection}
            selected={openView === 'year'}
            label={utils.getYearText(this.date)}
          />

          {!this.isYearOnly && !this.isYearAndMonth && (
            <ToolbarButton
              toolbarTextProps={{
                variant: 'h4',
              }}
              onClick={this.openCalendar}
              selected={openView === 'day'}
              label={utils.getDatePickerHeaderText(this.date)}
            />
          )}

          {this.isYearAndMonth && (
            <ToolbarButton
              toolbarTextProps={{
                variant: 'h4',
              }}
              onClick={this.openMonthSelection}
              selected={openView === 'month'}
              label={utils.getMonthText(this.date)}
            />
          )}
        </PickerToolbar>

        {this.props.children}

        {openView === 'year' && (
          <YearSelection
            date={this.date}
            onChange={this.handleYearSelect}
            minDate={this.minDate}
            maxDate={this.maxDate}
            disablePast={disablePast}
            disableFuture={disableFuture}
            onYearChange={onYearChange}
            animateYearScrolling={animateYearScrolling}
          />
        )}
        {openView === 'month' && (
          <MonthSelection
            date={this.date}
            onChange={this.handleMonthSelect}
            minDate={this.minDate}
            maxDate={this.maxDate}
            disablePast={disablePast}
            disableFuture={disableFuture}
          />
        )}
        {openView === 'day' && (
          <Calendar
            date={this.date}
            onChange={onChange}
            onMonthChange={onMonthChange}
            disablePast={disablePast}
            disableFuture={disableFuture}
            minDate={this.minDate}
            maxDate={this.maxDate}
            leftArrowIcon={leftArrowIcon}
            rightArrowIcon={rightArrowIcon}
            renderDay={renderDay}
            shouldDisableDate={shouldDisableDate}
            allowKeyboardControl={allowKeyboardControl}
          />
        )}
      </>
    );
  }
}

export const styles = () =>
  createStyles({
    toolbarCenter: {
      flexDirection: 'row',
      alignItems: 'center',
    },
=======
import { getFormatByViews } from '../_helpers/date-utils';
import { DateValidationProps, getError } from '../_helpers/text-field-helper';
import { usePickerState } from '../_shared/hooks/usePickerState';
import { useUtils } from '../_shared/hooks/useUtils';
import { PureDateInput, PureDateInputProps } from '../_shared/PureDateInput';
import { datePickerDefaultProps } from '../constants/prop-types';
import { BasePickerProps } from '../typings/BasePicker';
import { ExtendWrapper, Wrapper } from '../wrappers/Wrapper';
import DatePickerRoot, { BaseDatePickerProps } from './DatePickerRoot';

export type DatePickerProps = BasePickerProps &
  DateValidationProps &
  BaseDatePickerProps &
  ExtendWrapper<PureDateInputProps>;

export const DatePicker: React.FC<DatePickerProps> = props => {
  const {
    allowKeyboardControl,
    animateYearScrolling,
    autoOk,
    disableFuture,
    disablePast,
    format,
    forwardedRef,
    initialFocusedDate,
    invalidDateMessage,
    labelFunc,
    leftArrowIcon,
    maxDate,
    maxDateMessage,
    minDate,
    minDateMessage,
    onAccept,
    onChange,
    onMonthChange,
    onYearChange,
    onOpen,
    onClose,
    openTo,
    openToYearSelection,
    renderDay,
    rightArrowIcon,
    shouldDisableDate,
    value,
    variant,
    views,
    ...other
  } = props;

  const utils = useUtils();
  const { pickerProps, inputProps, wrapperProps } = usePickerState(props, {
    getDefaultFormat: () => getFormatByViews(views!, utils),
    getValidationError: () => getError(value, utils, props),
>>>>>>> 258ba096
  });

  return (
    <Wrapper
      variant={variant}
      InputComponent={PureDateInput}
      DateInputProps={inputProps}
      {...wrapperProps}
      {...other}
    >
      <DatePickerRoot
        {...pickerProps}
        allowKeyboardControl={allowKeyboardControl}
        animateYearScrolling={animateYearScrolling}
        disableFuture={disableFuture}
        disablePast={disablePast}
        leftArrowIcon={leftArrowIcon}
        maxDate={maxDate}
        minDate={minDate}
        openToYearSelection={openToYearSelection}
        renderDay={renderDay}
        rightArrowIcon={rightArrowIcon}
        shouldDisableDate={shouldDisableDate}
        views={views}
        openTo={openTo}
      />
    </Wrapper>
  );
};

DatePicker.defaultProps = datePickerDefaultProps;

export default React.forwardRef((props: DatePickerProps, ref) => (
  <DatePicker {...props} forwardedRef={ref} />
));<|MERGE_RESOLUTION|>--- conflicted
+++ resolved
@@ -1,252 +1,4 @@
 import * as React from 'react';
-<<<<<<< HEAD
-
-import createStyles from '@material-ui/core/styles/createStyles';
-import withStyles, { WithStyles } from '@material-ui/core/styles/withStyles';
-import { isYearAndMonthViews, isYearOnlyView } from '../_helpers/date-utils';
-import PickerToolbar from '../_shared/PickerToolbar';
-import ToolbarButton from '../_shared/ToolbarButton';
-import { withUtils, WithUtilsProps } from '../_shared/WithUtils';
-import { DatePickerViewType } from '../constants/DatePickerView';
-import { DateType, DomainPropTypes } from '../constants/prop-types';
-import { MaterialUiPickersDate } from '../typings/date';
-import Calendar, { RenderDay } from './components/Calendar';
-import MonthSelection from './components/MonthSelection';
-import YearSelection from './components/YearSelection';
-
-export interface BaseDatePickerProps {
-  /** Min selectable date */
-  minDate?: DateType;
-  /** Max selectable date */
-  maxDate?: DateType;
-  /** Disable past dates */
-  disablePast?: boolean;
-  /** Disable future dates */
-  disableFuture?: boolean;
-  /** To animate scrolling to current year (with scrollIntoView) */
-  animateYearScrolling?: boolean;
-  /** Array of views to show. Order year -> month -> day */
-  views?: Array<'year' | 'month' | 'day'>;
-  /** Initial view to show when date picker is open */
-  openTo?: 'year' | 'month' | 'day';
-  /** @deprecated use openTo instead */
-  openToYearSelection?: boolean;
-  /** Left arrow icon */
-  leftArrowIcon?: React.ReactNode;
-  /** Right arrow icon */
-  rightArrowIcon?: React.ReactNode;
-  /** Custom renderer for day */
-  renderDay?: RenderDay;
-  /** Enables keyboard listener for moving between days in calendar */
-  allowKeyboardControl?: boolean;
-  /** Disable specific date */
-  shouldDisableDate?: (day: MaterialUiPickersDate) => boolean;
-  /** Callback firing on year change */
-  onYearChange?: (date: MaterialUiPickersDate) => void;
-  /** Callback firing on month change */
-  onMonthChange?: (date: MaterialUiPickersDate) => void;
-  initialFocusedDate?: DateType;
-}
-
-export interface DatePickerProps
-  extends BaseDatePickerProps,
-    WithStyles<typeof styles>,
-    WithUtilsProps {
-  date: MaterialUiPickersDate;
-  onChange: (date: MaterialUiPickersDate, isFinished?: boolean) => void;
-}
-
-interface DatePickerState {
-  openView: DatePickerViewType;
-}
-
-export class DatePicker extends React.PureComponent<DatePickerProps> {
-  public static propTypes: any = {
-    views: PropTypes.arrayOf(DomainPropTypes.datePickerView),
-    openTo: DomainPropTypes.datePickerView,
-    openToYearSelection: PropTypes.bool,
-  };
-
-  public static defaultProps = {
-    openToYearSelection: false,
-    minDate: new Date('1900-01-01'),
-    maxDate: new Date('2100-01-01'),
-    views: ['year', 'day'] as DatePickerViewType[],
-  };
-
-  public state: DatePickerState = {
-    // TODO in v3 remove openToYearSelection
-    openView: this.props.openTo
-      ? this.props.openTo
-      : this.props.openToYearSelection
-      ? 'year'
-      : this.props.views![this.props.views!.length - 1],
-  };
-
-  get date() {
-    return this.props.date;
-  }
-
-  get minDate() {
-    return this.props.utils.date(this.props.minDate);
-  }
-
-  get maxDate() {
-    return this.props.utils.date(this.props.maxDate);
-  }
-
-  get isYearOnly() {
-    return isYearOnlyView(this.props.views!);
-  }
-
-  get isYearAndMonth() {
-    return isYearAndMonthViews(this.props.views!);
-  }
-
-  public handleYearSelect = (date: MaterialUiPickersDate) => {
-    this.props.onChange(date, this.isYearOnly);
-
-    if (this.isYearOnly) {
-      return;
-    }
-
-    if (this.props.views!.includes('month')) {
-      return this.openMonthSelection();
-    }
-
-    this.openCalendar();
-  };
-
-  public handleMonthSelect = (date: MaterialUiPickersDate) => {
-    if (this.props.onMonthChange) {
-      this.props.onMonthChange(date);
-    }
-
-    const isFinish = !this.props.views!.includes('day');
-    this.props.onChange(date, isFinish);
-
-    if (!isFinish) {
-      this.openCalendar();
-    }
-  };
-
-  public openYearSelection = () => {
-    this.setState({ openView: 'year' });
-  };
-
-  public openCalendar = () => {
-    this.setState({ openView: 'day' });
-  };
-
-  public openMonthSelection = () => {
-    this.setState({ openView: 'month' });
-  };
-
-  public render() {
-    const { openView } = this.state;
-    const {
-      disablePast,
-      disableFuture,
-      onChange,
-      animateYearScrolling,
-      leftArrowIcon,
-      rightArrowIcon,
-      renderDay,
-      utils,
-      shouldDisableDate,
-      allowKeyboardControl,
-      classes,
-      onMonthChange,
-      onYearChange,
-    } = this.props;
-
-    return (
-      <>
-        <PickerToolbar className={clsx({ [classes.toolbarCenter]: this.isYearOnly })}>
-          <ToolbarButton
-            toolbarTextProps={{
-              variant: this.isYearOnly ? 'h3' : 'subtitle1',
-            }}
-            onClick={this.isYearOnly ? undefined : this.openYearSelection}
-            selected={openView === 'year'}
-            label={utils.getYearText(this.date)}
-          />
-
-          {!this.isYearOnly && !this.isYearAndMonth && (
-            <ToolbarButton
-              toolbarTextProps={{
-                variant: 'h4',
-              }}
-              onClick={this.openCalendar}
-              selected={openView === 'day'}
-              label={utils.getDatePickerHeaderText(this.date)}
-            />
-          )}
-
-          {this.isYearAndMonth && (
-            <ToolbarButton
-              toolbarTextProps={{
-                variant: 'h4',
-              }}
-              onClick={this.openMonthSelection}
-              selected={openView === 'month'}
-              label={utils.getMonthText(this.date)}
-            />
-          )}
-        </PickerToolbar>
-
-        {this.props.children}
-
-        {openView === 'year' && (
-          <YearSelection
-            date={this.date}
-            onChange={this.handleYearSelect}
-            minDate={this.minDate}
-            maxDate={this.maxDate}
-            disablePast={disablePast}
-            disableFuture={disableFuture}
-            onYearChange={onYearChange}
-            animateYearScrolling={animateYearScrolling}
-          />
-        )}
-        {openView === 'month' && (
-          <MonthSelection
-            date={this.date}
-            onChange={this.handleMonthSelect}
-            minDate={this.minDate}
-            maxDate={this.maxDate}
-            disablePast={disablePast}
-            disableFuture={disableFuture}
-          />
-        )}
-        {openView === 'day' && (
-          <Calendar
-            date={this.date}
-            onChange={onChange}
-            onMonthChange={onMonthChange}
-            disablePast={disablePast}
-            disableFuture={disableFuture}
-            minDate={this.minDate}
-            maxDate={this.maxDate}
-            leftArrowIcon={leftArrowIcon}
-            rightArrowIcon={rightArrowIcon}
-            renderDay={renderDay}
-            shouldDisableDate={shouldDisableDate}
-            allowKeyboardControl={allowKeyboardControl}
-          />
-        )}
-      </>
-    );
-  }
-}
-
-export const styles = () =>
-  createStyles({
-    toolbarCenter: {
-      flexDirection: 'row',
-      alignItems: 'center',
-    },
-=======
 import { getFormatByViews } from '../_helpers/date-utils';
 import { DateValidationProps, getError } from '../_helpers/text-field-helper';
 import { usePickerState } from '../_shared/hooks/usePickerState';
@@ -300,7 +52,6 @@
   const { pickerProps, inputProps, wrapperProps } = usePickerState(props, {
     getDefaultFormat: () => getFormatByViews(views!, utils),
     getValidationError: () => getError(value, utils, props),
->>>>>>> 258ba096
   });
 
   return (
