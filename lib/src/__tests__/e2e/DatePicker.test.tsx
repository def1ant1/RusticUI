--- conflicted
+++ resolved
@@ -9,18 +9,14 @@
   const date = utilsToUse.date('2018-01-01T00:00:00.000Z');
 
   beforeEach(() => {
-<<<<<<< HEAD
     jest.clearAllMocks();
     component = mount(
       <DatePicker
         animateYearScrolling={false}
-        date={utilsToUse.date('2018-01-01T00:00:00.000')}
+        value={utilsToUse.date('2018-01-01T00:00:00.000')}
         onChange={onChangeMock}
       />
     );
-=======
-    component = mount(<DatePicker onChange={onChangeMock} value={date} views={['year']} />);
->>>>>>> 258ba096
   });
 
   it('Should use year format by default for year only view', () => {
@@ -55,16 +51,7 @@
 
   beforeEach(() => {
     component = mount(
-<<<<<<< HEAD
-      <DatePicker
-        date={utilsToUse.date('2018-01-01T00:00:00.000')}
-        onChange={onChangeMock}
-        onYearChange={onYearChangeMock}
-        views={['year']}
-      />
-=======
       <DatePicker onChange={onChangeMock} value={date} views={['year', 'month', 'day']} />
->>>>>>> 258ba096
     );
   });
 
@@ -85,13 +72,9 @@
     jest.clearAllMocks();
     component = mount(
       <DatePicker
-<<<<<<< HEAD
-        date={utilsToUse.date('2018-01-01T00:00:00.000')}
-=======
         autoOk
         variant="inline"
         animateYearScrolling={false}
->>>>>>> 258ba096
         onChange={onChangeMock}
         onClose={onCloseMock}
         onOpen={onOpenMock}
@@ -128,30 +111,6 @@
       .simulate('click');
 
     expect(onChangeMock).toHaveBeenCalled();
-<<<<<<< HEAD
-    expect(onMonthChangeMock).toHaveBeenCalled();
-  });
-});
-
-describe('e2e -- DatePicker views year and month open from year', () => {
-  const onChangeMock = jest.fn();
-  let component: ReactWrapper<DatePickerProps>;
-
-  beforeEach(() => {
-    component = mount(
-      <DatePicker
-        date={utilsToUse.date('2018-01-01T00:00:00.000')}
-        onChange={onChangeMock}
-        views={['year', 'month']}
-        openToYearSelection
-      />
-    );
-  });
-
-  it('Should render year selection', () => {
-    expect(component.find('Year').length).toBe(201);
-=======
     expect(component.find('WithStyles(Popover)').props().open).toBeFalsy();
->>>>>>> 258ba096
   });
 });