--- conflicted
+++ resolved
@@ -15,12 +15,8 @@
   beforeEach(() => {
     component = mount(
       <DateTimePicker
-<<<<<<< HEAD
-        date={utilsToUse.date('2018-01-01T00:00:00.000')}
-=======
         format={format}
         onClose={onCloseMock}
->>>>>>> 258ba096
         onChange={onChangeMock}
         value={utilsToUse.date('2018-01-01T00:00:00.000Z')}
       />
@@ -98,37 +94,15 @@
     );
   });
 
-<<<<<<< HEAD
-  it('Should render minutes view', () => {
-    component
-      .find('ToolbarButton')
-      .at(3)
-      .simulate('click');
-    expect(component.find('TimePickerView').props().type).toBe('minutes');
-=======
   it('Should be opened', () => {
     expect(component.find('WithStyles(Dialog)').prop('open')).toBeTruthy();
->>>>>>> 258ba096
   });
 
   it('Should close', () => {
     component
-<<<<<<< HEAD
-      .find('ToolbarButton')
-      .at(5)
-      .simulate('click');
-
-    if (process.env.UTILS === 'moment') {
-      expect(onChangeMock).toHaveBeenCalled();
-      return;
-    }
-
-    expect(onChangeMock).toHaveBeenCalledWith(utilsToUse.date('2018-01-01T12:00:00.000'), false);
-=======
       .find('DialogActions button')
       .at(0)
       .simulate('click');
     expect(onCloseMock).toHaveBeenCalled();
->>>>>>> 258ba096
   });
 });