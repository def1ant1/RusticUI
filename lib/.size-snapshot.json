--- conflicted
+++ resolved
@@ -1,22 +1,5 @@
 {
   "build/dist/material-ui-pickers.cjs.js": {
-<<<<<<< HEAD
-    "bundled": 119361,
-    "minified": 66426,
-    "gzipped": 13621
-  },
-  "build/dist/material-ui-pickers.esm.js": {
-    "bundled": 117024,
-    "minified": 64249,
-    "gzipped": 13490,
-    "treeshaked": {
-      "rollup": {
-        "code": 54555,
-        "import_statements": 1159
-      },
-      "webpack": {
-        "code": 58102
-=======
     "bundled": 118308,
     "minified": 66500,
     "gzipped": 14226
@@ -32,7 +15,6 @@
       },
       "webpack": {
         "code": 58449
->>>>>>> ef5edc4f
       }
     }
   }
