--- conflicted
+++ resolved
@@ -1,22 +1,11 @@
-<<<<<<< HEAD
 let React = require('react');
 let StylePropable = require('../mixins/style-propable');
 let WindowListenable = require('../mixins/window-listenable');
 let CssEvent = require('../utils/css-event');
 let KeyCode = require('../utils/key-code');
 let Calendar = require('./calendar');
-let DialogWindow = require('../dialog-window');
+let DialogWindow = require('../dialog');
 let FlatButton = require('../flat-button');
-=======
-var React = require('react');
-var StylePropable = require('../mixins/style-propable');
-var WindowListenable = require('../mixins/window-listenable');
-var KeyCode = require('../utils/key-code');
-var CustomVariables = require('../styles/variables/custom-variables.js');
-var Calendar = require('./calendar');
-var Dialog = require('../dialog');
-var FlatButton = require('../flat-button');
->>>>>>> 947313e6
 
 
 let DatePickerDialog = React.createClass({
@@ -125,21 +114,12 @@
     );
   },
 
-<<<<<<< HEAD
   show() {
-    this.refs.dialogWindow.show();
+    this.refs.dialog.show();
   },
 
   dismiss() {
-    this.refs.dialogWindow.dismiss();
-=======
-  show: function() {
-    this.refs.dialog.show();
-  },
-
-  dismiss: function() {
     this.refs.dialog.dismiss();
->>>>>>> 947313e6
   },
 
   _onSelectedDate() {
@@ -179,7 +159,6 @@
     if (this.props.onDismiss) this.props.onDismiss();
   },
 
-<<<<<<< HEAD
   _handleDialogClickAway() {
     CssEvent.onTransitionEnd(this.refs.dialogWindow.getDOMNode(), () => {
       this.setState({
@@ -192,11 +171,6 @@
   },
 
   _handleWindowKeyUp(e) {
-    if (this.refs.dialogWindow.isOpen()) {
-=======
-  _handleWindowKeyUp: function(e) {
-    if (this.refs.dialog.isOpen()) {
->>>>>>> 947313e6
       switch (e.keyCode) {
         case KeyCode.ENTER:
           this._handleOKTouchTap();
