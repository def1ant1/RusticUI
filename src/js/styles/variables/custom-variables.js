--- conflicted
+++ resolved
@@ -1,11 +1,6 @@
 var Colors = require('../colors');
 var Spacing = require('./spacing');
 var Theme = require('../theme').get();
-<<<<<<< HEAD
-=======
-
-module.exports = {
->>>>>>> 876af87b
 
 var customVariables = new (function() {
   // Disabled Colors
