var React = require('react');
var DateTime = require('../utils/date-time');
var IconButton = require('../icon-button');
var NavigationChevronLeft = require('../svg-icons/navigation-chevron-left');
var NavigationChevronRight = require('../svg-icons/navigation-chevron-right');
var SlideInTransitionGroup = require('../transition-groups/slide-in');

var CalendarToolbar = React.createClass({

  propTypes: {
    displayDate: React.PropTypes.object.isRequired,
    onLeftTouchTap: React.PropTypes.func,
    onRightTouchTap: React.PropTypes.func
  },

  getInitialState: function() {
    return {
      transitionDirection: 'up'
    };
  },

  componentWillReceiveProps: function(nextProps) {
    var direction;

    if (nextProps.displayDate !== this.props.displayDate) {
      direction = nextProps.displayDate > this.props.displayDate ? 'up' : 'down';
      this.setState({
        transitionDirection: direction
      });
    }
  },

  render: function() {
    var month = DateTime.getFullMonth(this.props.displayDate);
    var year = this.props.displayDate.getFullYear();

    var styles = {
      root: {
        height: '48px',
        position: 'relative'
      },

      buttonLeft: {
        position: 'absolute',
        left: '0px',
        top: '0px'
      },

      buttonRight: {
        position: 'absolute',
        right: '0px',
        top: '0px'
      },

      title: {
        position: 'absolute',
        top: '17px',
        lineHeight: '14px',
        fontSize: '14px',
        height: '14px',
        width: '100%',
        fontWeight: '500',
        textAlign: 'center',
      }
    };

    return (
      <div style={styles.root}>

        <SlideInTransitionGroup
          style={styles.title}
          direction={this.state.transitionDirection}>
          <div key={month + '_' + year}>{month} {year}</div>
        </SlideInTransitionGroup>

        <IconButton
          style={styles.buttonLeft}
          onTouchTap={this.props.onLeftTouchTap}>
            <NavigationChevronLeft/>
        </IconButton>

        <IconButton
<<<<<<< HEAD
          style={styles.buttonRight}
=======
          className="mui-date-picker-calendar-toolbar-button-right"
>>>>>>> 60eda204
          onTouchTap={this.props.onRightTouchTap}>
            <NavigationChevronRight/>
        </IconButton>

      </div>
    );
  }

});

module.exports = CalendarToolbar;<|MERGE_RESOLUTION|>--- conflicted
+++ resolved
@@ -80,11 +80,7 @@
         </IconButton>
 
         <IconButton
-<<<<<<< HEAD
           style={styles.buttonRight}
-=======
-          className="mui-date-picker-calendar-toolbar-button-right"
->>>>>>> 60eda204
           onTouchTap={this.props.onRightTouchTap}>
             <NavigationChevronRight/>
         </IconButton>
