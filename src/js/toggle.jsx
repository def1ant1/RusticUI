--- conflicted
+++ resolved
@@ -97,14 +97,10 @@
       switchElement: toggleElement,
       className: "mui-toggle",
       rippleStyle: customRippleStyle,
-<<<<<<< HEAD
-      iconClassName: "mui-toggle-icon",
-=======
       iconStyle: iconStyles,
       trackStyle: trackStyles,
       thumbStyle: thumbStyles,
       switched: this.state.switched,
->>>>>>> 876af87b
       onSwitch: this._handleToggle,
       onParentShouldUpdate: this._handleStateChange,
       defaultSwitched: this.props.defaultToggled,
