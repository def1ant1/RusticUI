var React = require('react');
<<<<<<< HEAD
var StylePropable = require('../mixins/style-propable.js');
var Dom = require('../utils/dom.js');
var RippleCircle = require('./circle.jsx');
=======
var Classable = require('../mixins/classable');
var Dom = require('../utils/dom');
var RippleCircle = require('./circle');
>>>>>>> 0770cadd

var TouchRipple = React.createClass({

  mixins: [StylePropable],

  propTypes: {
    centerRipple: React.PropTypes.bool,
    color: React.PropTypes.string
  },

  getInitialState: function() {
    return {
      ripples: [{
        key: 0,
        started: false,
        ending: false
      }]
    };
  },

  render: function() {

    var styles = this.mergePropStyles({
      height: '100%',
      width: '100%',
      position: 'absolute',
      top: 0,
      left: 0
    });

    return (
      <div
        onMouseUp={this._handleMouseUp}
        onMouseDown={this._handleMouseDown}
        onMouseOut={this._handleMouseOut}
        onTouchStart={this._handleTouchStart}
<<<<<<< HEAD
        onTouchEnd={this._handleTouchEnd}
        style={styles}>
        {this._getRippleElements()}
        <div style={shieldStyle} />
=======
        onTouchEnd={this._handleTouchEnd}>
        <div className={classes}>
          {this._getRippleElements()}
        </div>
        {this.props.children}
>>>>>>> 0770cadd
      </div>
    );
  },

  start: function(e) {
    var ripples = this.state.ripples;
    var nextKey = ripples[ripples.length-1].key + 1;
    var style = !this.props.centerRipple ? this._getRippleStyle(e) : {};
    var ripple;

    //Start the next unstarted ripple
    for (var i = 0; i < ripples.length; i++) {
      ripple = ripples[i];
      if (!ripple.started) {
        ripple.started = true;
        ripple.style = style;
        break;
      }
    };

    //Add an unstarted ripple at the end
    ripples.push({
      key: nextKey,
      started: false,
      ending: false
    });

    //Re-render
    this.setState({
      ripples: ripples
    });
  },

  end: function() {
    var ripples = this.state.ripples;
    var ripple;
    var endingRipple;

    //End the the next un-ended ripple
    for (var i = 0; i < ripples.length; i++) {
      ripple = ripples[i];
      if (ripple.started && !ripple.ending) {
        ripple.ending = true;
        endingRipple = ripple;
        break;
      }
    };

    //Only update if a ripple was found
    if (endingRipple) {
      //Re-render
      this.setState({
        ripples: ripples
      });

      //Wait 2 seconds and remove the ripple from DOM
      setTimeout(function() {
        ripples.shift();
        if (this.isMounted()) {
          this.setState({
            ripples: ripples
          });
        }
      }.bind(this), 2000);
    }
  },

  _handleMouseDown: function(e) {
    //only listen to left clicks
    if (e.button === 0) this.start(e);
  },

  _handleMouseUp: function(e) {
    this.end();
  },

  _handleMouseOut: function(e) {
    this.end();
  },

  _handleTouchStart: function(e) {
    this.start(e);
  },

  _handleTouchEnd: function(e) {
    this.end();
  },

  _getRippleStyle: function(e) {
    var style = {};
    var el = this.getDOMNode();
    var elHeight = el.offsetHeight;
    var elWidth = el.offsetWidth;
    var offset = Dom.offset(el);
    var pageX = e.pageX == undefined ? e.nativeEvent.pageX : e.pageX;
    var pageY = e.pageY == undefined ? e.nativeEvent.pageY : e.pageY;
    var pointerX = pageX - offset.left;
    var pointerY = pageY - offset.top;
    var topLeftDiag = this._calcDiag(pointerX, pointerY);
    var topRightDiag = this._calcDiag(elWidth - pointerX, pointerY);
    var botRightDiag = this._calcDiag(elWidth - pointerX, elHeight - pointerY);
    var botLeftDiag = this._calcDiag(pointerX, elHeight - pointerY);
    var rippleRadius = Math.max(
      topLeftDiag, topRightDiag, botRightDiag, botLeftDiag
    );
    var rippleSize = rippleRadius * 2;
    var left = pointerX - rippleRadius;
    var top = pointerY - rippleRadius;

    style.height = rippleSize + 'px';
    style.width = rippleSize + 'px';
    style.top = top + 'px';
    style.left = left + 'px';

    return style;
  },

  _calcDiag: function(a, b) {
    return Math.sqrt((a * a) + (b * b));
  },

  _getRippleElements: function() {
    return this.state.ripples.map(function(ripple) {
      return (
        <RippleCircle
          key={ripple.key}
          started={ripple.started}
          ending={ripple.ending}
          style={ripple.style}
          color={this.props.color} />
      );
    }.bind(this));
  }

});

module.exports = TouchRipple;<|MERGE_RESOLUTION|>--- conflicted
+++ resolved
@@ -1,14 +1,7 @@
 var React = require('react');
-<<<<<<< HEAD
 var StylePropable = require('../mixins/style-propable.js');
 var Dom = require('../utils/dom.js');
 var RippleCircle = require('./circle.jsx');
-=======
-var Classable = require('../mixins/classable');
-var Dom = require('../utils/dom');
-var RippleCircle = require('./circle');
->>>>>>> 0770cadd
-
 var TouchRipple = React.createClass({
 
   mixins: [StylePropable],
@@ -44,18 +37,10 @@
         onMouseDown={this._handleMouseDown}
         onMouseOut={this._handleMouseOut}
         onTouchStart={this._handleTouchStart}
-<<<<<<< HEAD
         onTouchEnd={this._handleTouchEnd}
         style={styles}>
         {this._getRippleElements()}
         <div style={shieldStyle} />
-=======
-        onTouchEnd={this._handleTouchEnd}>
-        <div className={classes}>
-          {this._getRippleElements()}
-        </div>
-        {this.props.children}
->>>>>>> 0770cadd
       </div>
     );
   },
