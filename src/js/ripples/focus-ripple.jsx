var React = require('react');
<<<<<<< HEAD
var StylePropable = require('../mixins/style-propable.js');
var Transitions = require('../styles/mixins/transitions.js');
var AutoPrefix = require('../styles/auto-prefix.js');
var Colors = require('../styles/colors.js');
=======
var StylePropable = require('../mixins/style-propable');
var Transitions = require('../styles/mixins/transitions');
var Colors = require('../styles/colors');
>>>>>>> 876af87b

var pulsateDuration = 750;

var FocusRipple = React.createClass({

  mixins: [StylePropable],

  propTypes: {
    color: React.PropTypes.string,
    show: React.PropTypes.bool,
    innerStyle: React.PropTypes.object
  },

  getDefaultProps: function() {
    return {
      color: Colors.darkBlack
    };
  },

  componentDidMount: function() {
    this._setRippleSize();
    this._pulsate();
  },

  render: function() {

<<<<<<< HEAD
    var outerStyles = this.mergePropStyles({
=======
    var outerStyles = this.mergeAndPrefix({
>>>>>>> 876af87b
      height: '100%',
      width: '100%',
      position: 'absolute',
      top: 0,
      left: 0,
      transition: Transitions.easeOut(),
      transform: this.props.show ? 'scale(1)' : 'scale(0)',
      opacity: this.props.show ? 1 : 0
    });

<<<<<<< HEAD
    var innerStyles = this.mergePropStyles({
=======
    var innerStyles = this.mergeAndPrefix({
>>>>>>> 876af87b
      position: 'absolute',
      height: '100%',
      width: '100%',
      borderRadius: '50%',
      opacity: 0.2,
      backgroundColor: this.props.color,
      transition: Transitions.easeOut(pulsateDuration + 'ms', null, null, Transitions.easeInOutFunction)
    }, this.props.innerStyle);

    return (
<<<<<<< HEAD
      <div style={AutoPrefix.all(outerStyles)}>
        <div ref="innerCircle" style={AutoPrefix.all(innerStyles)} />
=======
      <div style={outerStyles}>
        <div ref="innerCircle" style={innerStyles} />
>>>>>>> 876af87b
      </div>
    );
  },

  _pulsate: function() {
    if (!this.isMounted()) return;

    var startScale = 'scale(0.75)';
    var endScale = 'scale(0.85)';
    var innerCircle = this.refs.innerCircle.getDOMNode();
    var currentScale = innerCircle.style.transform;
    var nextScale;

    currentScale = currentScale || startScale;
    nextScale = currentScale === startScale ?
      endScale : startScale;

    innerCircle.style.transform = nextScale;
    setTimeout(this._pulsate, pulsateDuration);
  },

  _setRippleSize: function() {
    var el = this.getDOMNode();
    var height = el.offsetHeight;
    var width = el.offsetWidth;
    var size = Math.max(height, width);

    el.style.height = size + 'px';
    el.style.top = (size / 2 * -1) + (height / 2) + 'px';
  }

});

module.exports = FocusRipple;<|MERGE_RESOLUTION|>--- conflicted
+++ resolved
@@ -1,14 +1,7 @@
 var React = require('react');
-<<<<<<< HEAD
-var StylePropable = require('../mixins/style-propable.js');
-var Transitions = require('../styles/mixins/transitions.js');
-var AutoPrefix = require('../styles/auto-prefix.js');
-var Colors = require('../styles/colors.js');
-=======
 var StylePropable = require('../mixins/style-propable');
 var Transitions = require('../styles/mixins/transitions');
 var Colors = require('../styles/colors');
->>>>>>> 876af87b
 
 var pulsateDuration = 750;
 
@@ -35,11 +28,7 @@
 
   render: function() {
 
-<<<<<<< HEAD
-    var outerStyles = this.mergePropStyles({
-=======
     var outerStyles = this.mergeAndPrefix({
->>>>>>> 876af87b
       height: '100%',
       width: '100%',
       position: 'absolute',
@@ -50,11 +39,7 @@
       opacity: this.props.show ? 1 : 0
     });
 
-<<<<<<< HEAD
-    var innerStyles = this.mergePropStyles({
-=======
     var innerStyles = this.mergeAndPrefix({
->>>>>>> 876af87b
       position: 'absolute',
       height: '100%',
       width: '100%',
@@ -65,13 +50,8 @@
     }, this.props.innerStyle);
 
     return (
-<<<<<<< HEAD
-      <div style={AutoPrefix.all(outerStyles)}>
-        <div ref="innerCircle" style={AutoPrefix.all(innerStyles)} />
-=======
       <div style={outerStyles}>
         <div ref="innerCircle" style={innerStyles} />
->>>>>>> 876af87b
       </div>
     );
   },
