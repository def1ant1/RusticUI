--- conflicted
+++ resolved
@@ -69,20 +69,15 @@
     } = this.props;
 
     return (
-<<<<<<< HEAD
-      <div style={styles}>
+      <div style={styles} onMouseEnter={this._openNestedMenu} onMouseLeave={this._closeNestedMenu}>
         <MenuItem 
           index={index}
           style={menuItemStyle}
+          disabled={this.props.disabled} 
           iconRightStyle={iconCustomArrowDropRight} 
           iconRightClassName="muidocs-icon-custom-arrow-drop-right" 
           onClick={this._onParentItemClick}>
             {this.props.text}
-=======
-      <div className={classes} onMouseEnter={this._openNestedMenu} onMouseLeave={this._closeNestedMenu}>
-        <MenuItem index={this.props.index} disabled={this.props.disabled} iconRightClassName="muidocs-icon-custom-arrow-drop-right" onClick={this._onParentItemClick}>
-          {this.props.text}
->>>>>>> 6b003503
         </MenuItem>
         <Menu {...other}
           ref="nestedMenu"
