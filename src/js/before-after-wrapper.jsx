--- conflicted
+++ resolved
@@ -56,11 +56,6 @@
     }
   },
 
-<<<<<<< HEAD
-=======
-  /** Styles */
-
->>>>>>> 2b67c9c4
   render: function() {
 
     var {
@@ -75,16 +70,14 @@
     var beforeElement, afterElement;
 
     if (this.props.beforeStyle) beforeElement = 
-      React.createElement(beforeElementType, 
-                          {style: AutoPrefix.all(beforeStyle), key: "::before"}, beforeStyle.content);
+      React.createElement(this.props.beforeElementType, 
+                          {style: AutoPrefix.all(this.props.beforeStyle), key: "::before"});
     if (this.props.afterStyle) afterElement = 
-      React.createElement(afterElementType, 
-                          {style: AutoPrefix.all(afterStyle), key: "::after"}, afterStyle.content);
+      React.createElement(this.props.afterElementType, 
+                          {style: AutoPrefix.all(this.props.afterStyle), key: "::after"});
 
     var children = [beforeElement, this.props.children, afterElement];
-
-    console.log("BAW props", this.props);
-
+    
     var props = other;
     props.style = this.props.style;
 
