var React = require('react/addons');
<<<<<<< HEAD
var StylePropable = require('../mixins/style-propable.js');
var AutoPrefix = require('../styles/auto-prefix.js');
var Theme = require('../styles/theme.js').get();
=======
var StylePropable = require('../mixins/style-propable');
var Theme = require('../styles/theme').get();
>>>>>>> 876af87b

var SvgIcon = React.createClass({

  mixins: [StylePropable],

  render: function() {

    var {
      viewBox,
      style,
      ...other
    } = this.props;

    //merge styles that are passed in
<<<<<<< HEAD
    var styles = this.mergePropStyles({
=======
    var styles = this.mergeAndPrefix({
>>>>>>> 876af87b
      display: 'inline-block',
      height: '24px',
      width: '24px',
      userSelect: 'none',
      fill: Theme.textColor
    });

    return (
      <svg
        {...other}
        viewBox="0 0 24 24"
<<<<<<< HEAD
        style={AutoPrefix.all(styles)}>
=======
        style={styles}>
>>>>>>> 876af87b
        {this.props.children}
      </svg>
    );
  }

});

module.exports = SvgIcon;<|MERGE_RESOLUTION|>--- conflicted
+++ resolved
@@ -1,12 +1,6 @@
 var React = require('react/addons');
-<<<<<<< HEAD
-var StylePropable = require('../mixins/style-propable.js');
-var AutoPrefix = require('../styles/auto-prefix.js');
-var Theme = require('../styles/theme.js').get();
-=======
 var StylePropable = require('../mixins/style-propable');
 var Theme = require('../styles/theme').get();
->>>>>>> 876af87b
 
 var SvgIcon = React.createClass({
 
@@ -21,11 +15,7 @@
     } = this.props;
 
     //merge styles that are passed in
-<<<<<<< HEAD
-    var styles = this.mergePropStyles({
-=======
     var styles = this.mergeAndPrefix({
->>>>>>> 876af87b
       display: 'inline-block',
       height: '24px',
       width: '24px',
@@ -37,11 +27,7 @@
       <svg
         {...other}
         viewBox="0 0 24 24"
-<<<<<<< HEAD
-        style={AutoPrefix.all(styles)}>
-=======
         style={styles}>
->>>>>>> 876af87b
         {this.props.children}
       </svg>
     );
