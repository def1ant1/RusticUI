var React = require('react/addons');
var Tab = require('./tab');
var TabTemplate = require('./tabTemplate');
var InkBar = require('../ink-bar');
var Transitions = require('../styles/mixins/transitions.js');
var StylePropable = require('../mixins/style-propable.js');
var Colors = require('../styles/colors.js')


var Tabs = React.createClass({

  mixins: [StylePropable],

  propTypes: {
    onActive: React.PropTypes.func,
    tabWidth: React.PropTypes.number
  },

  getInitialState: function(){
    return {
      selectedIndex: 0,
      fixed: true,
      width: this.props.tabWidth || (100/this.props.children.length) + '%'
    };
  },

  getLeft: function(){
    return ((100/this.props.children.length) * this.state.selectedIndex) + '%'
  },

  handleTouchTap: function(tabIndex, tab){
    if (this.props.onChange && this.state.selectedIndex !== tabIndex) {
      this.props.onChange(tabIndex, tab);
    }

    this.setState({selectedIndex: tabIndex});
    //default CB is _onActive. Can be updated in tab.jsx
    if(tab.props.onActive) tab.props.onActive(tab);
  },

  render: function(){
<<<<<<< HEAD
    var tabItemContainerStyle = this.mergeStyles({
      margin: '0',
      padding: '0',
      width: '100%',
      height: '48px',
      backgroundColor: Colors.cyan500,
      whiteSpace: 'nowrap',
      display: 'block'
    }, this.props.tabItemContainerStyle);
    var _this = this; 
    var width = this.state.width;
    var left = typeof(width) === 'number' ? width * this.state.selectedIndex : this.getLeft();
=======
    var _this = this;
    var width = this.state.fixed ?
      this.state.width/this.props.children.length :
      this.props.tabWidth;
    var left = width * this.state.selectedIndex || 0;
>>>>>>> 03c16918
    var currentTemplate;
    var tabs = React.Children.map(this.props.children, function(tab, index){
      if(tab.type.displayName === "Tab"){
        if(_this.state.selectedIndex === index) currentTemplate = tab.props.children;
         return React.addons.cloneWithProps(tab, {
            key: index,
            selected: _this.state.selectedIndex === index,
            tabIndex: index,
            width: width,
            handleTouchTap: _this.handleTouchTap
          })
      } else {
        var type = tab.type.displayName || tab.type;
        throw "Tabs only accepts Tab Components as children. Found " + type + " as child number " + (index + 1) + " of Tabs";
      }
    });

    return (
      <div style={{position: 'relative'}}>
        <div style={tabItemContainerStyle}>
          {tabs}
        </div>
        <InkBar left={left} width={width}/>
        <TabTemplate>
          {currentTemplate}
        </TabTemplate>
      </div>
    )
  },

});

module.exports = Tabs;<|MERGE_RESOLUTION|>--- conflicted
+++ resolved
@@ -39,7 +39,7 @@
   },
 
   render: function(){
-<<<<<<< HEAD
+
     var tabItemContainerStyle = this.mergeStyles({
       margin: '0',
       padding: '0',
@@ -50,15 +50,11 @@
       display: 'block'
     }, this.props.tabItemContainerStyle);
     var _this = this; 
-    var width = this.state.width;
-    var left = typeof(width) === 'number' ? width * this.state.selectedIndex : this.getLeft();
-=======
-    var _this = this;
     var width = this.state.fixed ?
       this.state.width/this.props.children.length :
       this.props.tabWidth;
     var left = width * this.state.selectedIndex || 0;
->>>>>>> 03c16918
+
     var currentTemplate;
     var tabs = React.Children.map(this.props.children, function(tab, index){
       if(tab.type.displayName === "Tab"){
