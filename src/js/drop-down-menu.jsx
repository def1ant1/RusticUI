--- conflicted
+++ resolved
@@ -7,13 +7,8 @@
 var DropDownArrow = require('./svg-icons/drop-down-arrow');
 var KeyLine = require('./utils/key-line');
 var Paper = require('./paper');
-<<<<<<< HEAD
-var Menu = require('./menu');
+var Menu = require('./menu/menu');
 var ClearFix = require('./clearfix');
-=======
-var Menu = require('./menu/menu');
->>>>>>> 60eda204
-
 var DropDownMenu = React.createClass({
 
   mixins: [Classable, StylePropable, ClickAwayable],
