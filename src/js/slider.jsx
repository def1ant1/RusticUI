<<<<<<< HEAD

var React = require('react');
var Paper = require('./paper');
var Classable = require('./mixins/classable');
var StylePropable = require('./mixins/style-propable');
var Draggable = require('react-draggable2');
var Transitions = require('./styles/mixins/transitions.js');
var CustomVariables = require('./styles/variables/custom-variables.js');
var FocusRipple = require('./ripples/focus-ripple');
var Paper = require('./paper');
=======
var React = require('react'),
    Paper = require('./paper'),
    Classable = require('./mixins/classable'),
    Draggable = require('react-draggable2');
>>>>>>> 60eda204

var Slider = React.createClass({

  mixins: [Classable, StylePropable],

  propTypes: {
    required: React.PropTypes.bool,
    disabled: React.PropTypes.bool,
    min: React.PropTypes.number,
    max: React.PropTypes.number,
    step: React.PropTypes.number,
    error: React.PropTypes.string,
    description: React.PropTypes.string,
    name: React.PropTypes.string.isRequired,
    onChange: React.PropTypes.func,
    onDragStart: React.PropTypes.func,
    onDragStop: React.PropTypes.func
  },

  getDefaultProps: function() {
    return {
      required: true,
      disabled: false,
      defaultValue: 0,
      min: 0,
      max: 1,
      dragging: false
    };
  },

  getInitialState: function() {
    var value = this.props.value;
    if (value == null) value = this.props.defaultValue;
    var percent = (value - this.props.min) / (this.props.max - this.props.min);
    if (isNaN(percent)) percent = 0;
    return {
      value: value,
      percent: percent,
      focused: false,
      active: false,
      hovered: false
    }
  },

  componentWillReceiveProps: function(nextProps) {
    if (nextProps.value != null) {
      this.setValue(nextProps.value);
    }
  },

  // Styles
  main: function() {
    return {
      touchCallout: 'none',
      userSelect: 'none',
      cursor: 'default',
      height: CustomVariables.sliderHandleSizeActive,
      position: 'relative',
      marginTop: 24,
      marginBottom: 48
    }
  },

  track: function() {
    return {
      position: 'absolute',
      top: (CustomVariables.sliderHandleSizeActive - CustomVariables.sliderTrackSize) / 2,
      left: 0,
      width: '100%',
      height: CustomVariables.sliderTrackSize
    }
  },

  filledAndRemaining: function() {
    return {
      position: 'absolute',
      top: 0,
      height: '100%',
      transition: Transitions.easeOut(null, 'margin'),
    }
  },

  filled: function(fillGutter) {
    return this.mergeAndPrefix(this.filledAndRemaining(), {
      left: 0,
      backgroundColor: (this.props.disabled) ? 
        CustomVariables.sliderTrackColor : 
        CustomVariables.sliderSelectionColor,
      marginRight: fillGutter,
      width: (this.state.percent * 100) + (this.props.disabled ? -2 : 0) + '%'
    });
  },

  remaining: function(fillGutter) {
    return this.mergeAndPrefix(this.filledAndRemaining(), {
      right: 0,
      backgroundColor: CustomVariables.sliderTrackColor,
      marginLeft: fillGutter,
      width: ((1 - this.state.percent) * 100) + (this.props.disabled ? -2 : 0) + '%'
    });
  },

  percentZeroRemaining: function(gutter) {
    var style = {
      left: 1,
      marginLeft: gutter
    }

    style.width = this.remaining().width - style.left;

    return style;
  },

  handle: function() {
    return {
      position: 'absolute',
      cursor: 'pointer',
      pointerEvents: 'inherit',
      top: ((CustomVariables.sliderHandleSizeActive - CustomVariables.sliderTrackSize) / 2) + 'px',
      left: '0%',
      zIndex: 1,
      margin: (CustomVariables.sliderTrackSize / 2) + 'px 0 0 0',   
      width: CustomVariables.sliderHandleSize,
      height: CustomVariables.sliderHandleSize,
      backgroundColor: CustomVariables.sliderSelectionColor,
      backgroundClip: 'padding-box',
      border: '0px solid transparent',
      borderRadius: '50%',
      transform: 'translate(-50%, -50%)',
      transition:
        Transitions.easeOut('450ms', 'border') + ',' +
        Transitions.easeOut('450ms', 'width') + ',' +
        Transitions.easeOut('450ms', 'height'),
      overflow: 'visible'
    }    
  },

  disabledHandle: function() {
    var size = CustomVariables.sliderHandleSize + CustomVariables.sliderTrackSize;
    var style = {
      cursor: 'not-allowed',
      backgroundColor: CustomVariables.sliderTrackColor,
      width: CustomVariables.sliderHandleSizeDisabled,
      height: CustomVariables.sliderHandleSizeDisabled,
      border: '2px solid white'
    };

    if (this.state.percent !== 0) {
      style.width = size;
      style.height = size;
    }

    return style;
  },

  percentZeroHandle: function() {
    var size = CustomVariables.sliderHandleSize + CustomVariables.sliderTrackSize;
    var style = {
      border: CustomVariables.sliderTrackSize + 'px solid ' + CustomVariables.sliderTrackColor,
      backgroundColor: CustomVariables.sliderHandleFillColor,
      boxShadow: 'none'
    };

    if ((this.state.hovered) && !this.props.disabled) {
      style = this.mergeAndPrefix(style, {
        border: CustomVariables.sliderTrackSize + 'px solid ' + CustomVariables.sliderHandleColorZero,
        width: size,
        height: size
      });
    }

    return style;
  },

  activeHandle: function() {
    return {
      borderColor: CustomVariables.sliderTrackColorSelected,
      width: CustomVariables.sliderHandleSizeActive,
      height: CustomVariables.sliderHandleSizeActive,
      transition:
        Transitions.easeOut('450ms', 'backgroundColor') + ',' +
        Transitions.easeOut('450ms', 'width') + ',' +
        Transitions.easeOut('450ms', 'height')
    }
  },

  ripples: function(rippleType) {
    return {
      height: '300%',
      width: '300%',
      top: '-12px',
      left: '-12px'
    }
  },

  render: function() {
    var classes = this.getClasses('mui-input', {
      'mui-error': this.props.error != null
    });

    var gutter = (CustomVariables.sliderHandleSizeDisabled + CustomVariables.sliderTrackSize) / 2;
    var fillGutter = CustomVariables.sliderHandleSizeDisabled - CustomVariables.sliderTrackSize;
    var percent = this.state.percent;
    if (percent > 1) percent = 1; else if (percent < 0) percent = 0;
    
    var sliderStyles = this.main();
    var trackStyles = this.track();
    var filledStyles = this.filled(fillGutter);
    var remainingStyles = this.remaining(fillGutter);
    var handleStyles = this.handle();

    var rippleShowCondition = (this.state.hovered && !this.state.active) && this.state.percent !== 0;

    var focusRipple = (
      <FocusRipple 
        ref="focusRipple" 
        key="focusRipple"
        style={{height: '12px'}}
        innerStyle={this.ripples('focus')} 
        color={this.state.percent === 0 ? 
          CustomVariables.sliderHandleColorZero : CustomVariables.sliderRippleColor}
        show={rippleShowCondition}/>
    );

    var ripples = this.props.disabled || this.props.disableFocusRipple ? null : focusRipple;

    if (this.props.disabled) {
      handleStyles = this.mergeAndPrefix(handleStyles, this.disabledHandle());
    } else if (this.state.active) {
      handleStyles = this.mergeAndPrefix(handleStyles, this.activeHandle());
    } else if (this.state.hovered || this.state.focused) {
      remainingStyles.backgroundColor = CustomVariables.sliderTrackColorSelected;
    }

    if (percent === 0) {
      handleStyles = this.mergeAndPrefix(handleStyles, this.percentZeroHandle());
      remainingStyles = this.mergeAndPrefix(remainingStyles, this.percentZeroRemaining(gutter));
      filledStyles.marginRight = gutter;
    }

    if (this.state.focused) handleStyles.outline = 'none';
    if (this.state.percent === 0 && this.state.active) remainingStyles.marginLeft = fillGutter;

    return (
      <div className={classes} style={this.props.style}>
        <span className="mui-input-highlight"></span>
        <span className="mui-input-bar"></span>
        <span className="mui-input-description">{this.props.description}</span>
        <span className="mui-input-error">{this.props.error}</span>
        <div style={sliderStyles} 
          onClick={this._onClick}
          onFocus={this._onFocus}
          onBlur={this._onBlur}
          onMouseOver={this._onMouseOver} 
          onMouseOut={this._onMouseOut} 
          onMouseUp={this._onMouseUp} >    
            <div ref="track" style={trackStyles}>
              <div style={filledStyles}></div>
              <div style={remainingStyles}></div>
              <Draggable axis="x" bound="point"
                cancel={this.props.disabled ? '*' : null}
                start={{x: (percent * 100) + '%'}}
                onStart={this._onDragStart}
                onStop={this._onDragStop}
                onDrag={this._onDragUpdate}
                onMouseDown={this._onMouseDown}>
                  <div style={handleStyles} tabIndex={0}>
                    {ripples}
                  </div>
              </Draggable>
            </div>
        </div>
        <input ref="input" type="hidden"
          name={this.props.name}
          value={this.state.value}
          required={this.props.required}
          min={this.props.min}
          max={this.props.max}
          step={this.props.step} />
      </div>
    );
  },

  getValue: function() {
    return this.state.value;
  },

  setValue: function(i) {
    // calculate percentage
    var percent = (i - this.props.min) / (this.props.max - this.props.min);
    if (isNaN(percent)) percent = 0;
    // update state
    this.setState({
      value: i,
      percent: percent
    });
  },

  getPercent: function() {
    return this.state.percent;
  },

  setPercent: function (percent) {
    var value = this._percentToValue(percent);
    this.setState({value: value, percent: percent});
  },

  clearValue: function() {
    this.setValue(0);
  },

  _handleWindowKeydown: function(e) {
    if (e.keyCode == KeyCode.TAB) this._tabPressed = true;
  },

  _onClick: function (e) {
    this._tabPressed = false;
    // let draggable handle the slider
    if (this.state.dragging || this.props.disabled) return;
    var value = this.state.value;
    var node = this.refs.track.getDOMNode();
    var boundingClientRect = node.getBoundingClientRect();
    var offset = e.clientX - boundingClientRect.left;
    this._updateWithChangeEvent(e, offset / node.clientWidth);
  },

  _onFocus: function (e) {    
    this.setState({focused: true});
  },

  _onBlur: function (e) {
    this.setState({focused: false, active: false});
  },

  _onMouseOver: function (e) {
    this.setState({hovered: true});
  },

  _onMouseOut: function (e) {
    this.setState({hovered: false});
  },

  _onMouseUp: function (e) {
    this.setState({active: false});
  },

  _onMouseDown: function (e) {
    this.setState({active: true});
  },

  _onDragStart: function(e, ui) {
    this.setState({
      dragging: true,
      active: true
    });
    if (this.props.onDragStart) this.props.onDragStart(e, ui);
  },

  _onDragStop: function(e, ui) {
    this.setState({
      dragging: false,
      active: false
    });
    if (this.props.onDragStop) this.props.onDragStop(e, ui);
  },

  _onDragUpdate: function(e, ui) {
    if (!this.state.dragging) return;
    if (!this.props.disabled) this._dragX(e, ui.position.left);
  },

  _dragX: function(e, pos) {
    var max = this.refs.track.getDOMNode().clientWidth;
    if (pos < 0) pos = 0; else if (pos > max) pos = max;
    this._updateWithChangeEvent(e, pos / max);
  },

  _updateWithChangeEvent: function(e, percent) {
    if (this.state.percent === percent) return;
    this.setPercent(percent);
    var value = this._percentToValue(percent);
    if (this.props.onChange) this.props.onChange(e, value);
  },

  _percentToValue: function(percent) {
    return percent * (this.props.max - this.props.min) + this.props.min;
  }

});

module.exports = Slider;<|MERGE_RESOLUTION|>--- conflicted
+++ resolved
@@ -1,5 +1,3 @@
-<<<<<<< HEAD
-
 var React = require('react');
 var Paper = require('./paper');
 var Classable = require('./mixins/classable');
@@ -9,12 +7,6 @@
 var CustomVariables = require('./styles/variables/custom-variables.js');
 var FocusRipple = require('./ripples/focus-ripple');
 var Paper = require('./paper');
-=======
-var React = require('react'),
-    Paper = require('./paper'),
-    Classable = require('./mixins/classable'),
-    Draggable = require('react-draggable2');
->>>>>>> 60eda204
 
 var Slider = React.createClass({
 
