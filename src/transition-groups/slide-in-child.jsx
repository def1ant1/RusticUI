--- conflicted
+++ resolved
@@ -10,13 +10,8 @@
 
   propTypes: {
     enterDelay: React.PropTypes.number,
-<<<<<<< HEAD
     //This callback is needed bacause
     //the direction could change when leaving the dom
-=======
-    //This callback is needed bacause the direction could change
-    //when leaving the dom
->>>>>>> 71583523
     getLeaveDirection: React.PropTypes.func.isRequired,
   },
 
@@ -61,16 +56,10 @@
 
   render() {
     let {
-<<<<<<< HEAD
-      enterDelay,
-      getLeaveDirection,
-      styles,
-=======
       children,
       enterDelay,
       getLeaveDirection,
       style,
->>>>>>> 71583523
       ...other,
     } = this.props;
 
@@ -84,13 +73,8 @@
     }, style);
 
     return (
-<<<<<<< HEAD
-      <div {...other} style={styles}>
-        {this.props.children}
-=======
       <div {...other} style={mergedRootStyles}>
         {children}
->>>>>>> 71583523
       </div>
     );
   },
