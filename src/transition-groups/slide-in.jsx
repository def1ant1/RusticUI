let React = require('react/addons');
let ReactTransitionGroup = React.addons.TransitionGroup;
let StylePropable = require('../mixins/style-propable');
let SlideInChild = require('./slide-in-child');


let SlideIn = React.createClass({

  mixins: [StylePropable],

  propTypes: {
<<<<<<< HEAD
    childEnterDelay: React.PropTypes.number,
=======
    enterDelay: React.PropTypes.number,
>>>>>>> 71583523
    childStyle: React.PropTypes.object,
    direction: React.PropTypes.oneOf(['left', 'right', 'up', 'down']),
  },

  getDefaultProps() {
    return {
<<<<<<< HEAD
      childEnterDelay: 0,
=======
      enterDelay: 0,
>>>>>>> 71583523
      direction: 'left',
    };
  },

  render() {
    let {
<<<<<<< HEAD
      childEnterDelay,
=======
      enterDelay,
>>>>>>> 71583523
      children,
      childStyle,
      direction,
      style,
      ...other,
    } = this.props;

    let mergedRootStyles = this.mergeAndPrefix({
      position: 'relative',
      overflow: 'hidden',
      height: '100%',
    }, style);

    let newChildren = React.Children.map(children, (child) => {
      return (
        <SlideInChild
          key={child.key}
          direction={direction}
<<<<<<< HEAD
          enterDelay={childEnterDelay}
=======
          enterDelay={enterDelay}
>>>>>>> 71583523
          getLeaveDirection={this._getLeaveDirection}
          style={childStyle}>
          {child}
        </SlideInChild>
      );
    }, this);

    return (
<<<<<<< HEAD
      <ReactTransitionGroup {...other}
=======
      <ReactTransitionGroup
        {...other}
>>>>>>> 71583523
        style={mergedRootStyles}
        component="div">
        {newChildren}
      </ReactTransitionGroup>
    );
  },

  _getLeaveDirection() {
    return this.props.direction;
  },

});

module.exports = SlideIn;<|MERGE_RESOLUTION|>--- conflicted
+++ resolved
@@ -9,33 +9,21 @@
   mixins: [StylePropable],
 
   propTypes: {
-<<<<<<< HEAD
-    childEnterDelay: React.PropTypes.number,
-=======
     enterDelay: React.PropTypes.number,
->>>>>>> 71583523
     childStyle: React.PropTypes.object,
     direction: React.PropTypes.oneOf(['left', 'right', 'up', 'down']),
   },
 
   getDefaultProps() {
     return {
-<<<<<<< HEAD
-      childEnterDelay: 0,
-=======
       enterDelay: 0,
->>>>>>> 71583523
       direction: 'left',
     };
   },
 
   render() {
     let {
-<<<<<<< HEAD
-      childEnterDelay,
-=======
       enterDelay,
->>>>>>> 71583523
       children,
       childStyle,
       direction,
@@ -54,11 +42,7 @@
         <SlideInChild
           key={child.key}
           direction={direction}
-<<<<<<< HEAD
-          enterDelay={childEnterDelay}
-=======
           enterDelay={enterDelay}
->>>>>>> 71583523
           getLeaveDirection={this._getLeaveDirection}
           style={childStyle}>
           {child}
@@ -67,12 +51,8 @@
     }, this);
 
     return (
-<<<<<<< HEAD
-      <ReactTransitionGroup {...other}
-=======
       <ReactTransitionGroup
         {...other}
->>>>>>> 71583523
         style={mergedRootStyles}
         component="div">
         {newChildren}
