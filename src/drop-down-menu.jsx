var React = require('react');
var StylePropable = require('./mixins/style-propable');
var Transitions = require('./styles/transitions');
var ClickAwayable = require('./mixins/click-awayable');
var DropDownArrow = require('./svg-icons/drop-down-arrow');
var KeyLine = require('./utils/key-line');
var Paper = require('./paper');
var Menu = require('./menu/menu');
var ClearFix = require('./clearfix');
var DropDownMenu = React.createClass({

  mixins: [StylePropable, ClickAwayable],

  contextTypes: {
    muiTheme: React.PropTypes.object
  },

  // The nested styles for drop-down-menu are modified by toolbar and possibly 
  // other user components, so it will give full access to its js styles rather 
  // than just the parent. 
  propTypes: {
    className: React.PropTypes.string,
    autoWidth: React.PropTypes.bool,
    onChange: React.PropTypes.func,
    menuItems: React.PropTypes.array.isRequired,
    menuItemStyle: React.PropTypes.object,
    selectedIndex: React.PropTypes.number
  },

  getDefaultProps: function() {
    return {
      autoWidth: true
    };
  },

  getInitialState: function() {
    return {
      open: false,
      isHovered: false,
      selectedIndex: this.props.selectedIndex || 0
    }
  },

  componentClickAway: function() {
    this.setState({ open: false });
  },

  componentDidMount: function() {
    if (this.props.autoWidth) this._setWidth();
    if (this.props.hasOwnProperty('selectedIndex')) this._setSelectedIndex(this.props);
  },

  componentWillReceiveProps: function(nextProps) {
    if (nextProps.hasOwnProperty('selectedIndex')) {
      this._setSelectedIndex(nextProps);
    }
 },

  getSpacing: function() {
    return this.context.muiTheme.spacing;
  },

  getTextColor: function() {
    return this.context.muiTheme.palette.textColor;
  },

  getStyles: function(){
    var accentColor = this.context.muiTheme.component.dropDownMenu.accentColor;
    var backgroundColor = this.context.muiTheme.component.menu.backgroundColor;
    var styles = {
      root: {
        transition: Transitions.easeOut(),
        position: 'relative',
        display: 'inline-block',
        height: this.getSpacing().desktopToolbarHeight,
        fontSize: this.getSpacing().desktopDropDownMenuFontSize
      },
      control: {
        cursor: 'pointer',
        position: 'static',
        height: '100%'
      },
      controlBg: {
        transition: Transitions.easeOut(),
        backgroundColor: backgroundColor,
        height: '100%',
        width: '100%',
        opacity: (this.state.open) ? 0 : 
                 (this.state.isHovered) ? 1 : 0
      },
      icon: {
        position: 'absolute',
        top: ((this.getSpacing().desktopToolbarHeight - 24) / 2),
        right: this.getSpacing().desktopGutterLess,
        fill: this.context.muiTheme.component.dropDownMenu.accentColor
      },
      label: {
        transition: Transitions.easeOut(),
        lineHeight: this.getSpacing().desktopToolbarHeight + 'px',
        position: 'absolute',
        paddingLeft: this.getSpacing().desktopGutter,
        top: 0,
        opacity: 1,
        color: this.getTextColor()
      },
      underline: {
        borderTop: 'solid 1px ' + accentColor,
        margin: '0 ' + this.getSpacing().desktopGutter + 'px'
      },
      menuItem: {
        paddingRight: this.getSpacing().iconSize + 
                      this.getSpacing().desktopGutterLess + 
                      this.getSpacing().desktopGutterMini,
        height: this.getSpacing().desktopDropDownMenuItemHeight,
        lineHeight: this.getSpacing().desktopDropDownMenuItemHeight + 'px',
        whiteSpace: 'nowrap'
      },
      rootWhenOpen: {
        opacity: 1
      },
      labelWhenOpen: {
        opacity: 0,
        top: this.getSpacing().desktopToolbarHeight / 2
      }
    };
    return styles;
  },

  render: function() {
    var styles = this.getStyles();
    return (
      <div 
        ref="root"
        onMouseOut={this._handleMouseOut}
        onMouseOver={this._handleMouseOver}
        className={this.props.className}
        style={this.mergeAndPrefix(
          styles.root, 
          this.state.open && styles.rootWhenOpen,
          this.props.style)} >

          <ClearFix style={this.mergeAndPrefix(styles.control)} onClick={this._onControlClick}>
            <Paper style={this.mergeAndPrefix(styles.controlBg)} zDepth={0} />
            <div style={this.mergeAndPrefix(styles.label, this.state.open && styles.labelWhenOpen)}>
              {this.props.menuItems[this.state.selectedIndex].text}
            </div>
            <DropDownArrow style={this.mergeAndPrefix(styles.icon)}/>
            <div style={this.mergeAndPrefix(styles.underline)}/>
          </ClearFix>

          <Menu
            ref="menuItems"
            autoWidth={this.props.autoWidth}
            selectedIndex={this.state.selectedIndex}
            menuItems={this.props.menuItems}
            menuItemStyle={this.mergeAndPrefix(styles.menuItem, this.props.menuItemStyle)}
            hideable={true}
            visible={this.state.open}
            onItemClick={this._onMenuItemClick} />
      </div>
    );
  },

  _setWidth: function() {
    var el = React.findDOMNode(this),
<<<<<<< HEAD
      menuItemsDom = this.refs.menuItems.getDOMNode();
    if (!this.props.style || !this.props.style.hasOwnProperty('width')) {
      el.style.width = menuItemsDom.offsetWidth + 'px';
    }
=======
      menuItemsDom = React.findDOMNode(this.refs.menuItems);

    el.style.width = menuItemsDom.offsetWidth + 'px';
>>>>>>> 865cd9b1
  },

  _setSelectedIndex: function(props) {
    var selectedIndex = props.selectedIndex;

    if (process.env.NODE_ENV !== 'production' && selectedIndex < 0) {
      console.warn('Cannot set selectedIndex to a negative index.', selectedIndex);
    }

    this.setState({selectedIndex: (selectedIndex > -1) ? selectedIndex : 0});
  },

  _onControlClick: function(e) {
    this.setState({ open: !this.state.open });
  },

  _onMenuItemClick: function(e, key, payload) {
    if (this.props.onChange && this.state.selectedIndex !== key) this.props.onChange(e, key, payload);
    this.setState({
      selectedIndex: key,
      open: false
    });
  },

  _handleMouseOver: function(e) {
    this.setState({isHovered: true});
  },

  _handleMouseOut: function(e) {
    this.setState({isHovered: false});
  }

});

module.exports = DropDownMenu;<|MERGE_RESOLUTION|>--- conflicted
+++ resolved
@@ -162,17 +162,11 @@
   },
 
   _setWidth: function() {
-    var el = React.findDOMNode(this),
-<<<<<<< HEAD
-      menuItemsDom = this.refs.menuItems.getDOMNode();
+    var el = React.findDOMNode(this);
+    var menuItemsDom = React.findDOMNode(this.refs.menuItems);
     if (!this.props.style || !this.props.style.hasOwnProperty('width')) {
       el.style.width = menuItemsDom.offsetWidth + 'px';
     }
-=======
-      menuItemsDom = React.findDOMNode(this.refs.menuItems);
-
-    el.style.width = menuItemsDom.offsetWidth + 'px';
->>>>>>> 865cd9b1
   },
 
   _setSelectedIndex: function(props) {
