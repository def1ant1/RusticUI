trigger:
  branches:
    include:
      - 'master'
      - 'next'
<<<<<<< HEAD
=======

schedules:
  - cron: '0 0 * * *'
    displayName: Run with React canary
    branches:
      include:
        - master
        - next
    always: true
>>>>>>> 7e97b7f3

# https://developercommunity.visualstudio.com/comments/949241/view.html
pr:
  branches:
    include:
      - '*'

pool:
  vmImage: 'ubuntu-latest'

variables:
  DOCS_NEXT_CACHE_FOLDER: $(Build.SourcesDirectory)/docs/.next/cache
  # azure-pipelines don't support variables per trigger
  # We assume that the only scheduled job we have is for react@next
  ${{ if eq( variables['Build.Reason'], 'Schedule' ) }}:
    # npm dist tag for `react` (https://docs.npmjs.com/cli/dist-tag)
    REACT_DIST_TAG: 'next'
    # Path for artifacts uploaded to S3 that can be used as a permalink
    S3_ARTIFACTS_PATH_PERMA: 'artifacts/$(Build.SourceBranchName)-react-$(REACT_DIST_TAG)/$(Build.SourceVersion)/'
  ${{ if ne( variables['Build.Reason'], 'Schedule' ) }}:
    REACT_DIST_TAG: 'stable'
    # Preserve this path structure since it is locked in various tooling
    S3_ARTIFACTS_PATH_PERMA: 'artifacts/$(Build.SourceBranchName)/$(Build.SourceVersion)/'

jobs:
  - job: sizeSnapshot
    displayName: 'Bundle size monitoring'
    condition: eq(variables['command'], 'sizeSnapshot')
    steps:
      - task: NodeTool@0
        inputs:
          versionSpec: '12.x'
        displayName: 'Install Node.js'

      - script: |
          node scripts/use-react-dist-tag.js $(REACT_DIST_TAG)
          yarn install
        displayName: 'install dependencies'
        env:
          # Don't use playwright in this job
          PLAYWRIGHT_SKIP_BROWSER_DOWNLOAD: 1

      - script: |
          yarn danger ci
        displayName: 'prepare danger on PRs'
        condition: and(succeeded(), eq(variables['Build.Reason'], 'PullRequest'))
        env:
          AZURE_BUILD_ID: $(Build.BuildId)
          DANGER_COMMAND: 'prepareBundleSizeReport'
          DANGER_GITHUB_API_TOKEN: $(GITHUB_API_TOKEN)

      - task: Cache@2
        inputs:
          key: 'node-modules-cache | yarn.lock'
          path: node_modules/.cache
        displayName: Cache node_modules/.cache

      - script: |
          yarn lerna run --ignore @mui/icons-material --parallel --scope "@mui/*" build
        displayName: 'build @mui packages'

      - script: |
          cd packages/mui-material/build
          npm version 0.0.0-canary.$(Build.SourceVersion) --no-git-tag-version
          npm pack
          mv mui-material-0.0.0-canary.$(Build.SourceVersion).tgz ../../../mui-material.tgz
        displayName: 'create @mui/material canary distributable'

      - task: S3Upload@1
        inputs:
          regionName: 'eu-central-1'
          bucketName: 'eps1lon-material-ui'
          globExpressions: '*.tgz'
          targetFolder: $(S3_ARTIFACTS_PATH_PERMA)
          filesAcl: 'public-read'
        displayName: 'Upload distributables to S3'
        condition: and(succeeded(), ne(variables['Build.Reason'], 'PullRequest'))
        env:
          AWS_ACCESS_KEY_ID: $(AWS_ACCESS_KEY_ID)
          AWS_SECRET_ACCESS_KEY: $(AWS_SECRET_ACCESS_KEY)

      - task: PublishPipelineArtifact@1
        inputs:
          artifactName: 'canaries'
          targetPath: 'mui-material.tgz'

      - script: |
          yarn size:snapshot
        displayName: 'create a size snapshot'

      - task: PublishPipelineArtifact@1
        displayName: 'persist size snapshot as pipeline artifact'
        inputs:
          artifactName: 'size-snapshot'
          targetPath: 'size-snapshot.json'

      - task: AmazonWebServices.aws-vsts-tools.S3Upload.S3Upload@1
        displayName: 'persist size snapshot on S3'
        condition: and(succeeded(), ne(variables['Build.Reason'], 'PullRequest'))
        inputs:
          awsCredentials: 's3 artifacts'
          regionName: 'eu-central-1'
          bucketName: 'eps1lon-material-ui'
          sourceFolder: '$(System.DefaultWorkingDirectory)'
          globExpressions: 'size-snapshot.json'
          targetFolder: $(S3_ARTIFACTS_PATH_PERMA)
          filesAcl: 'public-read'
          contentType: application/json
          logRequest: true
          logResponse: true

      - task: AmazonWebServices.aws-vsts-tools.S3Upload.S3Upload@1
        displayName: 'symlink size-snapshot to latest'
        condition: and(succeeded(), ne(variables['Build.Reason'], 'PullRequest'), ne(variables['Build.Reason'], 'Schedule'))
        inputs:
          awsCredentials: 's3 artifacts'
          regionName: 'eu-central-1'
          bucketName: 'eps1lon-material-ui'
          sourceFolder: '$(System.DefaultWorkingDirectory)'
          globExpressions: 'size-snapshot.json'
          targetFolder: 'artifacts/$(Build.SourceBranchName)/latest/'
          filesAcl: 'public-read'
          contentType: application/json
          logRequest: true
          logResponse: true

      - script: |
          yarn danger ci
        displayName: 'run danger on PRs'
        condition: and(succeeded(), eq(variables['Build.Reason'], 'PullRequest'))
        env:
          AZURE_BUILD_ID: $(Build.BuildId)
          DANGER_COMMAND: 'reportBundleSize'
          DANGER_GITHUB_API_TOKEN: $(GITHUB_API_TOKEN)

  - job: benchmark
    displayName: 'Performance monitoring'
    condition: eq(variables['command'], 'benchmark')
    steps:
      - task: NodeTool@0
        inputs:
          versionSpec: '12.x'
        displayName: 'Install Node.js'

      # From https://github.com/GoogleChrome/puppeteer/blob/811415bc8c47f7882375629b57b3fe186ad61ed4/docs/troubleshooting.md#chrome-headless-doesnt-launch
      - script: |
          sudo apt-get update
          sudo apt-get install -y --force-yes gconf-service libasound2 libatk1.0-0 libc6 libcairo2 libcups2 libdbus-1-3 libexpat1 libfontconfig1 libgcc1 libgconf-2-4 libgdk-pixbuf2.0-0 libglib2.0-0 libgtk-3-0 libnspr4 libpango-1.0-0 libpangocairo-1.0-0 libstdc++6 libx11-6 libx11-xcb1 libxcb1 libxcomposite1 libxcursor1 libxdamage1 libxext6 libxfixes3 libxi6 libxrandr2 libxrender1 libxss1 libxtst6 ca-certificates fonts-liberation libappindicator1 libnss3 lsb-release xdg-utils wget
        displayName: 'Install dependencies for Chrome Headless'

      - script: yarn install
        displayName: 'install dependencies'

      - script: yarn benchmark:browser
        displayName: 'yarn benchmark:browser'

<<<<<<< HEAD
steps:
  - task: NodeTool@0
    inputs:
      versionSpec: '12.x'
    displayName: 'Install Node.js'

  - script: |
      yarn install
    displayName: 'install dependencies'

  - script: |
      yarn lerna run --ignore @material-ui/icons --parallel --scope "@material-ui/*" build
    displayName: 'build @material-ui packages'

  - script: |
      cd packages/material-ui/build
      npm version 0.0.0-canary.$(Build.SourceVersion) --no-git-tag-version
      npm pack
      mv material-ui-core-0.0.0-canary.$(Build.SourceVersion).tgz ../../../material-ui-core.tgz
    displayName: 'create @material-ui/core canary distributable'

  - task: S3Upload@1
    inputs:
      regionName: 'eu-central-1'
      bucketName: 'eps1lon-material-ui'
      globExpressions: '*.tgz'
      targetFolder: 'artifacts/$(Build.SourceBranchName)/$(Build.SourceVersion)'
      filesAcl: 'public-read'
    displayName: 'Upload distributables to S3'
    condition: and(succeeded(), ne(variables['Build.Reason'], 'PullRequest'))
    env:
      AWS_ACCESS_KEY_ID: $(AWS_ACCESS_KEY_ID)
      AWS_SECRET_ACCESS_KEY: $(AWS_SECRET_ACCESS_KEY)

  - task: PublishPipelineArtifact@1
    inputs:
      artifactName: 'canaries'
      targetPath: 'material-ui-core.tgz'

  - task: Cache@2
    inputs:
      key: 'yarn | "$(Agent.OS)" | yarn.lock'
      restoreKeys: |
        yarn | "$(Agent.OS)"
        yarn
      path: $(DOCS_NEXT_CACHE_FOLDER)
    displayName: Cache nextjs build

  - script: |
      mkdir -p scripts/sizeSnapshot/build	
      yarn docs:build | tee scripts/sizeSnapshot/build/docs.next
    displayName: 'build docs for size snapshot'
    env:
      NODE_OPTIONS: "--max_old_space_size=4096"

  - script: |
      yarn size:snapshot
    displayName: 'create a size snapshot'

  - task: AmazonWebServices.aws-vsts-tools.S3Upload.S3Upload@1
    displayName: 'persist size snapshot'
    condition: and(succeeded(), ne(variables['Build.Reason'], 'PullRequest'))
    inputs:
      awsCredentials: 's3 artifacts'
      regionName: 'eu-central-1'
      bucketName: 'eps1lon-material-ui'
      sourceFolder: '$(System.DefaultWorkingDirectory)'
      globExpressions: 'size-snapshot.json'
      targetFolder: 'artifacts/$(Build.SourceBranchName)/$(Build.SourceVersion)/'
      filesAcl: 'public-read'
      contentType: application/json
      logRequest: true
      logResponse: true

  - task: AmazonWebServices.aws-vsts-tools.S3Upload.S3Upload@1
    displayName: 'symlink size-snapshot to latest'
    condition: and(succeeded(), ne(variables['Build.Reason'], 'PullRequest'))
    inputs:
      awsCredentials: 's3 artifacts'
      regionName: 'eu-central-1'
      bucketName: 'eps1lon-material-ui'
      sourceFolder: '$(System.DefaultWorkingDirectory)'
      globExpressions: 'size-snapshot.json'
      targetFolder: 'artifacts/$(Build.SourceBranchName)/latest/'
      filesAcl: 'public-read'
      contentType: application/json
      logRequest: true
      logResponse: true

  - script: |
      yarn danger ci
    displayName: 'run danger on PRs'
    condition: and(succeeded(), eq(variables['Build.Reason'], 'PullRequest'))
    env:
      DANGER_GITHUB_API_TOKEN: $(GITHUB_API_TOKEN)
=======
      - task: PublishPipelineArtifact@1
        displayName: 'Publish benchmark results as a pipeline artifact.'
        inputs:
          artifactName: 'benchmarks'
          targetPath: 'tmp/benchmarks'
>>>>>>> 7e97b7f3
<|MERGE_RESOLUTION|>--- conflicted
+++ resolved
@@ -3,8 +3,6 @@
     include:
       - 'master'
       - 'next'
-<<<<<<< HEAD
-=======
 
 schedules:
   - cron: '0 0 * * *'
@@ -14,7 +12,6 @@
         - master
         - next
     always: true
->>>>>>> 7e97b7f3
 
 # https://developercommunity.visualstudio.com/comments/949241/view.html
 pr:
@@ -171,106 +168,8 @@
       - script: yarn benchmark:browser
         displayName: 'yarn benchmark:browser'
 
-<<<<<<< HEAD
-steps:
-  - task: NodeTool@0
-    inputs:
-      versionSpec: '12.x'
-    displayName: 'Install Node.js'
-
-  - script: |
-      yarn install
-    displayName: 'install dependencies'
-
-  - script: |
-      yarn lerna run --ignore @material-ui/icons --parallel --scope "@material-ui/*" build
-    displayName: 'build @material-ui packages'
-
-  - script: |
-      cd packages/material-ui/build
-      npm version 0.0.0-canary.$(Build.SourceVersion) --no-git-tag-version
-      npm pack
-      mv material-ui-core-0.0.0-canary.$(Build.SourceVersion).tgz ../../../material-ui-core.tgz
-    displayName: 'create @material-ui/core canary distributable'
-
-  - task: S3Upload@1
-    inputs:
-      regionName: 'eu-central-1'
-      bucketName: 'eps1lon-material-ui'
-      globExpressions: '*.tgz'
-      targetFolder: 'artifacts/$(Build.SourceBranchName)/$(Build.SourceVersion)'
-      filesAcl: 'public-read'
-    displayName: 'Upload distributables to S3'
-    condition: and(succeeded(), ne(variables['Build.Reason'], 'PullRequest'))
-    env:
-      AWS_ACCESS_KEY_ID: $(AWS_ACCESS_KEY_ID)
-      AWS_SECRET_ACCESS_KEY: $(AWS_SECRET_ACCESS_KEY)
-
-  - task: PublishPipelineArtifact@1
-    inputs:
-      artifactName: 'canaries'
-      targetPath: 'material-ui-core.tgz'
-
-  - task: Cache@2
-    inputs:
-      key: 'yarn | "$(Agent.OS)" | yarn.lock'
-      restoreKeys: |
-        yarn | "$(Agent.OS)"
-        yarn
-      path: $(DOCS_NEXT_CACHE_FOLDER)
-    displayName: Cache nextjs build
-
-  - script: |
-      mkdir -p scripts/sizeSnapshot/build	
-      yarn docs:build | tee scripts/sizeSnapshot/build/docs.next
-    displayName: 'build docs for size snapshot'
-    env:
-      NODE_OPTIONS: "--max_old_space_size=4096"
-
-  - script: |
-      yarn size:snapshot
-    displayName: 'create a size snapshot'
-
-  - task: AmazonWebServices.aws-vsts-tools.S3Upload.S3Upload@1
-    displayName: 'persist size snapshot'
-    condition: and(succeeded(), ne(variables['Build.Reason'], 'PullRequest'))
-    inputs:
-      awsCredentials: 's3 artifacts'
-      regionName: 'eu-central-1'
-      bucketName: 'eps1lon-material-ui'
-      sourceFolder: '$(System.DefaultWorkingDirectory)'
-      globExpressions: 'size-snapshot.json'
-      targetFolder: 'artifacts/$(Build.SourceBranchName)/$(Build.SourceVersion)/'
-      filesAcl: 'public-read'
-      contentType: application/json
-      logRequest: true
-      logResponse: true
-
-  - task: AmazonWebServices.aws-vsts-tools.S3Upload.S3Upload@1
-    displayName: 'symlink size-snapshot to latest'
-    condition: and(succeeded(), ne(variables['Build.Reason'], 'PullRequest'))
-    inputs:
-      awsCredentials: 's3 artifacts'
-      regionName: 'eu-central-1'
-      bucketName: 'eps1lon-material-ui'
-      sourceFolder: '$(System.DefaultWorkingDirectory)'
-      globExpressions: 'size-snapshot.json'
-      targetFolder: 'artifacts/$(Build.SourceBranchName)/latest/'
-      filesAcl: 'public-read'
-      contentType: application/json
-      logRequest: true
-      logResponse: true
-
-  - script: |
-      yarn danger ci
-    displayName: 'run danger on PRs'
-    condition: and(succeeded(), eq(variables['Build.Reason'], 'PullRequest'))
-    env:
-      DANGER_GITHUB_API_TOKEN: $(GITHUB_API_TOKEN)
-=======
       - task: PublishPipelineArtifact@1
         displayName: 'Publish benchmark results as a pipeline artifact.'
         inputs:
           artifactName: 'benchmarks'
-          targetPath: 'tmp/benchmarks'
->>>>>>> 7e97b7f3
+          targetPath: 'tmp/benchmarks'