--- conflicted
+++ resolved
@@ -42,15 +42,6 @@
   const FILTERED_BRANCHES = ['latest', 'l10n', 'next'];
 
   const branches = await getBranches();
-<<<<<<< HEAD
-  let versions = branches.map((branch) => branch.name);
-  versions = versions.filter((value) => FILTERED_BRANCHES.indexOf(value) === -1);
-  versions = versions.map((version) => ({
-    version,
-    // Replace dot with dashes for Netlify branch subdomains
-    url: `https://${version.replace(/\./g, '-')}.material-ui.com`,
-  }));
-=======
   /**
    * @type {import('docs/src/pages/versions/VersionsContext').VersionsContextValue}
    */
@@ -65,7 +56,6 @@
       });
     }
   });
->>>>>>> 7e97b7f3
   // Current version.
   versions.push({
     version: `v${process.env.LIB_VERSION}`,
@@ -76,25 +66,7 @@
     version: 'v0',
     url: 'https://v0.material-ui.com',
   });
-<<<<<<< HEAD
-  versions = versions.sort((a, b) =>
-    formatVersion(b.version).localeCompare(formatVersion(a.version)),
-  );
-
-  if (
-    branches.find((branch) => branch.name === 'next') &&
-    !versions.find((version) => /beta|alpha/.test(version.version))
-  ) {
-    versions.unshift({
-      version: `v${Number(versions[0].version[1]) + 1} pre-release`,
-      url: 'https://next.material-ui.com',
-    });
-  }
-
-  versions = sortedUniqBy(versions, 'version');
-=======
   versions.sort((a, b) => formatVersion(b.version).localeCompare(formatVersion(a.version)));
->>>>>>> 7e97b7f3
 
   if (
     branches.find((branch) => branch.name === 'next') &&
