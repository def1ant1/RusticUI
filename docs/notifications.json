[
  {
    "id": 35,
    "title": "Let's translate!",
    "text": "<a style=\"color: inherit;\" target=\"_blank\" rel=\"noopener\" data-ga-event-category=\"l10n\" data-ga-event-action=\"notification\" data-ga-event-label=\"zh\" href=\"https://translate.material-ui.com/\">帮助 MUI 将文档翻译成中文</a>. 🇨🇳",
    "userLanguage": "zh"
  },
  {
    "id": 53,
<<<<<<< HEAD
    "text": "You can <a style=\"color: inherit;\" target=\"_blank\" rel=\"noopener\" href=\"https://twitter.com/MaterialUI\">follow us on Twitter</a> to receive exclusive tips and updates about Material-UI and the React ecosystem."
=======
    "text": "You can <a style=\"color: inherit;\" target=\"_blank\" rel=\"noopener\" href=\"https://twitter.com/MaterialUI\">follow us on Twitter</a> to receive exclusive tips and updates about MUI and the React ecosystem."
>>>>>>> 7e97b7f3
  }
]<|MERGE_RESOLUTION|>--- conflicted
+++ resolved
@@ -7,10 +7,6 @@
   },
   {
     "id": 53,
-<<<<<<< HEAD
-    "text": "You can <a style=\"color: inherit;\" target=\"_blank\" rel=\"noopener\" href=\"https://twitter.com/MaterialUI\">follow us on Twitter</a> to receive exclusive tips and updates about Material-UI and the React ecosystem."
-=======
     "text": "You can <a style=\"color: inherit;\" target=\"_blank\" rel=\"noopener\" href=\"https://twitter.com/MaterialUI\">follow us on Twitter</a> to receive exclusive tips and updates about MUI and the React ecosystem."
->>>>>>> 7e97b7f3
   }
 ]