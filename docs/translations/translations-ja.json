--- conflicted
+++ resolved
@@ -48,14 +48,9 @@
   "clickToCopy": "クリックしてコピー",
   "close": "閉じる",
   "codesandbox": "CodeSandboxで編集する",
-<<<<<<< HEAD
-  "copiedSource": "ソースコードがコピーされました。",
-  "copiedSourceLink": "ソースコードへのリンクがコピーされました。",
-=======
   "copied": "Copied",
   "copiedSource": "ソースコードがクリップボードにコピーされました。",
   "copiedSourceLink": "ソースコードへのリンクがクリップボードにコピーされました。",
->>>>>>> 7e97b7f3
   "copySource": "ソースコードをコピーする",
   "copySourceLinkJS": "JavaScriptソースへのリンクをコピーする",
   "copySourceLinkTS": "TypeScriptソースへのリンクをコピーする",
@@ -103,11 +98,7 @@
   "openDrawer": "メインナビゲーションを開く",
   "or": "または",
   "pageTOC": "ページの目次",
-<<<<<<< HEAD
-  "praise": "Praise for Material-UI",
-=======
   "praise": "Praise for MUI",
->>>>>>> 7e97b7f3
   "praiseDescr": "ユーザーの声を紹介します。",
   "pricingDescr": "このページレイアウトを用いて顧客に効果的な料金テーブルをすぐに作りましょう。",
   "pricingTitle": "料金プラン",
@@ -151,11 +142,7 @@
   "thanks": "感謝します！",
   "themes": "プレミアムテーマ",
   "themesButton": "テーマを見る",
-<<<<<<< HEAD
-  "themesDescr": "Take your project to the next level with premium themes from our official marketplace – all built on Material-UI.",
-=======
   "themesDescr": "Take your project to the next level with premium themes from our official marketplace – all built on MUI.",
->>>>>>> 7e97b7f3
   "toggleNotifications": "通知パネルの切り替え",
   "toggleRTL": "左右反転する",
   "traffic": "トラフィック",
@@ -167,13 +154,7 @@
   "usingMui": "MUIを使ってみませんか？",
   "viewGitHub": "GitHubでソースコードを見る",
   "visit": "ウェブサイトへ行く",
-<<<<<<< HEAD
-  "whosUsing": "誰がMaterial-UIを利用してますか？",
-  "initialFocusLabel": "A generic container that is programmatically focused to test keyboard navigation of our components.",
-  "resetFocus": "キーボードナビゲーションをテストするためにフォーカスを外す",
-=======
   "whosUsing": "誰がMUIを利用してますか？",
->>>>>>> 7e97b7f3
   "pages": {
     "/getting-started": "はじめに",
     "/getting-started/installation": "インストール",
@@ -186,19 +167,6 @@
     "/getting-started/supported-platforms": "サポートされているプラットフォーム",
     "/getting-started/support": "サポート",
     "/components": "コンポーネント",
-<<<<<<< HEAD
-    "/components/about-the-lab": "ラボについて",
-    "/components/click-away-listener": "クリックリスナー",
-    "/component/about": "ラボについて",
-    "/components/app-bar": "アプリバー",
-    "/components/autocomplete": "オートコンプリート",
-    "/components/avatars": "Avatar",
-    "/components/badges": "Badge",
-    "/components/basic-inputs": "基本的な入力",
-    "/components/bottom-navigation": "ボトムナビゲーション",
-    "/components/box": "ボックス",
-    "/components/breadcrumbs": "Breadcrumbs (パンくずリスト)",
-=======
     "/components/layout": "レイアウト",
     "/components/box": "Box",
     "/components/container": "Container",
@@ -207,7 +175,6 @@
     "/components/image-list": "Image List",
     "/components/inputs": "入力",
     "/components/autocomplete": "Autocomplete",
->>>>>>> 7e97b7f3
     "/components/buttons": "Button (ボタン)",
     "/components/button-group": "ボタングループ",
     "/components/checkboxes": "Checkbox",
@@ -224,44 +191,12 @@
     "/components/bottom-navigation": "ボトムナビゲーション",
     "/components/breadcrumbs": "Breadcrumbs (パンくずリスト)",
     "/components/drawers": "Drawer",
-<<<<<<< HEAD
-    "/components/accordion": "Accordion (拡張パネル)",
-    "/components/feedback": "フィードバック",
-    "/components/grid": "Grid",
-    "/components/hidden": "Hidden",
-    "/components/grid-list": "グリッドリスト",
-    "/components/icons": "アイコン",
-    "/components/inputs": "入力",
-    "/components/lab": "ラボ",
-    "/components/layout": "レイアウト",
-=======
->>>>>>> 7e97b7f3
     "/components/links": "Link",
     "/components/menus": "Menu",
-<<<<<<< HEAD
-    "/components/modal": "モーダル",
-    "/components/navigation": "ナビゲーション",
-    "/components/no-ssr": "No SSR",
-    "/components/other": "その他",
-    "/components/paper": "紙",
-    "/components/pickers": "日付時刻",
-    "/components/popover": "Popover",
-    "/components/popper": "Popper",
-    "/components/portal": "ポータル",
-    "/components/progress": "Progress",
-    "/components/progress-validation": "フィードバック",
-    "/components/radio-buttons": "ラジオ ボタン",
-    "/components/selects": "Select (選択)",
-    "/components/slider": "スライダー",
-    "/components/snackbars": "Snackbar (スナックバー)",
-    "/components/speed-dial": "スピードダイヤル",
-    "/components/steppers": "Stepper（ステッパー）",
-=======
     "/components/pagination": "Pagination",
     "/components/speed-dial": "スピードダイヤル（Speed Dial）",
     "/components/steppers": "Stepper ステッパー",
     "/components/tabs": "Tabs",
->>>>>>> 7e97b7f3
     "/components/surfaces": "サーフェス",
     "/components/accordion": "Accordion (拡張パネル)",
     "/components/app-bar": "App Bar",
@@ -374,19 +309,12 @@
     "/guides/migration-v4": "Migration From v4",
     "/guides/migration-v3": "v3からの移行",
     "/guides/migration-v0x": "v0.からの移行",
-<<<<<<< HEAD
-    "/guides/testing": "テスト中",
-    "/guides/flow": "Flow",
-    "/guides/right-to-left": "右から左",
-    "/guides/localization": "ローカライゼーション",
-=======
     "/guides/testing": "テスト",
     "/guides/localization": "Localization",
     "/guides/content-security-policy": "Content Security Policy",
     "/guides/right-to-left": "右から左",
     "/guides/flow": "Flow",
     "https://material-ui.com/store/": "プレミアムテーマ",
->>>>>>> 7e97b7f3
     "/discover-more": "もっと知る",
     "/discover-more/showcase": "事例",
     "/discover-more/related-projects": "関連プロジェクト",
@@ -397,24 +325,6 @@
     "/discover-more/changelog": "変更履歴",
     "/discover-more/languages": "言語設定",
     "/versions": "バージョン",
-<<<<<<< HEAD
-    "/styles": "スタイル",
-    "/styles/basics": "基本",
-    "/styles/advanced": "高度な機能",
-    "https://material-ui.com/store/": "プレミアムテーマ",
-    "/components/material-icons": "マテリアルアイコン（Material Icons）",
-    "/components/textarea-autosize": "テキストエリアの自動サイズ調整",
-    "/components/rating": "レート",
-    "/components/skeleton": "スケルトン",
-    "/components/tree-view": "ツリービュー (Tree View)",
-    "/customization/density": "密度(Density)",
-    "/components/button-group": "ボタングループ",
-    "/components/floating-action-button": "フローティング アクションボタン",
-    "/components/backdrop": "背景",
-    "/components/alert": "アラート",
-    "/components/pagination": "Pagination"
-=======
     "https://medium.com/material-ui": "ブログ"
->>>>>>> 7e97b7f3
   }
 }