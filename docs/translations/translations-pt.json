--- conflicted
+++ resolved
@@ -1,10 +1,4 @@
 {
-<<<<<<< HEAD
-  "adblock": "Se você não se importa com anúncios relacionados à tecnologia e deseja dar suporte ao código aberto, inscreva o Material-UI na lista de liberações no seu bloqueador de anúncios.",
-  "albumDescr": "Um álbum responsivo / o leiaute da galeria com ações e um rodapé na página.",
-  "albumTitle": "Álbum",
-  "algoliaSearch": "Buscar",
-=======
   "adblock": "Se você não se importa com anúncios relacionados à tecnologia e deseja dar suporte ao código aberto, inscreva o MUI na lista de liberações no seu bloqueador de anúncios.",
   "api-docs": {
     "componentName": "Nome do componente",
@@ -43,22 +37,12 @@
     "skipToContent": "Pular para o conteúdo",
     "toggleSettings": "Alternar drawer de configurações"
   },
->>>>>>> 7e97b7f3
   "blogDescr": "Um leiaute de página de blog sofisticado. O suporte do markdown é cortesia do markdown-to-jsx, mas pode ser facilmente substituído.",
   "blogTitle": "Blog",
   "bundleSize": "Tamanho do pacote",
   "bundleSizeTooltip": "Role para baixo até 'Análise de Exportação' para um relatório mais detalhado.",
   "cancel": "Cancelar",
   "cdn": "ou use uma CDN.",
-<<<<<<< HEAD
-  "changeLanguage": "Alterar idioma",
-  "checkoutDescr": "Um leiaute de etapas de página de checkout. Adapte o número de etapas para atender às suas necessidades ou torne as etapas opcionais.",
-  "checkoutTitle": "Checkout",
-  "close": "Fechar",
-  "codesandbox": "Edite no CodeSandbox",
-  "copiedSource": "O código fonte foi copiado.",
-  "copiedSourceLink": "Link para o código fonte foi copiado.",
-=======
   "checkoutDescr": "Um leiaute de etapas de página de checkout. Adapte o número de etapas para atender às suas necessidades ou torne as etapas opcionais.",
   "checkoutTitle": "Checkout",
   "clickToCopy": "Clique para copiar",
@@ -67,7 +51,6 @@
   "copied": "Copiado",
   "copiedSource": "O código fonte foi copiado para a sua área de transferência.",
   "copiedSourceLink": "Link para o código fonte foi copiado para sua área de transferência.",
->>>>>>> 7e97b7f3
   "copySource": "Copiar código fonte",
   "copySourceLinkJS": "Copiar link para o fonte JavaScript",
   "copySourceLinkTS": "Copiar link para o fonte TypeScript",
@@ -94,14 +77,8 @@
   "footerResources": "Recursos",
   "getProfessionalSupport": "Obtenha Suporte Profissional",
   "getStarted": "Comece a Usar",
-<<<<<<< HEAD
-  "github": "Repositório no GitHub",
-  "headTitle": "Material-UI: Um framework popular de React UI",
-  "helpToTranslate": "Ajude a traduzir",
-=======
   "githubLabel": "Feedback",
   "headTitle": "MUI: Um framework popular de React UI",
->>>>>>> 7e97b7f3
   "hideFullSource": "Esconder todo o código fonte",
   "hideSource": "Esconder o código fonte",
   "homeFooterRelease": "Atualmente {{versionNumber}}. Lançado sob a {{license}}.",
@@ -132,8 +109,6 @@
     "learnMore": "Saiba mais sobre a importação"
   },
   "seeMore": "Ver mais",
-<<<<<<< HEAD
-=======
   "settings": {
     "color": "Cor",
     "dark": "escuro",
@@ -146,7 +121,6 @@
     "settings": "Configurações",
     "system": "sistema"
   },
->>>>>>> 7e97b7f3
   "showFullSource": "Ver o código fonte completo",
   "showJSSource": "Ver o fonte JavaScript",
   "showSource": "Ver o código fonte",
@@ -168,11 +142,7 @@
   "thanks": "Obrigado!",
   "themes": "Temas premium",
   "themesButton": "Explorar temas",
-<<<<<<< HEAD
-  "themesDescr": "Leve seu projeto para um nível superior com os temas premium da nossa loja - todos construídos em Material-UI.",
-=======
   "themesDescr": "Leve seu projeto para um nível superior com os temas premium da nossa loja - todos construídos em MUI.",
->>>>>>> 7e97b7f3
   "toggleNotifications": "Alternar painel de notificações",
   "toggleRTL": "Alternar da direita para a esquerda/esquerda para a direita",
   "traffic": "Tráfego",
@@ -184,13 +154,7 @@
   "usingMui": "Você está usando o MUI?",
   "viewGitHub": "Visualizar o código fonte no GitHub",
   "visit": "Acesse o site",
-<<<<<<< HEAD
-  "whosUsing": "Quem está usando Material-UI?",
-  "initialFocusLabel": "Um contêiner genérico que é focado via programação para testar a navegação por teclado dos nossos componentes.",
-  "resetFocus": "Resetar foco para testar a navegação por teclado",
-=======
   "whosUsing": "Quem está usando MUI?",
->>>>>>> 7e97b7f3
   "pages": {
     "/getting-started": "Primeiros passos",
     "/getting-started/installation": "Instalação",
@@ -237,22 +201,6 @@
     "/components/accordion": "Acordeão",
     "/components/app-bar": "Barra de Aplicativos",
     "/components/cards": "Cartão",
-<<<<<<< HEAD
-    "/components/checkboxes": "Caixa de seleção",
-    "/components/chips": "Chip",
-    "/components/container": "Container",
-    "/components/content": "Conteúdo",
-    "/components/css-baseline": "CSS Baseline",
-    "/components/data-display": "Exibição de Dados",
-    "/components/dialogs": "Diálogo",
-    "/components/dividers": "Divisor",
-    "/components/drawers": "Drawer",
-    "/components/accordion": "Acordeão",
-    "/components/feedback": "Feedback",
-    "/components/grid": "Grade",
-    "/components/hidden": "Hidden",
-    "/components/grid-list": "Lista de Grade",
-=======
     "/components/paper": "Paper",
     "/components/feedback": "Feedback",
     "/components/alert": "Alerta",
@@ -266,7 +214,6 @@
     "/components/badges": "Badge",
     "/components/chips": "Chip",
     "/components/dividers": "Divider",
->>>>>>> 7e97b7f3
     "/components/icons": "Ícones",
     "/components/material-icons": "Ícones Material",
     "/components/lists": "Lista",
@@ -300,26 +247,7 @@
     "/components/popover": "Popover",
     "/components/popper": "Popper",
     "/components/portal": "Portal",
-<<<<<<< HEAD
-    "/components/progress": "Progresso",
-    "/components/progress-validation": "Feedback",
-    "/components/radio-buttons": "Botões de opção",
-    "/components/selects": "Seleção",
-    "/components/slider": "Slider",
-    "/components/snackbars": "Snackbar",
-    "/components/speed-dial": "Acesso Rápido",
-    "/components/steppers": "Assistente",
-    "/components/surfaces": "Superfícies",
-    "/components/switches": "Interruptor",
-    "/components/tables": "Tabela",
-    "/components/tabs": "Abas",
-    "/components/text-fields": "Campo de texto",
-    "/components/toggle-button": "Botões de alternância",
-    "/components/tooltips": "Dica",
-    "/components/transfer-list": "Transferência de Lista",
-=======
     "/components/textarea-autosize": "Texto autoajustável",
->>>>>>> 7e97b7f3
     "/components/transitions": "Transições",
     "/components/use-media-query": "useMediaQuery",
     "/components/lab": "Lab",
@@ -340,10 +268,7 @@
     "/system/borders": "Bordas",
     "/system/display": "Exibição",
     "/system/flexbox": "Flexbox",
-<<<<<<< HEAD
-=======
     "/system/grid": "Grid",
->>>>>>> 7e97b7f3
     "/system/palette": "Paleta",
     "/system/positions": "Posições",
     "/system/shadows": "Sombras",
@@ -359,15 +284,7 @@
     "/customization": "Customização",
     "/customization/theme": "Tema",
     "/customization/theming": "Temas",
-<<<<<<< HEAD
-    "/customization/theme": "Temas",
-    "/customization/breakpoints": "Pontos de quebra",
-    "/customization/color": "Cor",
     "/customization/palette": "Paleta",
-    "/customization/type": "Tipo (claro / escuro)",
-=======
-    "/customization/palette": "Paleta",
->>>>>>> 7e97b7f3
     "/customization/typography": "Tipografia",
     "/customization/spacing": "Espaçamento",
     "/customization/breakpoints": "Pontos de quebra",
@@ -376,15 +293,10 @@
     "/customization/transitions": "Transições",
     "/customization/theme-components": "Componentes",
     "/customization/default-theme": "Tema Padrão",
-<<<<<<< HEAD
-    "/guides": "Guias",
-    "/guides/api": "Abordagem do Design da API",
-=======
     "/customization/how-to-customize": "How To Customize",
     "/customization/color": "Cor",
     "/customization/styled": "styled",
     "/guides": "How To Guides",
->>>>>>> 7e97b7f3
     "/guides/typescript": "TypeScript",
     "/guides/interoperability": "Interoperabilidade da Biblioteca de Estilo",
     "/guides/styled-engine": "Styled Engine",
@@ -398,11 +310,6 @@
     "/guides/migration-v3": "Migrando da v3",
     "/guides/migration-v0x": "Migrando da v0.x",
     "/guides/testing": "Testando",
-<<<<<<< HEAD
-    "/guides/flow": "Flow",
-    "/guides/right-to-left": "Da Direita para esquerda",
-=======
->>>>>>> 7e97b7f3
     "/guides/localization": "Localização",
     "/guides/content-security-policy": "Política de Segurança de Conteúdo",
     "/guides/right-to-left": "Da direita para a esquerda",
@@ -415,10 +322,6 @@
     "/discover-more/backers": "Patrocinadores & Apoiadores",
     "/discover-more/vision": "Visão",
     "/discover-more/team": "Equipe",
-<<<<<<< HEAD
-    "/discover-more/community": "Comunidade",
-=======
->>>>>>> 7e97b7f3
     "/discover-more/changelog": "Histórico de mudanças",
     "/discover-more/languages": "Idiomas",
     "/versions": "Versões",
