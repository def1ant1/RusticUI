{
  "adblock": "If you don't mind-tech related ads (no tracking or remarketing), and want to keep us running, please whitelist MUI in your blocker.",
  "api-docs": {
    "componentName": "Component name",
    "cssComponent": "As a CSS utility, the {{name}} component also supports all <a href=\"/system/properties/\"><code>system</code></a> properties. You can use them as props directly on the component.",
    "default": "Standard",
    "demos": "Demos",
    "description": "Beschreibung",
    "globalClass": "Global class",
    "import": "Import",
    "importDifference": "You can learn about the difference by <a href=\"/guides/minimizing-bundle-size/\">reading this guide on minimizing bundle size</a>.",
    "inheritance": "Inheritance",
    "inheritanceDescription": "While not explicitly documented above, the props of the <a href=\"{{pathname}}\">{{component}}</a> component{{suffix}} are also available on {{componentName}}. You can take advantage of this to <a href=\"/guides/api/#spread\">target nested components</a>.",
    "inheritanceSuffixTransition": " from react-transition-group",
    "name": "Name",
    "nativeElement": "native",
    "overrideStyles": "You can override the style of the component using one of these customization options:\n",
    "overrideStylesJss": "<ul>\n<li>With a rule name of the <a href=\"/customization/components/#overriding-styles-with-classes\"><code>classes</code> object prop</a>.</li>\n<li>With a <a href=\"/customization/components/#overriding-styles-with-global-class-names\">global class name</a>.</li>\n<li>With a theme and an <a href=\"/customization/globals/#css\"><code>styleOverrides</code> property</a>.</li>\n</ul>\nIf that isn't sufficient, you can check the <a href=\"{{URL}}\">implementation of the component</a> for more detail.",
    "overrideStylesStyledComponent": "<ul>\n<li>With a <a href=\"/guides/interoperability/#global-css\">global class name</a>.</li>\n<li>With a rule name as part of the component's <a href=\"/customization/theme-components/#global-style-overrides\"><code>styleOverrides</code> property</a> in a custom theme.</li>\n</ul>",
    "pageDescription": "API documentation for the React {{name}} component. Learn about the available props, and the CSS API.",
    "props": "Eigenschaften",
    "refNotHeld": "The component cannot hold a ref.",
    "refRootElement": "Das <code>ref</code> Element wird an das Wurzelelement weitergeleitet.",
    "ruleName": "Rule name",
    "spreadHint": "Props of the {{spreadHintElement}} component are also available.",
    "styleOverrides": "The name <code>{{componentStyles.name}}</code> can be used when providing <a href=\"/customization/globals/#default-props\">default props</a> or <a href=\"/customization/globals/#css\">style overrides</a> in the theme.",
    "type": "Typ"
  },
  "albumDescr": "Ein responsives Album- / Galerie-Seitenlayout mit einer \"hero unit\" und einer Fußzeile.",
  "albumTitle": "Album",
  "algoliaSearch": "Suchen",
<<<<<<< HEAD
=======
  "appFrame": {
    "changeLanguage": "Sprache ändern",
    "github": "GitHub-Repository",
    "helpToTranslate": "Hilf beim Übersetzen",
    "openDrawer": "Haupt-Navigation öffnen",
    "skipToContent": "Zu Seitenhinhalt springen",
    "toggleSettings": "Toggle settings drawer"
  },
>>>>>>> 7e97b7f3
  "blogDescr": "Ein ausgeklügeltes Blog-Seitenlayout. Markdown-Unterstützung wird von markdown-to-jsx zur Verfügung gestellt, kann jedoch leicht ersetzt werden.",
  "blogTitle": "Blog",
  "bundleSize": "Bundle size",
  "bundleSizeTooltip": "Scroll down to 'Exports Analysis' for a more detailed report.",
  "cancel": "Cancel",
  "cdn": "oder benutzen Sie ein CDN.",
  "checkoutDescr": "Ein schrittweises Checkout-Seitenlayout. Die Anzahl der Schritte ist anpassbar oder gar komplett optional.",
  "checkoutTitle": "Check Out",
  "clickToCopy": "Click to copy",
  "close": "Schließen",
  "codesandbox": "In CodeSandbox bearbeiten",
  "copied": "Copied",
  "copiedSource": "The source code has been copied to your clipboard.",
  "copiedSourceLink": "Link to the source code has been copied to your clipboard.",
  "copySource": "Quellcode kopieren",
  "copySourceLinkJS": "Kopiere Link zum JavaScript Quellcode",
  "copySourceLinkTS": "Kopiere Link zum TypeScript Quellcode",
  "dashboardDescr": "Ein minimales Dashboard mit Taskleiste und einem Drawer in mini Variante. Das Diagramm wurde von Recharts zur Verfügung gestellt, aber es ist leicht ein anderes Paket dafür zu nutzen.",
  "dashboardTitle": "Dashboard",
  "decreaseSpacing": "Abstand verringern",
  "demoToolbarLabel": "demo Quelle",
  "diamondSponsors": "Diamant-Sponsoren",
  "editPage": "Helfen Sie, diese Seite zu übersetzen",
  "emojiLove": "Liebe",
  "emoojiWarning": "Warnung",
  "expandAll": "Alles aufklappen",
  "feedbackCommentLabel": "Comment",
  "feedbackFailed": "Couldn't submit feedback. Please try again later.",
  "feedbackMessage": "Was this page helpful?",
  "feedbackMessageDown": "Please let us know what we could do to improve this page.",
  "feedbackMessageUp": "Please let us know what we should keep doing more of.",
  "feedbackNo": "No",
  "feedbackSubmitted": "Feedback submitted",
  "feedbackTitle": "Thanks for your feedback!",
  "feedbackYes": "Yes",
  "footerCommunity": "Gemeinschaft",
  "footerCompany": "Unternehmen",
  "footerResources": "Ressourcen",
  "getProfessionalSupport": "Professionellen Support erhalten",
  "getStarted": "Erste Schritte",
  "githubLabel": "Feedback",
  "headTitle": "MUI: Ein beliebtes React UI Framework",
  "hideFullSource": "Kompletten Quellcode verstecken",
  "hideSource": "Quellcode verstecken",
  "homeFooterRelease": "Aktuell {{versionNumber}}. Veröffentlicht unter der {{license}}.",
  "homeQuickWord": "Ein schnelles Wort von unseren Sponsoren:",
  "increaseSpacing": "Abstand erhöhen",
  "initialFocusLabel": "A generic container that is programmatically focused to test keyboard navigation of our components.",
  "installation": "Installation",
  "installButton": "Lesen Sie die Installationsschritte",
  "installDescr": "Installieren sie MUI via npm. Wir kümmern uns um das benötigte CSS.",
  "joinThese": "Join these and other great organizations!",
  "letUsKnow": "Lassen Sie es uns wissen!",
  "license": "MIT-Lizenz",
  "likeMui": "Gefällt ihnen MUI?",
  "loadFont": "Laden Sie die Standard Roboto Schriftart.",
  "mainNavigation": "Haupt-Navigation",
  "newest": "neueste",
  "openDrawer": "Haupt-Navigation öffnen",
  "or": "oder",
  "pageTOC": "Inhaltsverzeichnis der Seite",
<<<<<<< HEAD
  "praise": "Lob für Material-UI",
=======
  "praise": "Lob für MUI",
>>>>>>> 7e97b7f3
  "praiseDescr": "Hier ist, was unsere Benutzer sagen.",
  "pricingDescr": "Erstellen Sie mit diesem Seitenlayout schnell eine effektive Preistabelle für ihre potenziellen Kunden.",
  "pricingTitle": "Preise",
  "resetDemo": "Demo zurücksetzen",
  "resetDensity": "Dichte zurücksetzen",
  "resetFocus": "Reset focus to test keyboard navigation",
  "searchIcons": {
    "learnMore": "Learn more about the import"
  },
  "seeMore": "Mehr anzeigen",
  "settings": {
    "color": "Farbe (Color)",
    "dark": "dark",
    "direction": "Direction",
    "editWebsiteColors": "Farbschema der Seite bearbeiten",
    "light": "light",
    "ltr": "Left to right",
    "mode": "Mode",
    "rtl": "Right to left",
    "settings": "Settings",
    "system": "system"
  },
  "showFullSource": "Kompletten Quellcode anzeigen",
  "showJSSource": "Quelltext in JavaScript anzeigen",
  "showSource": "Quellcode anzeigen",
  "showTSSource": "Quelltext in TypeScript anzeigen",
  "signInDescr": "Eine einfache Anmeldeseite.",
  "signInSideDescr": "Eine einfache Anmeldeseite.",
  "signInSideTitle": "Anmeldeseite",
  "signInTitle": "Anmelden",
  "signUpDescr": "Eine einfache Anmeldeseite.",
  "signUpTitle": "Registrieren",
  "sourceCode": "Quelltext",
  "spacingUnit": "Abstandseinheit",
  "stars": "Github-Star",
  "stickyFooterDescr": "Hängen Sie eine Fußzeile am unteren Rand des Ansichtsfensters an, wenn der Seiteninhalt kurz ist.",
  "stickyFooterTitle": "Feste Fußzeile",
  "strapline": "MUI is a simple and customizable component library to build faster, beautiful, and more accessible React applications. Follow your own design system, or start with Material Design.",
  "submit": "Submit",
  "tableOfContents": "Inhaltsverzeichnis",
  "thanks": "Vielen Dank!",
  "themes": "Premium Themen",
  "themesButton": "Themen durchsuchen",
<<<<<<< HEAD
  "themesDescr": "Take your project to the next level with premium themes from our official marketplace – all built on Material-UI.",
=======
  "themesDescr": "Take your project to the next level with premium themes from our official marketplace – all built on MUI.",
>>>>>>> 7e97b7f3
  "toggleNotifications": "Mitteilungszentrale umschalten",
  "toggleRTL": "rechtsläufig/linksläufig umschalten",
  "traffic": "Datenverkehr",
  "usage": "Nutzung",
  "usageButton": "Erkunden Sie die Dokumentation",
  "usageDescr": "MUI Komponenten funktionieren ohne zusätzliche Einrichtung und verändern keine Variablen im globalen Sichtbarkeitsbereich.",
  "useDarkTheme": "Dunkles Design verwenden",
  "useHighDensity": "Höhere Dichte anwenden durch props",
  "usingMui": "Nutzen Sie MUI?",
  "viewGitHub": "Den Quellcode auf GitHub anzeigen",
  "visit": "Besuchen sie die Website",
  "whosUsing": "Wer nutzt MUI?",
  "pages": {
    "/getting-started": "Erste Schritte",
    "/getting-started/installation": "Installation",
    "/getting-started/usage": "Nutzung",
    "/getting-started/example-projects": "Beispielprojekte",
    "/getting-started/templates": "Vorlagen",
    "/getting-started/learn": "Lernen",
    "/getting-started/faq": "Häufige Fragen",
    "/getting-started/supported-components": "Unterstützte Komponenten",
    "/getting-started/supported-platforms": "Unterstützte Plattformen",
    "/getting-started/support": "Unterstützung",
    "/components": "Komponenten",
    "/components/layout": "Layout",
    "/components/box": "Box",
    "/components/container": "Container",
    "/components/grid": "Grid",
    "/components/stack": "Stack",
    "/components/image-list": "Image List",
    "/components/inputs": "Eingaben",
    "/components/autocomplete": "Autovervollständigung (Autocomplete)",
    "/components/buttons": "Button",
    "/components/button-group": "Schaltflächen-Gruppe",
    "/components/checkboxes": "Checkbox",
    "/components/floating-action-button": "Floating Action Button",
    "/components/radio-buttons": "Radio button",
    "/components/rating": "Bewertung",
    "/components/selects": "Selects (auswähler)",
    "/components/slider": "Slider",
    "/components/switches": "Switch",
    "/components/text-fields": "Text field",
    "/components/transfer-list": "Transferliste (Transfer List)",
    "/components/toggle-button": "Schalter",
    "/components/navigation": "Navigation",
    "/components/bottom-navigation": "Bottom Navigation (Untere Navigation)",
    "/components/breadcrumbs": "Breadcrumbs",
    "/components/drawers": "Seitliches Menü (Drawer)",
    "/components/links": "Link",
    "/components/menus": "Menu",
    "/components/pagination": "Paginierung",
    "/components/speed-dial": "Schnellwahl",
    "/components/steppers": "Stepper",
    "/components/tabs": "Tabs",
    "/components/surfaces": "Oberflächen",
    "/components/accordion": "Accordion (Akkordeon)",
    "/components/app-bar": "App Bar",
    "/components/cards": "Card (karte)",
    "/components/paper": "Paper",
    "/components/feedback": "Feedback",
    "/components/alert": "Hinweis (Alert)",
    "/components/backdrop": "Backdrop",
    "/components/dialogs": "Dialoge",
    "/components/progress": "Fortschritt (Progress)",
    "/components/skeleton": "Skeleton",
    "/components/snackbars": "Snackbar",
    "/components/data-display": "Datenanzeige",
    "/components/avatars": "Avatar",
    "/components/badges": "Badge",
    "/components/chips": "Chip",
    "/components/dividers": "Divider",
<<<<<<< HEAD
    "/components/drawers": "Seitliches Menü (Drawer)",
    "/components/accordion": "Accordion (erweiterungspanel)",
    "/components/feedback": "Feedback",
    "/components/grid": "Grid",
    "/components/hidden": "Hidden",
    "/components/grid-list": "Rasterliste (Grid List)",
=======
>>>>>>> 7e97b7f3
    "/components/icons": "Icons",
    "/components/material-icons": "Material Icons",
    "/components/lists": "List (liste)",
    "/components/tables": "Tabelle",
    "/components/tooltips": "Tooltip",
    "/components/typography": "Typografie",
    "/components/data-grid": "Data Grid",
    "/components/data-grid/overview": "Übersicht",
    "/components/data-grid/demo": "Demo",
    "/components/data-grid/getting-started": "Erste Schritte",
    "/components/data-grid/layout": "Layout",
    "/components/data-grid/columns": "Columns",
    "/components/data-grid/rows": "Rows",
    "/components/data-grid/editing": "Editing",
    "/components/data-grid/sorting": "Sorting",
    "/components/data-grid/filtering": "Filtering",
    "/components/data-grid/pagination": "Paginierung",
    "/components/data-grid/selection": "Selection",
    "/components/data-grid/export": "Export",
    "/components/data-grid/components": "Komponenten",
    "/components/data-grid/style": "Style",
    "/components/data-grid/localization": "Lokalisierung",
    "/components/data-grid/virtualization": "Virtualisierung",
    "/components/data-grid/accessibility": "Barrierefreiheit",
    "/components/data-grid/group-pivot": "🚧 Group & Pivot",
    "/components/utils": "Utils",
    "/components/click-away-listener": "Außerhalb Klick Ereignisbehandlungsroutine",
    "/components/css-baseline": "CSS-Baseline",
    "/components/modal": "Modal",
    "/components/no-ssr": "NoSSR",
    "/components/popover": "Popover",
    "/components/popper": "Popper",
    "/components/portal": "Portal",
<<<<<<< HEAD
    "/components/progress": "Fortschritt (Progress)",
    "/components/progress-validation": "Feedback",
    "/components/radio-buttons": "Auswahlfeld",
    "/components/selects": "Selects (auswähler)",
    "/components/slider": "Regler",
    "/components/snackbars": "Snackbar",
    "/components/speed-dial": "Schnellwahl",
    "/components/steppers": "Stepper",
    "/components/surfaces": "Oberflächen",
    "/components/switches": "Switch",
    "/components/tables": "Tabelle",
    "/components/tabs": "Tabs",
    "/components/text-fields": "Textfeld",
    "/components/toggle-button": "Schalter",
    "/components/tooltips": "Tooltip",
    "/components/transfer-list": "Transferliste (Transfer List)",
=======
    "/components/textarea-autosize": "Textarea Autosize",
>>>>>>> 7e97b7f3
    "/components/transitions": "Übergänge",
    "/components/use-media-query": "useMediaQuery",
    "/components/lab": "Labor",
    "/components/about-the-lab": "About the lab 🧪",
    "/components/lab-pickers": "Datum / Zeit",
    "/components/pickers": "Introduction",
    "/components/date-picker": "Date Picker",
    "/components/date-range-picker": "Date Range Picker ⚡️",
    "/components/date-time-picker": "Date Time Picker",
    "/components/time-picker": "Time Picker",
    "/components/timeline": "Timeline",
    "/components/trap-focus": "Trap Focus",
    "/components/tree-view": "Tree View",
    "/api-docs": "Component API",
    "/system": "System",
    "/system/basics": "Grundlegendes",
    "/system/properties": "Eigenschaften",
    "/system/borders": "Rahmen",
    "/system/display": "Anzeige",
    "/system/flexbox": "Flexbox",
    "/system/grid": "Grid",
    "/system/palette": "Palette",
    "/system/positions": "Positionen",
    "/system/shadows": "Schatten",
    "/system/sizing": "Dimensionierung",
    "/system/spacing": "Abstände",
    "/system/screen-readers": "Screen Readers",
    "/system/typography": "Typografie",
    "/system/advanced": "Erweitert",
    "/system/box": "Box",
    "/styles": "Stile",
    "/styles/basics": "Grundlegendes",
    "/styles/advanced": "Erweitert",
    "/customization": "Individuelle Anpassung",
    "/customization/theme": "Theme",
    "/customization/theming": "Theming",
    "/customization/palette": "Palette",
    "/customization/typography": "Typografie",
    "/customization/spacing": "Abstände",
    "/customization/breakpoints": "Haltepunkte",
    "/customization/density": "Dichte",
    "/customization/z-index": "z-index",
    "/customization/transitions": "Übergänge",
    "/customization/theme-components": "Komponenten",
    "/customization/default-theme": "Standardtheme",
    "/customization/how-to-customize": "How To Customize",
    "/customization/color": "Farbe (Color)",
    "/customization/styled": "styled",
    "/guides": "How To Guides",
    "/guides/typescript": "TypeScript",
    "/guides/interoperability": "Interoperabilität der Stilbibliothek",
    "/guides/styled-engine": "Styled Engine",
    "/guides/minimizing-bundle-size": "Paketgröße minimieren",
    "/guides/composition": "Komposition",
    "/guides/routing": "Routing",
    "/guides/server-rendering": "Server-Rendering",
    "/guides/responsive-ui": "Responsive UI",
    "/guides/pickers-migration": "Migration from @material-ui/pickers",
    "/guides/migration-v4": "Migration From v4",
    "/guides/migration-v3": "Migration von v3",
    "/guides/migration-v0x": "Migration von v0.x",
    "/guides/testing": "Testen",
    "/guides/localization": "Lokalisierung",
    "/guides/content-security-policy": "Content Security Policy",
    "/guides/right-to-left": "Rechts nach links",
    "/guides/flow": "Flow",
    "https://material-ui.com/store/": "Premium Themen",
    "/discover-more": "Mehr entdecken",
    "/discover-more/showcase": "Ausstellung",
    "/discover-more/related-projects": "Verwandte Projekte",
    "/discover-more/roadmap": "Zeitplan",
    "/discover-more/backers": "Sponsoren & Unterstützer",
    "/discover-more/vision": "Vision",
    "/discover-more/team": "Team",
    "/discover-more/changelog": "Änderungsprotokoll",
    "/discover-more/languages": "Sprachen",
    "/versions": "Versionen",
<<<<<<< HEAD
    "/styles": "Stile",
    "/styles/basics": "Grundlegendes",
    "/styles/advanced": "Erweitert",
    "https://material-ui.com/store/": "Premium Themen",
    "/components/material-icons": "Material Icons",
    "/components/textarea-autosize": "Größe des Textbereichs automatisch anpassen",
    "/components/rating": "Bewertung",
    "/components/skeleton": "Skelett",
    "/components/tree-view": "Baumstrukturansicht",
    "/customization/density": "Dichte",
    "/components/button-group": "Schaltflächen-Gruppe",
    "/components/floating-action-button": "Schwebende Aktions-Schaltfläche",
    "/components/backdrop": "Hintergrund",
    "/components/alert": "Hinweis",
    "/components/pagination": "Paginierung"
=======
    "https://medium.com/material-ui": "Blog"
>>>>>>> 7e97b7f3
  }
}<|MERGE_RESOLUTION|>--- conflicted
+++ resolved
@@ -29,8 +29,6 @@
   "albumDescr": "Ein responsives Album- / Galerie-Seitenlayout mit einer \"hero unit\" und einer Fußzeile.",
   "albumTitle": "Album",
   "algoliaSearch": "Suchen",
-<<<<<<< HEAD
-=======
   "appFrame": {
     "changeLanguage": "Sprache ändern",
     "github": "GitHub-Repository",
@@ -39,7 +37,6 @@
     "skipToContent": "Zu Seitenhinhalt springen",
     "toggleSettings": "Toggle settings drawer"
   },
->>>>>>> 7e97b7f3
   "blogDescr": "Ein ausgeklügeltes Blog-Seitenlayout. Markdown-Unterstützung wird von markdown-to-jsx zur Verfügung gestellt, kann jedoch leicht ersetzt werden.",
   "blogTitle": "Blog",
   "bundleSize": "Bundle size",
@@ -101,11 +98,7 @@
   "openDrawer": "Haupt-Navigation öffnen",
   "or": "oder",
   "pageTOC": "Inhaltsverzeichnis der Seite",
-<<<<<<< HEAD
-  "praise": "Lob für Material-UI",
-=======
   "praise": "Lob für MUI",
->>>>>>> 7e97b7f3
   "praiseDescr": "Hier ist, was unsere Benutzer sagen.",
   "pricingDescr": "Erstellen Sie mit diesem Seitenlayout schnell eine effektive Preistabelle für ihre potenziellen Kunden.",
   "pricingTitle": "Preise",
@@ -149,11 +142,7 @@
   "thanks": "Vielen Dank!",
   "themes": "Premium Themen",
   "themesButton": "Themen durchsuchen",
-<<<<<<< HEAD
-  "themesDescr": "Take your project to the next level with premium themes from our official marketplace – all built on Material-UI.",
-=======
   "themesDescr": "Take your project to the next level with premium themes from our official marketplace – all built on MUI.",
->>>>>>> 7e97b7f3
   "toggleNotifications": "Mitteilungszentrale umschalten",
   "toggleRTL": "rechtsläufig/linksläufig umschalten",
   "traffic": "Datenverkehr",
@@ -225,15 +214,6 @@
     "/components/badges": "Badge",
     "/components/chips": "Chip",
     "/components/dividers": "Divider",
-<<<<<<< HEAD
-    "/components/drawers": "Seitliches Menü (Drawer)",
-    "/components/accordion": "Accordion (erweiterungspanel)",
-    "/components/feedback": "Feedback",
-    "/components/grid": "Grid",
-    "/components/hidden": "Hidden",
-    "/components/grid-list": "Rasterliste (Grid List)",
-=======
->>>>>>> 7e97b7f3
     "/components/icons": "Icons",
     "/components/material-icons": "Material Icons",
     "/components/lists": "List (liste)",
@@ -267,26 +247,7 @@
     "/components/popover": "Popover",
     "/components/popper": "Popper",
     "/components/portal": "Portal",
-<<<<<<< HEAD
-    "/components/progress": "Fortschritt (Progress)",
-    "/components/progress-validation": "Feedback",
-    "/components/radio-buttons": "Auswahlfeld",
-    "/components/selects": "Selects (auswähler)",
-    "/components/slider": "Regler",
-    "/components/snackbars": "Snackbar",
-    "/components/speed-dial": "Schnellwahl",
-    "/components/steppers": "Stepper",
-    "/components/surfaces": "Oberflächen",
-    "/components/switches": "Switch",
-    "/components/tables": "Tabelle",
-    "/components/tabs": "Tabs",
-    "/components/text-fields": "Textfeld",
-    "/components/toggle-button": "Schalter",
-    "/components/tooltips": "Tooltip",
-    "/components/transfer-list": "Transferliste (Transfer List)",
-=======
     "/components/textarea-autosize": "Textarea Autosize",
->>>>>>> 7e97b7f3
     "/components/transitions": "Übergänge",
     "/components/use-media-query": "useMediaQuery",
     "/components/lab": "Labor",
@@ -364,24 +325,6 @@
     "/discover-more/changelog": "Änderungsprotokoll",
     "/discover-more/languages": "Sprachen",
     "/versions": "Versionen",
-<<<<<<< HEAD
-    "/styles": "Stile",
-    "/styles/basics": "Grundlegendes",
-    "/styles/advanced": "Erweitert",
-    "https://material-ui.com/store/": "Premium Themen",
-    "/components/material-icons": "Material Icons",
-    "/components/textarea-autosize": "Größe des Textbereichs automatisch anpassen",
-    "/components/rating": "Bewertung",
-    "/components/skeleton": "Skelett",
-    "/components/tree-view": "Baumstrukturansicht",
-    "/customization/density": "Dichte",
-    "/components/button-group": "Schaltflächen-Gruppe",
-    "/components/floating-action-button": "Schwebende Aktions-Schaltfläche",
-    "/components/backdrop": "Hintergrund",
-    "/components/alert": "Hinweis",
-    "/components/pagination": "Paginierung"
-=======
     "https://medium.com/material-ui": "Blog"
->>>>>>> 7e97b7f3
   }
 }