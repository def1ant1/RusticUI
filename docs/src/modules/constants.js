const CODE_VARIANTS = {
  JS: 'JS',
  TS: 'TS',
};

// Valid languages to server-side render in production
const LANGUAGES = ['en', 'zh', 'ru', 'pt', 'es', 'fr', 'de', 'ja'];

// Server side rendered languages
const LANGUAGES_SSR = ['en', 'zh', 'ru', 'pt', 'es'];

// Work in progress
const LANGUAGES_IN_PROGRESS = LANGUAGES.slice();

// Valid languages to use in production
const LANGUAGES_LABEL = [
  {
    code: 'en',
    text: 'English',
  },
  {
    code: 'zh',
    text: '中文',
  },
  {
    code: 'ru',
    text: 'Русский',
  },
  {
    code: 'pt',
    text: 'Português',
  },
  {
    code: 'es',
    text: 'Español',
  },
  {
    code: 'fr',
    text: 'Français',
  },
  {
    code: 'de',
    text: 'Deutsch',
  },
  {
    code: 'ja',
    text: '日本語',
  },
];

<<<<<<< HEAD
const SOURCE_CODE_ROOT_URL =
  process.env.SOURCE_CODE_ROOT_URL || 'https://github.com/mui-org/material-ui/blob/master';
const SOURCE_CODE_REPO = process.env.SOURCE_CODE_REPO || 'https://github.com/mui-org/material-ui';

const BANNER_HEIGHT = 36;

=======
>>>>>>> 7e97b7f3
module.exports = {
  CODE_VARIANTS,
  LANGUAGES,
  LANGUAGES_SSR,
  LANGUAGES_LABEL,
  LANGUAGES_IN_PROGRESS,
<<<<<<< HEAD
  SOURCE_CODE_ROOT_URL,
  SOURCE_CODE_REPO,
  BANNER_HEIGHT,
=======
>>>>>>> 7e97b7f3
};<|MERGE_RESOLUTION|>--- conflicted
+++ resolved
@@ -48,25 +48,10 @@
   },
 ];
 
-<<<<<<< HEAD
-const SOURCE_CODE_ROOT_URL =
-  process.env.SOURCE_CODE_ROOT_URL || 'https://github.com/mui-org/material-ui/blob/master';
-const SOURCE_CODE_REPO = process.env.SOURCE_CODE_REPO || 'https://github.com/mui-org/material-ui';
-
-const BANNER_HEIGHT = 36;
-
-=======
->>>>>>> 7e97b7f3
 module.exports = {
   CODE_VARIANTS,
   LANGUAGES,
   LANGUAGES_SSR,
   LANGUAGES_LABEL,
   LANGUAGES_IN_PROGRESS,
-<<<<<<< HEAD
-  SOURCE_CODE_ROOT_URL,
-  SOURCE_CODE_REPO,
-  BANNER_HEIGHT,
-=======
->>>>>>> 7e97b7f3
 };