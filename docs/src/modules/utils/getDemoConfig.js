--- conflicted
+++ resolved
@@ -4,12 +4,8 @@
 function jsDemo(demoData, options) {
   return {
     dependencies: getDependencies(demoData.raw, {
-<<<<<<< HEAD
-      muiCommitRef: process.env.PULL_REQUEST ? process.env.COMMIT_REF : undefined,
-=======
       muiCommitRef:
         process.env.PULL_REQUEST && options.previewPackage ? process.env.COMMIT_REF : undefined,
->>>>>>> 7e97b7f3
     }),
     files: {
       'demo.js': demoData.raw,
@@ -34,12 +30,8 @@
   return {
     dependencies: getDependencies(demoData.raw, {
       codeLanguage: CODE_VARIANTS.TS,
-<<<<<<< HEAD
-      muiCommitRef: process.env.PULL_REQUEST ? process.env.COMMIT_REF : undefined,
-=======
       muiCommitRef:
         process.env.PULL_REQUEST && options.previewPackage ? process.env.COMMIT_REF : undefined,
->>>>>>> 7e97b7f3
     }),
     files: {
       'demo.tsx': demoData.raw,
@@ -101,12 +93,8 @@
   }
 }
 
-<<<<<<< HEAD
-export default function getDemoConfig(demoData) {
-=======
 export default function getDemoConfig(demoData, options = {}) {
   const { indexPath = 'public/index.html', previewPackage = true } = options;
->>>>>>> 7e97b7f3
   const baseConfig = {
     title: demoData.title,
     description: demoData.githubLocation,
