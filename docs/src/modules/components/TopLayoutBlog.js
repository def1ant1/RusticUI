import * as React from 'react';
import PropTypes from 'prop-types';
import { createTheme } from '@mui/material/styles';
import { withStyles } from '@mui/styles';
import Head from 'docs/src/modules/components/Head';
import AppFrame from 'docs/src/modules/components/AppFrame';
import AppContainer from 'docs/src/modules/components/AppContainer';
<<<<<<< HEAD
import { BANNER_HEIGHT } from 'docs/src/modules/constants';
import { useRouter } from 'next/router';
import Link from '@material-ui/core/Link';
import Avatar from '@material-ui/core/Avatar';
=======
import { useRouter } from 'next/router';
import Link from '@mui/material/Link';
import Typography from '@mui/material/Typography';
import Avatar from '@mui/material/Avatar';
import Stack from '@mui/material/Stack';
>>>>>>> 7e97b7f3
import AppFooter from 'docs/src/modules/components/AppFooter';
import { exactProp } from '@mui/utils';
import MarkdownElement from './MarkdownElement';

const authors = {
  oliviertassinari: {
    name: 'Olivier Tassinari',
    github: 'oliviertassinari',
  },
  mbrookes: {
    name: 'Matt Brookes',
    github: 'mbrookes',
  },
};

const styles = (theme) => ({
  root: {
    flexGrow: 1,
    // Adding top buffer because of the v5 banner
    marginTop: BANNER_HEIGHT,
  },
  back: {
    display: 'block',
    marginBottom: theme.spacing(4),
  },
  container: {
    marginBottom: theme.spacing(20),
<<<<<<< HEAD
    maxWidth: 680 + theme.spacing(8 + 4),
=======
    maxWidth: `calc(680px + ${theme.spacing(12)})`,
>>>>>>> 7e97b7f3
    '& h1': {
      marginBottom: theme.spacing(4),
    },
    '& .markdown-body': {
      fontSize: theme.typography.pxToRem(17),
      lineHeight: 1.7,
      [theme.breakpoints.up('md')]: {
        paddingRight: theme.spacing(4),
      },
    },
    '& img, & video': {
      display: 'block',
      margin: 'auto',
    },
    '& pre': {
      fontSize: theme.typography.pxToRem(16),
    },
    '& .blog-description': {
      fontSize: theme.typography.pxToRem(14),
      textAlign: 'center',
      color: theme.palette.text.secondary,
      '& a': {
        color: theme.palette.text.secondary,
        textDecoration: 'underline',
      },
    },
  },
  time: {
    color: theme.palette.text.secondary,
    ...theme.typography.body2,
  },
  avatar: {
    display: 'flex',
<<<<<<< HEAD
    gap: theme.spacing(3),
    '& > div': {
      marginTop: theme.spacing(-1),
      display: 'flex',
      alignItems: 'center',
      marginBottom: theme.spacing(5),
      fontWeight: theme.typography.fontWeightMedium,
      '& .MuiAvatar-root': {
        marginRight: theme.spacing(1),
      },
=======
    alignItems: 'center',
    paddingBottom: theme.spacing(5),
    fontWeight: theme.typography.fontWeightMedium,
    '& .MuiAvatar-root': {
      marginRight: theme.spacing(1),
>>>>>>> 7e97b7f3
    },
  },
});

function TopLayoutBlog(props) {
  const { classes, docs } = props;
  const { description, rendered, title, headers } = docs.en;
  const finalTitle = title || headers.title;
  const router = useRouter();

  return (
    <AppFrame disableDrawer>
      <Head
<<<<<<< HEAD
        title={`${finalTitle} - Material-UI`}
=======
        title={`${finalTitle} - MUI`}
>>>>>>> 7e97b7f3
        description={description}
        largeCard={headers.card === 'true' ? true : undefined}
        card={
          headers.card === 'true'
            ? `https://material-ui.com/static${router.pathname}/card.png`
            : undefined
        }
      />
      <div className={classes.root}>
        <AppContainer component="main" className={classes.container}>
          <Link
            href="https://medium.com/material-ui"
            rel="nofollow"
<<<<<<< HEAD
            color="textSecondary"
=======
            color="text.secondary"
>>>>>>> 7e97b7f3
            variant="body2"
            className={classes.back}
          >
            {/* eslint-disable-next-line material-ui/no-hardcoded-labels */}
            {'< Back to blog'}
          </Link>
          {headers.title ? (
            <React.Fragment>
              <time dateTime={headers.date} className={classes.time}>
                {new Intl.DateTimeFormat('en', {
                  weekday: 'long',
                  year: 'numeric',
                  month: 'short',
                  day: 'numeric',
                }).format(new Date(headers.date))}
              </time>
              <MarkdownElement>
                <h1>{headers.title}</h1>
              </MarkdownElement>
<<<<<<< HEAD
              <div className={classes.avatar}>
                {headers.authors.map((author) => (
                  <div key={author}>
                    <Avatar src={`https://github.com/${authors[author].github}.png`} />
                    {authors[author].name}
                  </div>
                ))}
              </div>
=======
              <Stack direction="row" spacing={3}>
                {headers.authors.map((author) => (
                  <div key={author} className={classes.avatar}>
                    <Avatar src={`https://github.com/${authors[author].github}.png`} />
                    <Typography>{authors[author].name}</Typography>
                  </div>
                ))}
              </Stack>
>>>>>>> 7e97b7f3
            </React.Fragment>
          ) : null}
          {rendered.map((chunk, index) => {
            return <MarkdownElement key={index} renderedMarkdown={chunk} />;
          })}
        </AppContainer>
        <AppFooter />
      </div>
    </AppFrame>
  );
}

TopLayoutBlog.propTypes = {
  classes: PropTypes.object.isRequired,
  docs: PropTypes.object.isRequired,
};

if (process.env.NODE_ENV !== 'production') {
  TopLayoutBlog.propTypes = exactProp(TopLayoutBlog.propTypes);
}

const defaultTheme = createTheme();
export default withStyles(styles, { defaultTheme })(TopLayoutBlog);<|MERGE_RESOLUTION|>--- conflicted
+++ resolved
@@ -5,18 +5,11 @@
 import Head from 'docs/src/modules/components/Head';
 import AppFrame from 'docs/src/modules/components/AppFrame';
 import AppContainer from 'docs/src/modules/components/AppContainer';
-<<<<<<< HEAD
-import { BANNER_HEIGHT } from 'docs/src/modules/constants';
-import { useRouter } from 'next/router';
-import Link from '@material-ui/core/Link';
-import Avatar from '@material-ui/core/Avatar';
-=======
 import { useRouter } from 'next/router';
 import Link from '@mui/material/Link';
 import Typography from '@mui/material/Typography';
 import Avatar from '@mui/material/Avatar';
 import Stack from '@mui/material/Stack';
->>>>>>> 7e97b7f3
 import AppFooter from 'docs/src/modules/components/AppFooter';
 import { exactProp } from '@mui/utils';
 import MarkdownElement from './MarkdownElement';
@@ -35,8 +28,6 @@
 const styles = (theme) => ({
   root: {
     flexGrow: 1,
-    // Adding top buffer because of the v5 banner
-    marginTop: BANNER_HEIGHT,
   },
   back: {
     display: 'block',
@@ -44,11 +35,7 @@
   },
   container: {
     marginBottom: theme.spacing(20),
-<<<<<<< HEAD
-    maxWidth: 680 + theme.spacing(8 + 4),
-=======
     maxWidth: `calc(680px + ${theme.spacing(12)})`,
->>>>>>> 7e97b7f3
     '& h1': {
       marginBottom: theme.spacing(4),
     },
@@ -82,24 +69,11 @@
   },
   avatar: {
     display: 'flex',
-<<<<<<< HEAD
-    gap: theme.spacing(3),
-    '& > div': {
-      marginTop: theme.spacing(-1),
-      display: 'flex',
-      alignItems: 'center',
-      marginBottom: theme.spacing(5),
-      fontWeight: theme.typography.fontWeightMedium,
-      '& .MuiAvatar-root': {
-        marginRight: theme.spacing(1),
-      },
-=======
     alignItems: 'center',
     paddingBottom: theme.spacing(5),
     fontWeight: theme.typography.fontWeightMedium,
     '& .MuiAvatar-root': {
       marginRight: theme.spacing(1),
->>>>>>> 7e97b7f3
     },
   },
 });
@@ -113,11 +87,7 @@
   return (
     <AppFrame disableDrawer>
       <Head
-<<<<<<< HEAD
-        title={`${finalTitle} - Material-UI`}
-=======
         title={`${finalTitle} - MUI`}
->>>>>>> 7e97b7f3
         description={description}
         largeCard={headers.card === 'true' ? true : undefined}
         card={
@@ -131,11 +101,7 @@
           <Link
             href="https://medium.com/material-ui"
             rel="nofollow"
-<<<<<<< HEAD
-            color="textSecondary"
-=======
             color="text.secondary"
->>>>>>> 7e97b7f3
             variant="body2"
             className={classes.back}
           >
@@ -155,16 +121,6 @@
               <MarkdownElement>
                 <h1>{headers.title}</h1>
               </MarkdownElement>
-<<<<<<< HEAD
-              <div className={classes.avatar}>
-                {headers.authors.map((author) => (
-                  <div key={author}>
-                    <Avatar src={`https://github.com/${authors[author].github}.png`} />
-                    {authors[author].name}
-                  </div>
-                ))}
-              </div>
-=======
               <Stack direction="row" spacing={3}>
                 {headers.authors.map((author) => (
                   <div key={author} className={classes.avatar}>
@@ -173,7 +129,6 @@
                   </div>
                 ))}
               </Stack>
->>>>>>> 7e97b7f3
             </React.Fragment>
           ) : null}
           {rendered.map((chunk, index) => {
