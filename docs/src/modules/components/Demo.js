--- conflicted
+++ resolved
@@ -1,43 +1,5 @@
 import * as React from 'react';
 import PropTypes from 'prop-types';
-<<<<<<< HEAD
-import clsx from 'clsx';
-import copy from 'clipboard-copy';
-import { useSelector, useDispatch } from 'react-redux';
-import { alpha, makeStyles, useTheme } from '@material-ui/core/styles';
-import IconButton from '@material-ui/core/IconButton';
-import useMediaQuery from '@material-ui/core/useMediaQuery';
-import Collapse from '@material-ui/core/Collapse';
-import Fade from '@material-ui/core/Fade';
-import ToggleButton from '@material-ui/lab/ToggleButton';
-import ToggleButtonGroup from '@material-ui/lab/ToggleButtonGroup';
-import { JavaScript as JavaScriptIcon, TypeScript as TypeScriptIcon } from '@material-ui/docs';
-import NoSsr from '@material-ui/core/NoSsr';
-import EditIcon from '@material-ui/icons/Edit';
-import CodeIcon from '@material-ui/icons/Code';
-import FileCopyIcon from '@material-ui/icons/FileCopy';
-import Snackbar from '@material-ui/core/Snackbar';
-import Menu from '@material-ui/core/Menu';
-import MenuItem from '@material-ui/core/MenuItem';
-import MoreVertIcon from '@material-ui/icons/MoreVert';
-import Tooltip from '@material-ui/core/Tooltip';
-import RefreshIcon from '@material-ui/icons/Refresh';
-import ResetFocusIcon from '@material-ui/icons/CenterFocusWeak';
-import HighlightedCode from 'docs/src/modules/components/HighlightedCode';
-import DemoSandboxed from 'docs/src/modules/components/DemoSandboxed';
-import { AdCarbonInline } from 'docs/src/modules/components/AdCarbon';
-import getDemoConfig from 'docs/src/modules/utils/getDemoConfig';
-import getJsxPreview from 'docs/src/modules/utils/getJsxPreview';
-import { getCookie } from 'docs/src/modules/utils/helpers';
-import { ACTION_TYPES, CODE_VARIANTS } from 'docs/src/modules/constants';
-
-function compress(object) {
-  return LZString.compressToBase64(JSON.stringify(object))
-    .replace(/\+/g, '-') // Convert '+' to '-'
-    .replace(/\//g, '_') // Convert '/' to '_'
-    .replace(/=+$/, ''); // Remove ending '='
-}
-=======
 import { alpha, styled } from '@mui/material/styles';
 import IconButton from '@mui/material/IconButton';
 import Collapse from '@mui/material/Collapse';
@@ -63,7 +25,6 @@
 });
 export function DemoToolbarFallback() {
   const t = useTranslate();
->>>>>>> 7e97b7f3
 
   return <DemoToolbarFallbackRoot aria-busy aria-label={t('demoToolbarLabel')} role="toolbar" />;
 }
@@ -117,614 +78,6 @@
     marginLeft: 0,
     marginRight: 0,
   },
-<<<<<<< HEAD
-  { name: 'DemoToolbar' },
-);
-
-const alwaysTrue = () => true;
-
-/**
- *
- * @param {React.Ref<HTMLElement>[]} controlRefs
- * @param {object} [options]
- * @param {(index: number) => boolean} [options.isFocusableControl] In case certain controls become unfocusable
- * @param {number} [options.defaultActiveIndex]
- */
-function useToolbar(controlRefs, options = {}) {
-  const { defaultActiveIndex = 0, isFocusableControl = alwaysTrue } = options;
-  const [activeControlIndex, setActiveControlIndex] = React.useState(defaultActiveIndex);
-
-  // TODO: do we need to do this during layout practically? It's technically
-  // a bit too late since we allow user interaction between layout and passive effects
-  React.useEffect(() => {
-    setActiveControlIndex((currentActiveControlIndex) => {
-      if (!isFocusableControl(currentActiveControlIndex)) {
-        return defaultActiveIndex;
-      }
-      return currentActiveControlIndex;
-    });
-  }, [defaultActiveIndex, isFocusableControl]);
-
-  // controlRefs.findIndex(controlRef => controlRef.current = element)
-  function findControlIndex(element) {
-    let controlIndex = -1;
-    controlRefs.forEach((controlRef, index) => {
-      if (controlRef.current === element) {
-        controlIndex = index;
-      }
-    });
-    return controlIndex;
-  }
-
-  function handleControlFocus(event) {
-    const nextActiveControlIndex = findControlIndex(event.target);
-    if (nextActiveControlIndex !== -1) {
-      setActiveControlIndex(nextActiveControlIndex);
-    } else {
-      // make sure DCE works
-      // eslint-disable-next-line no-lonely-if
-      if (process.env.NODE_ENV !== 'production') {
-        console.error(
-          'Material-UI: The toolbar contains a focusable element that is not controlled by the toolbar. ' +
-            'Make sure you have attached `getControlProps(index)` to every focusable element within this toolbar.',
-        );
-      }
-    }
-  }
-
-  let handleToolbarFocus;
-  if (process.env.NODE_ENV !== 'production') {
-    handleToolbarFocus = (event) => {
-      if (findControlIndex(event.target) === -1) {
-        console.error(
-          'Material-UI: The toolbar contains a focusable element that is not controlled by the toolbar. ' +
-            'Make sure you have attached `getControlProps(index)` to every focusable element within this toolbar.',
-        );
-      }
-    };
-  }
-
-  const { direction } = useTheme();
-
-  function handleToolbarKeyDown(event) {
-    // We handle toolbars where controls can be hidden temporarily.
-    // When a control is hidden we can't move focus to it and have to exclude
-    // it from the order.
-    let currentFocusableControlIndex = -1;
-    const focusableControls = [];
-    controlRefs.forEach((controlRef, index) => {
-      const { current: control } = controlRef;
-      if (index === activeControlIndex) {
-        currentFocusableControlIndex = focusableControls.length;
-      }
-      if (control !== null && isFocusableControl(index)) {
-        focusableControls.push(control);
-      }
-    });
-
-    const prevControlKey = direction === 'ltr' ? 'ArrowLeft' : 'ArrowRight';
-    const nextControlKey = direction === 'ltr' ? 'ArrowRight' : 'ArrowLeft';
-
-    let nextFocusableIndex = -1;
-    switch (event.key) {
-      case prevControlKey:
-        nextFocusableIndex =
-          (currentFocusableControlIndex - 1 + focusableControls.length) % focusableControls.length;
-        break;
-      case nextControlKey:
-        nextFocusableIndex = (currentFocusableControlIndex + 1) % focusableControls.length;
-        break;
-      case 'Home':
-        nextFocusableIndex = 0;
-        break;
-      case 'End':
-        nextFocusableIndex = focusableControls.length - 1;
-        break;
-      default:
-        break;
-    }
-
-    if (nextFocusableIndex !== -1) {
-      event.preventDefault();
-      focusableControls[nextFocusableIndex].focus();
-    }
-  }
-
-  function getControlProps(index) {
-    return {
-      onFocus: handleControlFocus,
-      ref: controlRefs[index],
-      tabIndex: index === activeControlIndex ? 0 : -1,
-    };
-  }
-
-  return {
-    getControlProps,
-    toolbarProps: {
-      // TODO: good opportunity to warn on missing `aria-label`
-      onFocus: handleToolbarFocus,
-      onKeyDown: handleToolbarKeyDown,
-      role: 'toolbar',
-    },
-  };
-}
-
-function DemoToolbar(props) {
-  const {
-    codeOpen,
-    codeVariant,
-    demo,
-    demoData,
-    demoId,
-    demoHovered,
-    demoName,
-    demoOptions,
-    demoSourceId,
-    initialFocusRef,
-    onCodeOpenChange,
-    onResetDemoClick,
-    openDemoSource,
-    showPreview,
-  } = props;
-
-  const classes = useDemoToolbarStyles();
-
-  const dispatch = useDispatch();
-  const t = useSelector((state) => state.options.t);
-
-  const hasTSVariant = demo.rawTS;
-  const renderedCodeVariant = () => {
-    if (codeVariant === CODE_VARIANTS.TS && hasTSVariant) {
-      return CODE_VARIANTS.TS;
-    }
-    return CODE_VARIANTS.JS;
-  };
-
-  const handleCodeLanguageClick = (event, clickedCodeVariant) => {
-    if (codeVariant !== clickedCodeVariant) {
-      dispatch({
-        type: ACTION_TYPES.OPTIONS_CHANGE,
-        payload: {
-          codeVariant: clickedCodeVariant,
-        },
-      });
-    }
-  };
-
-  const handleCodeSandboxClick = () => {
-    const demoConfig = getDemoConfig(demoData);
-    const parameters = compress({
-      files: {
-        'package.json': {
-          content: {
-            title: demoConfig.title,
-            description: demoConfig.description,
-            dependencies: demoConfig.dependencies,
-            devDependencies: {
-              'react-scripts': 'latest',
-              ...demoConfig.devDependencies,
-            },
-            main: demoConfig.main,
-            scripts: demoConfig.scripts,
-          },
-        },
-        ...Object.keys(demoConfig.files).reduce((files, name) => {
-          files[name] = { content: demoConfig.files[name] };
-          return files;
-        }, {}),
-      },
-    });
-
-    const form = document.createElement('form');
-    form.method = 'POST';
-    form.target = '_blank';
-    form.action = 'https://codeSandbox.io/api/v1/sandboxes/define';
-    addHiddenInput(form, 'parameters', parameters);
-    document.body.appendChild(form);
-    form.submit();
-    document.body.removeChild(form);
-  };
-
-  const [anchorEl, setAnchorEl] = React.useState(null);
-  const handleMoreClick = (event) => {
-    setAnchorEl(event.currentTarget);
-  };
-  const handleMoreClose = () => {
-    setAnchorEl(null);
-  };
-
-  const [snackbarOpen, setSnackbarOpen] = React.useState(false);
-  const [snackbarMessage, setSnackbarMessage] = React.useState(undefined);
-
-  const handleSnackbarClose = () => {
-    setSnackbarOpen(false);
-  };
-  const handleCopyClick = async () => {
-    try {
-      await copy(demoData.raw);
-      setSnackbarMessage(t('copiedSource'));
-      setSnackbarOpen(true);
-    } finally {
-      handleMoreClose();
-    }
-  };
-
-  const handleStackBlitzClick = () => {
-    const demoConfig = getDemoConfig(demoData);
-    const form = document.createElement('form');
-    form.method = 'POST';
-    form.target = '_blank';
-    form.action = 'https://stackblitz.com/run';
-    addHiddenInput(form, 'project[template]', 'javascript');
-    addHiddenInput(form, 'project[title]', demoConfig.title);
-    addHiddenInput(form, 'project[description]', demoConfig.description);
-    addHiddenInput(form, 'project[dependencies]', JSON.stringify(demoConfig.dependencies));
-    addHiddenInput(form, 'project[devDependencies]', JSON.stringify(demoConfig.devDependencies));
-    Object.keys(demoConfig.files).forEach((key) => {
-      const value = demoConfig.files[key];
-      addHiddenInput(form, `project[files][${key}]`, value);
-    });
-    document.body.appendChild(form);
-    form.submit();
-    document.body.removeChild(form);
-    handleMoreClose();
-  };
-
-  const createHandleCodeSourceLink = (anchor) => async () => {
-    try {
-      await copy(`${window.location.href.split('#')[0]}#${anchor}`);
-      setSnackbarMessage(t('copiedSourceLink'));
-      setSnackbarOpen(true);
-    } finally {
-      handleMoreClose();
-    }
-  };
-
-  const [sourceHintSeen, setSourceHintSeen] = React.useState(false);
-  React.useEffect(() => {
-    setSourceHintSeen(getCookie('sourceHintSeen'));
-  }, []);
-  const handleCodeOpenClick = () => {
-    document.cookie = `sourceHintSeen=true;path=/;max-age=31536000`;
-    onCodeOpenChange();
-    setSourceHintSeen(true);
-  };
-
-  function handleResetFocusClick() {
-    initialFocusRef.current.focusVisible();
-  }
-
-  const showSourceHint = demoHovered && !sourceHintSeen;
-
-  let showCodeLabel;
-  if (codeOpen) {
-    showCodeLabel = showPreview ? t('hideFullSource') : t('hideSource');
-  } else {
-    showCodeLabel = showPreview ? t('showFullSource') : t('showSource');
-  }
-
-  const atLeastSmallViewport = useMediaQuery((theme) => theme.breakpoints.up('sm'));
-
-  const controlRefs = [
-    React.useRef(null),
-    React.useRef(null),
-    React.useRef(null),
-    React.useRef(null),
-    React.useRef(null),
-    React.useRef(null),
-    React.useRef(null),
-    React.useRef(null),
-  ];
-  // if the code is not open we hide the first two language controls
-  const isFocusableControl = React.useCallback((index) => (codeOpen ? true : index >= 2), [
-    codeOpen,
-  ]);
-  const { getControlProps, toolbarProps } = useToolbar(controlRefs, {
-    defaultActiveIndex: 2,
-    isFocusableControl,
-  });
-
-  return (
-    <React.Fragment>
-      <div aria-label={t('demoToolbarLabel')} className={classes.root} {...toolbarProps}>
-        <NoSsr defer>
-          <Fade in={codeOpen}>
-            <ToggleButtonGroup
-              className={classes.toggleButtonGroup}
-              exclusive
-              value={renderedCodeVariant()}
-              onChange={handleCodeLanguageClick}
-            >
-              <ToggleButton
-                className={classes.toggleButton}
-                value={CODE_VARIANTS.JS}
-                aria-label={t('showJSSource')}
-                data-ga-event-category="demo"
-                data-ga-event-action="source-js"
-                data-ga-event-label={demoOptions.demo}
-                {...getControlProps(0)}
-              >
-                <JavaScriptIcon />
-              </ToggleButton>
-              <ToggleButton
-                className={classes.toggleButton}
-                value={CODE_VARIANTS.TS}
-                disabled={!hasTSVariant}
-                aria-label={t('showTSSource')}
-                data-ga-event-category="demo"
-                data-ga-event-action="source-ts"
-                data-ga-event-label={demoOptions.demo}
-                {...getControlProps(1)}
-              >
-                <TypeScriptIcon />
-              </ToggleButton>
-            </ToggleButtonGroup>
-          </Fade>
-          <div>
-            <Tooltip
-              classes={{ popper: classes.tooltip }}
-              key={showSourceHint}
-              open={showSourceHint && atLeastSmallViewport ? true : undefined}
-              PopperProps={{ disablePortal: true }}
-              title={showCodeLabel}
-              placement="top"
-            >
-              <IconButton
-                aria-controls={openDemoSource ? demoSourceId : null}
-                aria-label={showCodeLabel}
-                {...(codeOpen
-                  ? // We want to track if a Demo is looked at.
-                    // Tracking if a demo is collapsed is less interesting.
-                    {
-                      'data-ga-event-category': 'demo',
-                      'data-ga-event-label': demoOptions.demo,
-                      'data-ga-event-action': 'expand',
-                    }
-                  : undefined)}
-                onClick={handleCodeOpenClick}
-                color={demoHovered ? 'primary' : 'default'}
-                {...getControlProps(2)}
-              >
-                <CodeIcon fontSize="small" />
-              </IconButton>
-            </Tooltip>
-            {demoOptions.hideEditButton ? null : (
-              <Tooltip
-                classes={{ popper: classes.tooltip }}
-                title={t('codesandbox')}
-                placement="top"
-              >
-                <IconButton
-                  aria-label={t('codesandbox')}
-                  data-ga-event-category="demo"
-                  data-ga-event-label={demoOptions.demo}
-                  data-ga-event-action="codesandbox"
-                  onClick={handleCodeSandboxClick}
-                  {...getControlProps(3)}
-                >
-                  <EditIcon fontSize="small" />
-                </IconButton>
-              </Tooltip>
-            )}
-            <Tooltip classes={{ popper: classes.tooltip }} title={t('copySource')} placement="top">
-              <IconButton
-                aria-label={t('copySource')}
-                data-ga-event-category="demo"
-                data-ga-event-label={demoOptions.demo}
-                data-ga-event-action="copy"
-                onClick={handleCopyClick}
-                {...getControlProps(4)}
-              >
-                <FileCopyIcon fontSize="small" />
-              </IconButton>
-            </Tooltip>
-            <Tooltip classes={{ popper: classes.tooltip }} title={t('resetFocus')} placement="top">
-              <IconButton
-                aria-label={t('resetFocus')}
-                data-ga-event-category="demo"
-                data-ga-event-label={demoOptions.demo}
-                data-ga-event-action="reset-focus"
-                onClick={handleResetFocusClick}
-                {...getControlProps(5)}
-              >
-                <ResetFocusIcon fontSize="small" />
-              </IconButton>
-            </Tooltip>
-            <Tooltip classes={{ popper: classes.tooltip }} title={t('resetDemo')} placement="top">
-              <IconButton
-                aria-controls={demoId}
-                aria-label={t('resetDemo')}
-                data-ga-event-category="demo"
-                data-ga-event-label={demoOptions.demo}
-                data-ga-event-action="reset"
-                onClick={onResetDemoClick}
-                {...getControlProps(6)}
-              >
-                <RefreshIcon fontSize="small" />
-              </IconButton>
-            </Tooltip>
-            <IconButton
-              onClick={handleMoreClick}
-              aria-owns={anchorEl ? 'demo-menu-more' : undefined}
-              aria-haspopup="true"
-              aria-label={t('seeMore')}
-              {...getControlProps(7)}
-            >
-              <MoreVertIcon fontSize="small" />
-            </IconButton>
-            <Menu
-              id="demo-menu-more"
-              anchorEl={anchorEl}
-              open={Boolean(anchorEl)}
-              onClose={handleMoreClose}
-              getContentAnchorEl={null}
-              anchorOrigin={{
-                vertical: 'top',
-                horizontal: 'right',
-              }}
-              transformOrigin={{
-                vertical: 'top',
-                horizontal: 'right',
-              }}
-            >
-              <MenuItem
-                data-ga-event-category="demo"
-                data-ga-event-label={demoOptions.demo}
-                data-ga-event-action="github"
-                component="a"
-                href={demoData.githubLocation}
-                target="_blank"
-                rel="noopener nofollow"
-                onClick={handleMoreClose}
-              >
-                {t('viewGitHub')}
-              </MenuItem>
-              {demoOptions.hideEditButton ? null : (
-                <MenuItem
-                  data-ga-event-category="demo"
-                  data-ga-event-label={demoOptions.demo}
-                  data-ga-event-action="stackblitz"
-                  onClick={handleStackBlitzClick}
-                >
-                  {t('stackblitz')}
-                </MenuItem>
-              )}
-              <MenuItem
-                data-ga-event-category="demo"
-                data-ga-event-label={demoOptions.demo}
-                data-ga-event-action="copy-js-source-link"
-                onClick={createHandleCodeSourceLink(`${demoName}.js`)}
-              >
-                {t('copySourceLinkJS')}
-              </MenuItem>
-              <MenuItem
-                data-ga-event-category="demo"
-                data-ga-event-label={demoOptions.demo}
-                data-ga-event-action="copy-ts-source-link"
-                onClick={createHandleCodeSourceLink(`${demoName}.tsx`)}
-              >
-                {t('copySourceLinkTS')}
-              </MenuItem>
-            </Menu>
-          </div>
-        </NoSsr>
-      </div>
-      <Snackbar
-        open={snackbarOpen}
-        autoHideDuration={3000}
-        onClose={handleSnackbarClose}
-        message={snackbarMessage}
-      />
-    </React.Fragment>
-  );
-}
-
-DemoToolbar.propTypes = {
-  codeOpen: PropTypes.bool.isRequired,
-  codeVariant: PropTypes.string.isRequired,
-  demo: PropTypes.object.isRequired,
-  demoData: PropTypes.object.isRequired,
-  demoHovered: PropTypes.bool.isRequired,
-  demoId: PropTypes.string,
-  demoName: PropTypes.string.isRequired,
-  demoOptions: PropTypes.object.isRequired,
-  demoSourceId: PropTypes.string,
-  initialFocusRef: PropTypes.shape({ current: PropTypes.object }).isRequired,
-  onCodeOpenChange: PropTypes.func.isRequired,
-  onResetDemoClick: PropTypes.func.isRequired,
-  openDemoSource: PropTypes.bool.isRequired,
-  showPreview: PropTypes.bool.isRequired,
-};
-
-const useStyles = makeStyles(
-  (theme) => ({
-    root: {
-      marginBottom: 40,
-      marginLeft: -theme.spacing(2),
-      marginRight: -theme.spacing(2),
-      [theme.breakpoints.up('sm')]: {
-        padding: theme.spacing(0, 1),
-        marginLeft: 0,
-        marginRight: 0,
-      },
-    },
-    demo: {
-      position: 'relative',
-      outline: 0,
-      margin: 'auto',
-      display: 'flex',
-      justifyContent: 'center',
-      [theme.breakpoints.up('sm')]: {
-        borderRadius: theme.shape.borderRadius,
-      },
-    },
-    /* Isolate the demo with an outline. */
-    demoBgOutlined: {
-      padding: theme.spacing(3),
-      border: `1px solid ${alpha(theme.palette.action.active, 0.12)}`,
-      borderLeftWidth: 0,
-      borderRightWidth: 0,
-      [theme.breakpoints.up('sm')]: {
-        borderLeftWidth: 1,
-        borderRightWidth: 1,
-      },
-    },
-    /* Prepare the background to display an inner elevation. */
-    demoBgTrue: {
-      padding: theme.spacing(3),
-      backgroundColor: theme.palette.background.level2,
-    },
-    /* Make no difference between the demo and the markdown. */
-    demoBgInline: {
-      // Maintain alignment with the markdown text
-      [theme.breakpoints.down('xs')]: {
-        padding: theme.spacing(3),
-      },
-    },
-    demoHiddenToolbar: {
-      paddingTop: theme.spacing(2),
-      [theme.breakpoints.up('sm')]: {
-        paddingTop: theme.spacing(3),
-      },
-    },
-    code: {
-      display: 'none',
-      padding: 0,
-      marginBottom: theme.spacing(1),
-      marginRight: 0,
-      [theme.breakpoints.up('sm')]: {
-        display: 'block',
-      },
-      '& pre': {
-        overflow: 'auto',
-        lineHeight: 1.5,
-        margin: '0 !important',
-        maxHeight: 'min(68vh, 1000px)',
-      },
-    },
-    anchorLink: {
-      marginTop: -64, // height of toolbar
-      position: 'absolute',
-    },
-    initialFocus: {
-      position: 'absolute',
-      top: 0,
-      left: 0,
-      width: theme.spacing(4),
-      height: theme.spacing(4),
-      pointerEvents: 'none',
-    },
-  }),
-  { name: 'Demo' },
-);
-
-export default function Demo(props) {
-  const { demo, demoOptions, disableAd, githubLocation } = props;
-  const classes = useStyles();
-  const t = useSelector((state) => state.options.t);
-  const codeVariant = useSelector((state) => state.options.codeVariant);
-  const demoData = getDemoData(codeVariant, demo, githubLocation);
-=======
 }));
 const DemoRoot = styled('div', {
   shouldForwardProp: (prop) => prop !== 'hiddenToolbar' && prop !== 'bg',
@@ -797,7 +150,6 @@
   const t = useTranslate();
   const codeVariant = useCodeVariant();
   const demoData = useDemoData(codeVariant, demo, githubLocation);
->>>>>>> 7e97b7f3
 
   const [demoHovered, setDemoHovered] = React.useState(false);
   const handleDemoHover = (event) => {
@@ -871,34 +223,6 @@
       <AnchorLink id={`${demoName}.js`} />
       <AnchorLink id={`${demoName}.tsx`} />
       {demoOptions.hideToolbar ? null : (
-<<<<<<< HEAD
-        <DemoToolbar
-          codeOpen={codeOpen}
-          codeVariant={codeVariant}
-          demo={demo}
-          demoData={demoData}
-          demoHovered={demoHovered}
-          demoId={demoId}
-          demoName={demoName}
-          demoOptions={demoOptions}
-          demoSourceId={demoSourceId}
-          initialFocusRef={initialFocusRef}
-          onCodeOpenChange={() => {
-            setCodeOpen((open) => !open);
-            setShowAd(true);
-          }}
-          onResetDemoClick={resetDemo}
-          openDemoSource={openDemoSource}
-          showPreview={showPreview}
-        />
-      )}
-      <Collapse in={openDemoSource} unmountOnExit>
-        <div>
-          <HighlightedCode
-            className={classes.code}
-            id={demoSourceId}
-            code={showPreview && !codeOpen ? jsx : demoData.raw}
-=======
         <NoSsr defer fallback={<DemoToolbarFallback />}>
           <React.Suspense fallback={<DemoToolbarFallback />}>
             <DemoToolbar
@@ -928,17 +252,12 @@
           <Code
             id={demoSourceId}
             code={showPreview && !codeOpen ? demo.jsxPreview : demoData.raw}
->>>>>>> 7e97b7f3
             language={demoData.sourceLanguage}
           />
         </div>
       </Collapse>
       {showAd && !disableAd && !demoOptions.disableAd ? <AdCarbonInline /> : null}
-<<<<<<< HEAD
-    </div>
-=======
     </Root>
->>>>>>> 7e97b7f3
   );
 }
 
