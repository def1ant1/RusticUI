<<<<<<< HEAD
import React from 'react';
import * as PropTypes from 'prop-types';
import clsx from 'clsx';
import { useSelector } from 'react-redux';
import { withStyles } from '@material-ui/core/styles';
import ChevronRightIcon from '@material-ui/icons/ChevronRight';
import ChevronLeftIcon from '@material-ui/icons/ChevronLeft';
import Button from '@material-ui/core/Button';
import Divider from '@material-ui/core/Divider';
import Head from 'docs/src/modules/components/Head';
import AppFrame from 'docs/src/modules/components/AppFrame';
import EditPage from 'docs/src/modules/components/EditPage';
import AppContainer from 'docs/src/modules/components/AppContainer';
import PageContext from 'docs/src/modules/components/PageContext';
import { pageToTitleI18n } from 'docs/src/modules/utils/helpers';
import Link from 'docs/src/modules/components/Link';
import { exactProp } from '@material-ui/utils';
import { SOURCE_CODE_ROOT_URL, BANNER_HEIGHT } from 'docs/src/modules/constants';
=======
import * as React from 'react';
import PropTypes from 'prop-types';
>>>>>>> 7e97b7f3
import Demo from 'docs/src/modules/components/Demo';
import MarkdownElement from 'docs/src/modules/components/MarkdownElement';
import { exactProp } from '@mui/utils';
import ComponentLinkHeader from 'docs/src/modules/components/ComponentLinkHeader';
import AppLayoutDocs from 'docs/src/modules/components/AppLayoutDocs';
import { useTranslate, useUserLanguage } from 'docs/src/modules/utils/i18n';

// TODO: Only import on demand via @mui/markdown/loader
const markdownComponents = {
  'modules/components/ComponentLinkHeader.js': ComponentLinkHeader,
};

function noComponent(moduleID) {
  return function NoComponent() {
    throw new Error(`No demo component provided for '${moduleID}'`);
  };
}

<<<<<<< HEAD
const styles = (theme) => ({
  root: {
    width: '100%',
    paddingTop: BANNER_HEIGHT,
  },
  container: {
    position: 'relative',
  },
  actions: {
    position: 'absolute',
    right: 16,
    display: 'flex',
    flexDirection: 'column',
    alignItems: 'flex-end',
  },
  ad: {
    '& .description': {
      marginBottom: 198,
    },
    '& .description.ad': {
      marginBottom: 40,
    },
  },
  toc: {
    [theme.breakpoints.up('sm')]: {
      width: 'calc(100% - 175px)',
    },
    [theme.breakpoints.up('lg')]: {
      width: 'calc(100% - 175px - 240px)',
    },
  },
  footer: {
    marginTop: theme.spacing(12),
  },
  pagination: {
    margin: theme.spacing(3, 0, 4),
    display: 'flex',
    justifyContent: 'space-between',
  },
  pageLinkButton: {
    textTransform: 'none',
    fontWeight: theme.typography.fontWeightRegular,
  },
});

=======
>>>>>>> 7e97b7f3
function MarkdownDocs(props) {
  const { disableAd = false, disableToc = false, demos = {}, docs, demoComponents } = props;

  const userLanguage = useUserLanguage();
  const t = useTranslate();

  const { description, location, rendered, title, toc, headers } = docs[userLanguage] || docs.en;

  return (
    <AppLayoutDocs
      description={description}
      disableAd={disableAd}
      disableToc={disableToc}
      location={location}
      title={title}
      toc={toc}
    >
      {rendered.map((renderedMarkdownOrDemo, index) => {
        if (typeof renderedMarkdownOrDemo === 'string') {
          return <MarkdownElement key={index} renderedMarkdown={renderedMarkdownOrDemo} />;
        }

        if (renderedMarkdownOrDemo.component) {
          const Component = markdownComponents[renderedMarkdownOrDemo.component];
          return <Component key={index} headers={headers} options={renderedMarkdownOrDemo} />;
        }

        const name = renderedMarkdownOrDemo.demo;
        const demo = demos?.[name];
        if (demo === undefined) {
          const errorMessage = [
            `Missing demo: ${name}. You can use one of the following:`,
            Object.keys(demos),
          ].join('\n');

          if (userLanguage === 'en') {
            throw new Error(errorMessage);
          }

          if (process.env.NODE_ENV !== 'production') {
            console.error(errorMessage);
          }

          const warnIcon = (
            <span role="img" aria-label={t('emojiWarning')}>
              ⚠️
            </span>
          );
          return (
            <div key={index}>
              {/* eslint-disable-next-line material-ui/no-hardcoded-labels */}
              {warnIcon} Missing demo `{name}` {warnIcon}
            </div>
<<<<<<< HEAD
            {rendered.map((renderedMarkdownOrDemo, index) => {
              if (typeof renderedMarkdownOrDemo === 'string') {
                const renderedMarkdown = renderedMarkdownOrDemo;
                return <MarkdownElement key={index} renderedMarkdown={renderedMarkdown} />;
              }

              const demoOptions = renderedMarkdownOrDemo;
              const name = demoOptions.demo;
              const demo = demos?.[name];
              if (demo === undefined) {
                const errorMessage = [
                  `Missing demo: ${name}. You can use one of the following:`,
                  Object.keys(demos),
                ].join('\n');

                if (userLanguage === 'en') {
                  throw new Error(errorMessage);
                }

                if (process.env.NODE_ENV !== 'production') {
                  console.error(errorMessage);
                }

                const warnIcon = (
                  <span role="img" aria-label={t('emojiWarning')}>
                    ⚠️
                  </span>
                );
                return (
                  <div key={index}>
                    {/* eslint-disable-next-line material-ui/no-hardcoded-labels */}
                    {warnIcon} Missing demo `{name}` {warnIcon}
                  </div>
                );
              }

              return (
                <Demo
                  key={index}
                  demo={{
                    raw: demo.raw,
                    js: requireDemo(demo.module).default,
                    rawTS: demo.rawTS,
                    tsx: demo.moduleTS ? requireDemo(demo.moduleTS).default : null,
                  }}
                  disableAd={disableAd}
                  demoOptions={demoOptions}
                  githubLocation={`${SOURCE_CODE_ROOT_URL}/docs/src/${name}`}
                />
              );
            })}
            <footer className={classes.footer}>
              {!currentPage ||
              currentPage.displayNav === false ||
              (nextPage.displayNav === false && !prevPage) ? null : (
                <React.Fragment>
                  <Divider />
                  <div className={classes.pagination}>
                    {prevPage ? (
                      <Button
                        component={Link}
                        naked
                        href={prevPage.pathname}
                        size="large"
                        className={classes.pageLinkButton}
                        startIcon={<ChevronLeftIcon />}
                      >
                        {pageToTitleI18n(prevPage, t)}
                      </Button>
                    ) : (
                      <div />
                    )}
                    {nextPage.displayNav === false ? null : (
                      <Button
                        component={Link}
                        naked
                        href={nextPage.pathname}
                        size="large"
                        className={classes.pageLinkButton}
                        endIcon={<ChevronRightIcon />}
                      >
                        {pageToTitleI18n(nextPage, t)}
                      </Button>
                    )}
                  </div>
                </React.Fragment>
              )}
            </footer>
          </AppContainer>
        </div>
        {disableToc ? null : <AppTableOfContents items={toc} />}
      </AdManager>
    </AppFrame>
=======
          );
        }

        return (
          <Demo
            key={index}
            demo={{
              raw: demo.raw,
              js: demoComponents[demo.module] ?? noComponent(demo.module),
              jsxPreview: demo.jsxPreview,
              rawTS: demo.rawTS,
              tsx: demo.moduleTS ? demoComponents[demo.moduleTS] : null,
            }}
            disableAd={disableAd}
            demoOptions={renderedMarkdownOrDemo}
            githubLocation={`${process.env.SOURCE_CODE_REPO}/blob/v${process.env.LIB_VERSION}/docs/src/${name}`}
          />
        );
      })}
    </AppLayoutDocs>
>>>>>>> 7e97b7f3
  );
}

MarkdownDocs.propTypes = {
  demoComponents: PropTypes.object,
  demos: PropTypes.object,
  disableAd: PropTypes.bool,
  disableToc: PropTypes.bool,
  docs: PropTypes.object.isRequired,
};

if (process.env.NODE_ENV !== 'production') {
  MarkdownDocs.propTypes = exactProp(MarkdownDocs.propTypes);
}

export default MarkdownDocs;<|MERGE_RESOLUTION|>--- conflicted
+++ resolved
@@ -1,26 +1,5 @@
-<<<<<<< HEAD
-import React from 'react';
-import * as PropTypes from 'prop-types';
-import clsx from 'clsx';
-import { useSelector } from 'react-redux';
-import { withStyles } from '@material-ui/core/styles';
-import ChevronRightIcon from '@material-ui/icons/ChevronRight';
-import ChevronLeftIcon from '@material-ui/icons/ChevronLeft';
-import Button from '@material-ui/core/Button';
-import Divider from '@material-ui/core/Divider';
-import Head from 'docs/src/modules/components/Head';
-import AppFrame from 'docs/src/modules/components/AppFrame';
-import EditPage from 'docs/src/modules/components/EditPage';
-import AppContainer from 'docs/src/modules/components/AppContainer';
-import PageContext from 'docs/src/modules/components/PageContext';
-import { pageToTitleI18n } from 'docs/src/modules/utils/helpers';
-import Link from 'docs/src/modules/components/Link';
-import { exactProp } from '@material-ui/utils';
-import { SOURCE_CODE_ROOT_URL, BANNER_HEIGHT } from 'docs/src/modules/constants';
-=======
 import * as React from 'react';
 import PropTypes from 'prop-types';
->>>>>>> 7e97b7f3
 import Demo from 'docs/src/modules/components/Demo';
 import MarkdownElement from 'docs/src/modules/components/MarkdownElement';
 import { exactProp } from '@mui/utils';
@@ -39,54 +18,6 @@
   };
 }
 
-<<<<<<< HEAD
-const styles = (theme) => ({
-  root: {
-    width: '100%',
-    paddingTop: BANNER_HEIGHT,
-  },
-  container: {
-    position: 'relative',
-  },
-  actions: {
-    position: 'absolute',
-    right: 16,
-    display: 'flex',
-    flexDirection: 'column',
-    alignItems: 'flex-end',
-  },
-  ad: {
-    '& .description': {
-      marginBottom: 198,
-    },
-    '& .description.ad': {
-      marginBottom: 40,
-    },
-  },
-  toc: {
-    [theme.breakpoints.up('sm')]: {
-      width: 'calc(100% - 175px)',
-    },
-    [theme.breakpoints.up('lg')]: {
-      width: 'calc(100% - 175px - 240px)',
-    },
-  },
-  footer: {
-    marginTop: theme.spacing(12),
-  },
-  pagination: {
-    margin: theme.spacing(3, 0, 4),
-    display: 'flex',
-    justifyContent: 'space-between',
-  },
-  pageLinkButton: {
-    textTransform: 'none',
-    fontWeight: theme.typography.fontWeightRegular,
-  },
-});
-
-=======
->>>>>>> 7e97b7f3
 function MarkdownDocs(props) {
   const { disableAd = false, disableToc = false, demos = {}, docs, demoComponents } = props;
 
@@ -140,101 +71,6 @@
               {/* eslint-disable-next-line material-ui/no-hardcoded-labels */}
               {warnIcon} Missing demo `{name}` {warnIcon}
             </div>
-<<<<<<< HEAD
-            {rendered.map((renderedMarkdownOrDemo, index) => {
-              if (typeof renderedMarkdownOrDemo === 'string') {
-                const renderedMarkdown = renderedMarkdownOrDemo;
-                return <MarkdownElement key={index} renderedMarkdown={renderedMarkdown} />;
-              }
-
-              const demoOptions = renderedMarkdownOrDemo;
-              const name = demoOptions.demo;
-              const demo = demos?.[name];
-              if (demo === undefined) {
-                const errorMessage = [
-                  `Missing demo: ${name}. You can use one of the following:`,
-                  Object.keys(demos),
-                ].join('\n');
-
-                if (userLanguage === 'en') {
-                  throw new Error(errorMessage);
-                }
-
-                if (process.env.NODE_ENV !== 'production') {
-                  console.error(errorMessage);
-                }
-
-                const warnIcon = (
-                  <span role="img" aria-label={t('emojiWarning')}>
-                    ⚠️
-                  </span>
-                );
-                return (
-                  <div key={index}>
-                    {/* eslint-disable-next-line material-ui/no-hardcoded-labels */}
-                    {warnIcon} Missing demo `{name}` {warnIcon}
-                  </div>
-                );
-              }
-
-              return (
-                <Demo
-                  key={index}
-                  demo={{
-                    raw: demo.raw,
-                    js: requireDemo(demo.module).default,
-                    rawTS: demo.rawTS,
-                    tsx: demo.moduleTS ? requireDemo(demo.moduleTS).default : null,
-                  }}
-                  disableAd={disableAd}
-                  demoOptions={demoOptions}
-                  githubLocation={`${SOURCE_CODE_ROOT_URL}/docs/src/${name}`}
-                />
-              );
-            })}
-            <footer className={classes.footer}>
-              {!currentPage ||
-              currentPage.displayNav === false ||
-              (nextPage.displayNav === false && !prevPage) ? null : (
-                <React.Fragment>
-                  <Divider />
-                  <div className={classes.pagination}>
-                    {prevPage ? (
-                      <Button
-                        component={Link}
-                        naked
-                        href={prevPage.pathname}
-                        size="large"
-                        className={classes.pageLinkButton}
-                        startIcon={<ChevronLeftIcon />}
-                      >
-                        {pageToTitleI18n(prevPage, t)}
-                      </Button>
-                    ) : (
-                      <div />
-                    )}
-                    {nextPage.displayNav === false ? null : (
-                      <Button
-                        component={Link}
-                        naked
-                        href={nextPage.pathname}
-                        size="large"
-                        className={classes.pageLinkButton}
-                        endIcon={<ChevronRightIcon />}
-                      >
-                        {pageToTitleI18n(nextPage, t)}
-                      </Button>
-                    )}
-                  </div>
-                </React.Fragment>
-              )}
-            </footer>
-          </AppContainer>
-        </div>
-        {disableToc ? null : <AppTableOfContents items={toc} />}
-      </AdManager>
-    </AppFrame>
-=======
           );
         }
 
@@ -255,7 +91,6 @@
         );
       })}
     </AppLayoutDocs>
->>>>>>> 7e97b7f3
   );
 }
 
