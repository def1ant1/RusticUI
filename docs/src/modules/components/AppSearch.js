import * as React from 'react';
import useLazyCSS from 'docs/src/modules/utils/useLazyCSS';
<<<<<<< HEAD
import useMediaQuery from '@material-ui/core/useMediaQuery';
import { alpha, useTheme, makeStyles } from '@material-ui/core/styles';
import Input from '@material-ui/core/Input';
import SearchIcon from '@material-ui/icons/Search';
=======
import useMediaQuery from '@mui/material/useMediaQuery';
import { styled, useTheme, alpha } from '@mui/material/styles';
import GlobalStyles from '@mui/material/GlobalStyles';
import Input from '@mui/material/Input';
import SearchIcon from '@mui/icons-material/Search';
>>>>>>> 7e97b7f3
import { handleEvent } from 'docs/src/modules/components/MarkdownLinks';
import docsearch from 'docsearch.js';
import { LANGUAGES_SSR } from 'docs/src/modules/constants';
import { useUserLanguage, useTranslate } from 'docs/src/modules/utils/i18n';

const StyledInput = styled(Input)(({ theme }) => {
  const placeholder = {
    color: theme.palette.mode === 'dark' ? 'white' : 'black',
  };
  return {
    color: 'inherit',
    '& input': {
      padding: theme.spacing(0.5),
      paddingLeft: theme.spacing(4),
      transition: theme.transitions.create('width'),
      width: 150,
      '&:focus': {
        width: 170,
      },
      '&::-webkit-input-placeholder': placeholder,
      '&::-moz-placeholder': placeholder, // Firefox 19+
      '&:-ms-input-placeholder': placeholder, // IE11
      '&::-ms-input-placeholder': placeholder, // Edge
    },
<<<<<<< HEAD
    root: {
      fontFamily: theme.typography.fontFamily,
      position: 'relative',
      marginRight: theme.spacing(2),
      marginLeft: theme.spacing(1),
      borderRadius: theme.shape.borderRadius,
      backgroundColor: alpha(theme.palette.common.white, 0.15),
      '&:hover': {
        backgroundColor: alpha(theme.palette.common.white, 0.25),
      },
      '& $inputInput': {
        transition: theme.transitions.create('width'),
        width: 120,
        '&:focus': {
          width: 170,
        },
      },
    },
    search: {
      width: theme.spacing(9),
      height: '100%',
      position: 'absolute',
      pointerEvents: 'none',
=======
  };
});

function AlgoliaStyles() {
  return (
    <GlobalStyles
      styles={(theme) => {
        return {
          '.algolia-autocomplete.algolia-autocomplete': {
            '& .ds-dropdown-menu': {
              boxShadow: `0px 4px 20px ${
                theme.palette.mode === 'dark'
                  ? alpha(theme.palette.background.paper, 0.72)
                  : 'rgba(170, 180, 190, 0.3)'
              }`,
              border: '1px solid',
              borderColor:
                theme.palette.mode === 'dark'
                  ? theme.palette.primaryDark[400]
                  : theme.palette.grey[200],
              borderRadius: theme.shape.borderRadius,
              '&::before': {
                display: 'none',
              },
              '& [class^=ds-dataset-]': {
                border: 0,
                maxHeight: 'calc(100vh - 100px)',
                borderRadius: theme.shape.borderRadius,
                backgroundColor: theme.palette.background.paper,
              },
            },
            '& .algolia-docsearch-suggestion--category-header-lvl0': {
              color: theme.palette.text.primary,
            },
            '& .algolia-docsearch-suggestion .algolia-docsearch-suggestion--subcategory-column': {
              opacity: 1,
              padding: '5.33px 10.66px',
              textAlign: 'right',
              width: '25%',
            },
            '& .algolia-docsearch-suggestion .algolia-docsearch-suggestion--content': {
              float: 'right',
              padding: '5.33px 0 5.33px 10.66px',
              width: '75%',
            },
            '& .algolia-docsearch-suggestion--subcategory-column-text': {
              color: theme.palette.text.secondary,
              fontWeight: theme.typography.fontWeightRegular,
            },
            '& .algolia-docsearch-suggestion--highlight': {
              color: theme.palette.mode === 'light' ? '#174d8c' : '#acccf1',
            },
            '& .algolia-docsearch-suggestion': {
              textDecoration: 'none',
              backgroundColor: theme.palette.background.paper,
            },
            '& .algolia-docsearch-suggestion--title': {
              ...theme.typography.h6,
              color: theme.palette.text.primary,
            },
            '& .algolia-docsearch-suggestion--text': {
              ...theme.typography.body2,
              color: theme.palette.text.secondary,
            },
            '&& .algolia-docsearch-suggestion--no-results': {
              width: '100%',
              '&::before': {
                display: 'none',
              },
            },
            '& .ds-dropdown-menu .ds-suggestion.ds-cursor .algolia-docsearch-suggestion--content': {
              backgroundColor: `${theme.palette.action.selected} !important`,
            },
          },
        };
      }}
    />
  );
}

const RootDiv = styled('div')(({ theme }) => {
  return {
    display: 'none',
    [theme.breakpoints.up('sm')]: {
>>>>>>> 7e97b7f3
      display: 'flex',
    },
    fontFamily: theme.typography.fontFamily,
    position: 'relative',
    backgroundColor:
      theme.palette.mode === 'dark' ? theme.palette.primaryDark[800] : theme.palette.grey[50],
    '&:hover': {
      backgroundColor:
        theme.palette.mode === 'dark' ? theme.palette.primaryDark[700] : theme.palette.grey[100],
    },
    color: theme.palette.mode === 'dark' ? 'white' : theme.palette.grey[900],
    border: `1px solid ${
      theme.palette.mode === 'dark' ? theme.palette.primaryDark[600] : theme.palette.grey[200]
    }`,
    borderRadius: 10,
  };
});

const SearchDiv = styled('div')(({ theme }) => {
  return {
    width: theme.spacing(4),
    height: '100%',
    position: 'absolute',
    pointerEvents: 'none',
    display: 'flex',
    alignItems: 'center',
    justifyContent: 'center',
    color: theme.palette.grey[700],
  };
});

const Shortcut = styled('div')(({ theme }) => {
  return {
    fontSize: theme.typography.pxToRem(13),
    fontWeight: 600,
    color: theme.palette.mode === 'dark' ? theme.palette.grey[200] : theme.palette.grey[700],
    lineHeight: '21px',
    border: `1px solid ${
      theme.palette.mode === 'dark' ? theme.palette.primaryDark[400] : theme.palette.grey[200]
    }`,
    backgroundColor: theme.palette.mode === 'dark' ? theme.palette.primaryDark[700] : '#FFF',
    padding: theme.spacing(0, 0.7),
    position: 'absolute',
    right: theme.spacing(1),
    height: 23,
    top: 'calc(50% - 11px)',
    borderRadius: 5,
    transition: theme.transitions.create('opacity', {
      duration: theme.transitions.duration.shortest,
    }),
    // So that clicks target the input.
    // Makes the text non selectable but neither is the placeholder or adornment.
    pointerEvents: 'none',
    '&.Mui-focused': {
      opacity: 0,
    },
  };
});

/**
 * When using this component it is recommend to include a preload link
 * `<link rel="preload" href="https://cdn.jsdelivr.net/docsearch.js/2/docsearch.min.css" as="style" />`
 * to potentially reduce load times
 */
export default function AppSearch() {
  const inputRef = React.useRef(null);
  const [focused, setFocused] = React.useState(false);
  const theme = useTheme();
  const userLanguage = useUserLanguage();
  const t = useTranslate();

  useLazyCSS('https://cdn.jsdelivr.net/docsearch.js/2/docsearch.min.css', '#app-search');

  React.useEffect(() => {
    const handleKeyDown = (nativeEvent) => {
      if (nativeEvent.defaultPrevented) {
        return;
      }

      if (nativeEvent.key === 'Escape' && document.activeElement === inputRef.current) {
        inputRef.current.blur();
        return;
      }

      const matchMainShortcut =
        (nativeEvent.ctrlKey || nativeEvent.metaKey) && nativeEvent.key === 'k';
      const matchNonkeyboardNode =
        ['INPUT', 'SELECT', 'TEXTAREA'].indexOf(document.activeElement.tagName) === -1 &&
        !document.activeElement.isContentEditable;

      if (matchMainShortcut && matchNonkeyboardNode) {
        nativeEvent.preventDefault();
        inputRef.current.focus();
      }
    };

    document.addEventListener('keydown', handleKeyDown);
    return () => {
      document.removeEventListener('keydown', handleKeyDown);
    };
  }, []);

  const desktop = useMediaQuery(theme.breakpoints.up('sm'));

  React.useEffect(() => {
    if (desktop) {
      // In non-SSR languages, fall back to English.
      const facetFilterLanguage =
        LANGUAGES_SSR.indexOf(userLanguage) !== -1 ? `language:${userLanguage}` : `language:en`;

      // This assumes that by the time this effect runs the Input component is committed
      // this holds true as long as the effect and the component are in the same
      // suspense boundary. If you move effect and component apart be sure to check
      // that this assumption still holds
      const search = docsearch({
        apiKey: '1d8534f83b9b0cfea8f16498d19fbcab',
        indexName: 'material-ui',
        inputSelector: '#docsearch-input',
        algoliaOptions: {
          // #major-version-switch - Except changing this line you need to update https://github.com/algolia/docsearch-configs/blob/master/configs/material-ui.json
          facetFilters: ['version:next', facetFilterLanguage],
        },
        autocompleteOptions: {
          openOnFocus: true,
        },
        handleSelected: (input, event, suggestion) => {
          event.button = 0;
          const parseUrl = document.createElement('a');
          parseUrl.href = suggestion.url;
          handleEvent(event, parseUrl.pathname + parseUrl.hash);
          input.close();
        },
        // debug: true, // Set debug to true if you want to inspect the dropdown.
      });

      search.autocomplete.on('autocomplete:cursorchanged', (event) => {
        const combobox = event.target;
        const selectedOptionNode = document.getElementById(
          combobox.getAttribute('aria-activedescendant'),
        );
        const listboxNode = document.querySelector('.ds-suggestions').parentElement;

        if (selectedOptionNode === null || listboxNode === null) {
          if (process.env.NODE_ENV !== 'production') {
            console.warn('Cant scroll to selected option.');
          }
          return;
        }

        // Scroll active descendant into view.
        // Logic copied from https://www.w3.org/TR/wai-aria-practices/examples/listbox/js/listbox.js
        //
        // Consider this API instead once it has a better browser support:
        // .scrollIntoView({ scrollMode: 'if-needed', block: 'nearest' });
        if (listboxNode.scrollHeight > listboxNode.clientHeight) {
          const element = selectedOptionNode;

          const scrollBottom = listboxNode.clientHeight + listboxNode.scrollTop;
          const elementBottom = element.offsetTop + element.offsetHeight;
          if (elementBottom > scrollBottom) {
            listboxNode.scrollTop = elementBottom - listboxNode.clientHeight;
          } else if (element.offsetTop < listboxNode.scrollTop) {
            listboxNode.scrollTop = element.offsetTop;
          }
        }
      });
    }
  }, [desktop, userLanguage]);

  const macOS = window.navigator.platform.toUpperCase().indexOf('MAC') >= 0;

  return (
    <RootDiv>
      <SearchDiv>
        <SearchIcon
          fontSize="small"
          sx={{
            color:
              theme.palette.mode === 'dark' ? theme.palette.grey[500] : theme.palette.primary[500],
          }}
        />
      </SearchDiv>
      <AlgoliaStyles />
      <StyledInput
        disableUnderline
        placeholder={`${t('algoliaSearch')}…`}
        inputProps={{
          'aria-label': t('algoliaSearch'),
        }}
        type="search"
        id="docsearch-input"
        inputRef={inputRef}
        onFocus={() => {
          setFocused(true);
        }}
        onBlur={() => {
          setFocused(false);
        }}
      />
      <Shortcut className={focused && 'Mui-focused'}>
        {/* eslint-disable-next-line material-ui/no-hardcoded-labels */}
        {macOS ? '⌘' : 'Ctrl+'}K
      </Shortcut>
    </RootDiv>
  );
}<|MERGE_RESOLUTION|>--- conflicted
+++ resolved
@@ -1,17 +1,10 @@
 import * as React from 'react';
 import useLazyCSS from 'docs/src/modules/utils/useLazyCSS';
-<<<<<<< HEAD
-import useMediaQuery from '@material-ui/core/useMediaQuery';
-import { alpha, useTheme, makeStyles } from '@material-ui/core/styles';
-import Input from '@material-ui/core/Input';
-import SearchIcon from '@material-ui/icons/Search';
-=======
 import useMediaQuery from '@mui/material/useMediaQuery';
 import { styled, useTheme, alpha } from '@mui/material/styles';
 import GlobalStyles from '@mui/material/GlobalStyles';
 import Input from '@mui/material/Input';
 import SearchIcon from '@mui/icons-material/Search';
->>>>>>> 7e97b7f3
 import { handleEvent } from 'docs/src/modules/components/MarkdownLinks';
 import docsearch from 'docsearch.js';
 import { LANGUAGES_SSR } from 'docs/src/modules/constants';
@@ -36,31 +29,6 @@
       '&:-ms-input-placeholder': placeholder, // IE11
       '&::-ms-input-placeholder': placeholder, // Edge
     },
-<<<<<<< HEAD
-    root: {
-      fontFamily: theme.typography.fontFamily,
-      position: 'relative',
-      marginRight: theme.spacing(2),
-      marginLeft: theme.spacing(1),
-      borderRadius: theme.shape.borderRadius,
-      backgroundColor: alpha(theme.palette.common.white, 0.15),
-      '&:hover': {
-        backgroundColor: alpha(theme.palette.common.white, 0.25),
-      },
-      '& $inputInput': {
-        transition: theme.transitions.create('width'),
-        width: 120,
-        '&:focus': {
-          width: 170,
-        },
-      },
-    },
-    search: {
-      width: theme.spacing(9),
-      height: '100%',
-      position: 'absolute',
-      pointerEvents: 'none',
-=======
   };
 });
 
@@ -145,7 +113,6 @@
   return {
     display: 'none',
     [theme.breakpoints.up('sm')]: {
->>>>>>> 7e97b7f3
       display: 'flex',
     },
     fontFamily: theme.typography.fontFamily,
