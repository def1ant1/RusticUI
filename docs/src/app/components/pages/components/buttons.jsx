var React = require('react');
var mui = require('mui');
var ComponentDoc = require('../../component-doc.jsx');

var {FlatButton, FloatingActionButton, FontIcon, RaisedButton, Tab, Tabs} = mui;

class ButtonPage extends React.Component {

  constructor(props) {
    super(props);

    this.codeFlatButton = 
      '//Flat Buttons\n' +
      '<FlatButton label="Default" />\n' +
      '<FlatButton label="Primary" primary={true} />\n' +
      '<FlatButton label="Secondary" secondary={true} />\n' +
      '<div className="button-example-container">\n' +
      '  <FlatButton primary={true} label="Choose an Image">\n' +
      '    <input type="file" id="imageButton" className="example-image-input"></input>\n' +
      '  </FlatButton>\n' +
      '</div>\n' +
      '<div className="button-example-container">\n' +
      '  <FlatButton linkButton={true} href="https://github.com/callemall/material-ui" secondary={true} label="GitHub">\n' +
      '    <FontIcon className="muidocs-icon-custom-github example-flat-button-icon"/>\n' +
      '  </FlatButton>\n' +
      '</div>\n' +
      '<FlatButton label="Disabled" disabled={true} />';

    this.codeRaisedButton =     
      '//Raised Buttons\n' +
      '<RaisedButton label="Default" />\n' +
      '<RaisedButton label="Primary" primary={true} />\n' +
      '<RaisedButton label="Secondary" secondary={true} />\n' +
      '<div className="button-example-container">\n' +
      '  <RaisedButton primary={true} label="Choose an Image">\n' +
      '    <input type="file" className="example-image-input"></input>\n' +
      '  </RaisedButton>\n' +
      '</div>\n' +
      '<div className="button-example-container">\n' +
      '  <RaisedButton linkButton={true} href="https://github.com/callemall/material-ui" secondary={true} label="Github">\n' +
      '    <FontIcon className="muidocs-icon-custom-github example-button-icon"/>\n' +
      '  </RaisedButton>\n' +
      '</div>\n' +
      '<RaisedButton label="Disabled" disabled={true} />';

    this.codeFloatingActionButton = 
      '//Floating Action Buttons\n' +
      '<FloatingActionButton iconClassName="muidocs-icon-action-grade" />\n' +
      '<FloatingActionButton iconClassName="muidocs-icon-action-grade" mini={true} />\n' +
      '<FloatingActionButton iconClassName="muidocs-icon-action-grade" disabled={true} />\n' +
      '<FloatingActionButton iconClassName="muidocs-icon-custom-github" linkButton={true} href="https://github.com/callemall/material-ui" mini={true} secondary={true}/>' +
      '<FloatingActionButton iconClassName="muidocs-icon-action-grade" mini={true} disabled={true} />\n' +
      '<FloatingActionButton iconClassName="muidocs-icon-action-grade" secondary={true} />\n' +
      '<FloatingActionButton iconClassName="muidocs-icon-action-grade" mini={true} secondary={true} />';          
  
    this.desc = 'This component generates a button element and all props except for ' +
                'the custom props below will be passed down to the button element. Also, ' +
                'focus styles will happen on tab but not on click.';

    this.componentInfo = [
      {
        name: 'Flat Button',
        infoArray: [
          {
            name: 'label or children',
            type: 'string (label) or HTML/React elements (children)',
            header: 'required',
            desc: 'This is what will be displayed inside the button. If a label is specified, the text within the label prop will be displayed.'+
            ' Otherwise, the component will expect children which will then be displayed (in our example, we are nesting an <input type="file" />'+
            'and a span that acts as our label to be displayed.) '+
            'This only applies to flat and raised buttons.'
          },
          {
            name: 'labelStyle',
            type: 'object',
            header: 'optional',
            desc: 'Override the inline-styles of the button\'s label element.'
          },
          {
            name: 'linkButton',
            type: 'bool',
            header: 'default: false',
            desc: 'If true, an anchor element will be generated instead of a button element.'
          },
          {
            name: 'primary',
            type: 'bool',
            header: 'default: false',
            desc: 'If true, the button will use the primary button colors.'
          },
          {
            name: 'secondary',
            type: 'bool',
            header: 'default: false',
            desc: 'If true, the button will use the secondary button colors.'
          },
          {
            name: 'style',
            type: 'object',
            header: 'optional',
            desc: 'Override the inline-styles of the button\'s root element.'
          }
        ]
      },
      {
        name: 'Raised Button',
        infoArray: [
          {
            name: 'label or children',
            type: 'string (label) or HTML/React elements (children)',
            header: 'required',
            desc: 'This is what will be displayed inside the button. If a label is specified, the text within the label prop will be displayed.'+
            ' Otherwise, the component will expect children which will then be displayed (in our example, we are nesting an <input type="file" />'+
            'and a span that acts as our label to be displayed.) '+
            'This only applies to flat and raised buttons.'
          },
          {
            name: 'labelStyle',
            type: 'object',
            header: 'optional',
            desc: 'Override the inline-styles of the button\'s label element.'
          },
          {
            name: 'linkButton',
            type: 'bool',
            header: 'default: false',
            desc: 'If true, an anchor element will be generated instead of a button element.'
          },
          {
            name: 'primary',
            type: 'bool',
            header: 'default: false',
            desc: 'If true, the button will use the primary button colors.'
          },
          {
            name: 'secondary',
            type: 'bool',
            header: 'default: false',
            desc: 'If true, the button will use the secondary button colors.'
          },
          {
            name: 'style',
            type: 'object',
            header: 'optional',
            desc: 'Override the inline-styles of the button\'s root element.'
          }
        ]
      },
      {
        name: 'Floating Action Button',
        infoArray: [
          {
            name: 'iconClassName',
            type: 'string',
            header: 'optional',
<<<<<<< HEAD
            desc: 'The icon within the FloatingActionButton is a FontIcon component. This property ' +
                  'is the classname of the icon to be displayed inside the button. An alternative ' +
                  'to adding an iconClassName would be to manually insert a FontIcon component or ' +
                  'custom SvgIcon component or as a child of FloatingActionButton.'
          },
          {
            name: 'iconStyle',
            type: 'object',
            header: 'optional',
            desc: 'This is the equivalent to iconClassName except that it is used for overriding ' +
                  'the inline-styles of the FontIcon component.'
          },
          {
            name: 'innerStyle',
            type: 'object',
            header: 'optional',
            desc: 'Propagated down to the innerStyle prop of the component\'s Paper element.'
=======
            desc: 'This is the classname of the icon to display inside the button. This only applies to ' +
              'floating action buttons. An alternative to adding an icon would be to insert a custom svg ' +
              'component or FontIcon as a child.'
>>>>>>> 23790d64
          },
          {
            name: 'linkButton',
            type: 'bool',
            header: 'default: false',
            desc: 'If true, an anchor element will be generated instead of a button element.'
          },
          {
            name: 'mini',
            type: 'bool',
            header: 'default: false',
            desc: 'If true, the button will be a small floating action button.'
          },
          {
            name: 'secondary',
            type: 'bool',
            header: 'default: false',
            desc: 'If true, the button will use the secondary button colors.'
          },
          {
            name: 'style',
            type: 'object',
            header: 'optional',
            desc: 'Override the inline-styles of the button\'s root element.'
          }
        ]
      }
    ];
  }

<<<<<<< HEAD
  /** Styles */
  _buttonLabel() {
    return {
      padding: '0px 16px 0px 8px',
    }
  }
=======
    return (
      <ComponentDoc
        name="Buttons"
        code={code}
        desc={desc}
        componentInfo={componentInfo}>

        <div className="button-examples">

          <div className="button-example-group">
            <div className="button-example-container">
              <FlatButton label="Default" />
            </div>
            <div className="button-example-container">
              <FlatButton label="Primary" primary={true} />
            </div>
            <div className="button-example-container">
              <FlatButton label="Secondary" secondary={true} />
            </div>
            <div className="button-example-container">
              <FlatButton secondary={true}>
                <span className="mui-flat-button-label example-image-button">Choose an Image</span>
                <input type="file" id="imageButton" className="example-image-input"></input>
              </FlatButton>
            </div>
            <div className="button-example-container">
              <FlatButton linkButton={true} href="https://github.com/callemall/material-ui" secondary={true}>
                <FontIcon className="muidocs-icon-custom-github example-flat-button-icon"/>
                <span className="mui-flat-button-label example-icon-button-label">Github</span>
              </FlatButton>
            </div>
            <div className="button-example-container">
              <FlatButton label="Disabled" disabled={true} />
            </div>
          </div>

          <div className="button-example-group">
            <div className="button-example-container">
              <RaisedButton label="Default" />
            </div>
            <div className="button-example-container">
              <RaisedButton label="Primary" primary={true} />
            </div>
            <div className="button-example-container">
              <RaisedButton label="Secondary" secondary={true} />
            </div>
            <div className="button-example-container">
              <RaisedButton secondary={true}>
                <span className="mui-raised-button-label example-image-button">Choose an Image</span>
                <input type="file" className="example-image-input"></input>
              </RaisedButton>
            </div>
            <div className="button-example-container">
              <RaisedButton linkButton={true} href="https://github.com/callemall/material-ui" secondary={true}>
                <FontIcon className="muidocs-icon-custom-github example-button-icon"/>
                <span className="mui-raised-button-label example-icon-button-label">Github</span>
              </RaisedButton>
            </div>
            <div className="button-example-container">
              <RaisedButton label="Disabled" disabled={true} />
            </div>
          </div>

          <div className="button-example-group">
            <div className="button-example-container">
              <FloatingActionButton iconClassName="muidocs-icon-action-grade" />
            </div>
            <div className="button-example-container">
              <FloatingActionButton iconClassName="muidocs-icon-action-grade" mini={true} />
            </div>
            <div className="button-example-container">
              <FloatingActionButton iconClassName="muidocs-icon-action-grade" disabled={true} />
            </div>
            <div className="button-example-container">
              <FloatingActionButton iconClassName="muidocs-icon-custom-github" linkButton={true} href="https://github.com/callemall/material-ui" mini={true} secondary={true}/>
            </div>
            <div className="button-example-container">
              <FloatingActionButton iconClassName="muidocs-icon-action-grade" mini={true} disabled={true} />
            </div>
          </div>

          <div className="button-example-group">
            <div className="button-example-container">
              <FloatingActionButton iconClassName="muidocs-icon-action-grade" secondary={true} />
            </div>
            <div className="button-example-container">
              <FloatingActionButton iconClassName="muidocs-icon-action-grade" mini={true} secondary={true} />
            </div>
          </div>

        </div>
>>>>>>> 23790d64

  render() {
    return (
      <div>
        <h2 className="mui-font-style-headline">Buttons</h2>
        <Tabs>
          <Tab label="Flat Buttons">
            <ComponentDoc
              name=""
              code={this.codeFlatButton}
              desc={this.desc}
              componentInfo={this.componentInfo.slice(0,1)}
              className="button-examples">
              <div className="button-example-group">
                <div className="button-example-container">
                  <FlatButton label="Default" />
                </div>
                <div className="button-example-container">
                  <FlatButton label="Primary" primary={true} />
                </div>
                <div className="button-example-container">
                  <FlatButton label="Secondary" secondary={true} />
                </div>
              </div>
              <div className="button-example-group">
                <div className="button-example-container">
                  <FlatButton primary={true} label="Choose an Image">
                    <input type="file" id="imageButton" className="example-image-input"></input>
                  </FlatButton>
                </div>
                <div className="button-example-container">
                  <FlatButton linkButton={true} href="https://github.com/callemall/material-ui" secondary={true} label="GitHub" labelStyle={this._buttonLabel()}>
                    <FontIcon className="muidocs-icon-custom-github example-flat-button-icon"/>
                  </FlatButton>
                </div>
                <div className="button-example-container">
                  <FlatButton label="Disabled" disabled={true} />
                </div>
              </div>
            </ComponentDoc>
          </Tab>
          <Tab label="Raised Buttons">
            <ComponentDoc
              name=""
              code={this.codeFlatButton}
              desc={this.desc}
              componentInfo={this.componentInfo.slice(1,2)}
              className="button-examples">
              <div className="button-example-group">
                <div className="button-example-container">
                  <RaisedButton label="Default" />
                </div>
                <div className="button-example-container">
                  <RaisedButton label="Primary" primary={true} />
                </div>
                <div className="button-example-container">
                  <RaisedButton label="Secondary" secondary={true} />
                </div>
              </div>
              <div className="button-example-group">
                <div className="button-example-container">
                  <RaisedButton primary={true} label="Choose an Image">
                    <input type="file" className="example-image-input"></input>
                  </RaisedButton>
                </div>
                <div className="button-example-container">
                  <RaisedButton linkButton={true} href="https://github.com/callemall/material-ui" secondary={true} label="Github" labelStyle={this._buttonLabel()}>
                    <FontIcon className="muidocs-icon-custom-github example-button-icon"/>
                  </RaisedButton>
                </div>
                <div className="button-example-container">
                  <RaisedButton label="Disabled" disabled={true} />
                </div>
              </div>
            </ComponentDoc>
          </Tab>
          <Tab label="Floating Action Buttons">
            <ComponentDoc
              name=""
              code={this.codeFlatButton}
              desc={this.desc}
              componentInfo={this.componentInfo.slice(2)}
              className="button-examples">
              <div className="button-example-group-floating-action">
                <div className="button-example-container">
                  <FloatingActionButton iconClassName="muidocs-icon-action-grade" />
                </div>
                <div className="button-example-container">
                  <FloatingActionButton iconClassName="muidocs-icon-action-grade" mini={true} />
                </div>
              </div>
              <div className="button-example-group-floating-action">
                <div className="button-example-container">
                  <FloatingActionButton iconClassName="muidocs-icon-action-grade" secondary={true} />
                </div>
                <div className="button-example-container">
                  <FloatingActionButton iconClassName="muidocs-icon-action-grade" mini={true} secondary={true} />
                </div>
              </div>
              <div className="button-example-group-floating-action">
                <div className="button-example-container">
                  <FloatingActionButton iconClassName="muidocs-icon-action-grade" disabled={true} />
                </div>
                <div className="button-example-container">
                  <FloatingActionButton iconClassName="muidocs-icon-action-grade" mini={true} disabled={true} />
                </div>
              </div>              
            </ComponentDoc>
          </Tab>
        </Tabs>
      </div>
    );
  }

}

module.exports = ButtonPage;<|MERGE_RESOLUTION|>--- conflicted
+++ resolved
@@ -153,7 +153,6 @@
             name: 'iconClassName',
             type: 'string',
             header: 'optional',
-<<<<<<< HEAD
             desc: 'The icon within the FloatingActionButton is a FontIcon component. This property ' +
                   'is the classname of the icon to be displayed inside the button. An alternative ' +
                   'to adding an iconClassName would be to manually insert a FontIcon component or ' +
@@ -171,11 +170,6 @@
             type: 'object',
             header: 'optional',
             desc: 'Propagated down to the innerStyle prop of the component\'s Paper element.'
-=======
-            desc: 'This is the classname of the icon to display inside the button. This only applies to ' +
-              'floating action buttons. An alternative to adding an icon would be to insert a custom svg ' +
-              'component or FontIcon as a child.'
->>>>>>> 23790d64
           },
           {
             name: 'linkButton',
@@ -206,106 +200,12 @@
     ];
   }
 
-<<<<<<< HEAD
   /** Styles */
   _buttonLabel() {
     return {
       padding: '0px 16px 0px 8px',
     }
   }
-=======
-    return (
-      <ComponentDoc
-        name="Buttons"
-        code={code}
-        desc={desc}
-        componentInfo={componentInfo}>
-
-        <div className="button-examples">
-
-          <div className="button-example-group">
-            <div className="button-example-container">
-              <FlatButton label="Default" />
-            </div>
-            <div className="button-example-container">
-              <FlatButton label="Primary" primary={true} />
-            </div>
-            <div className="button-example-container">
-              <FlatButton label="Secondary" secondary={true} />
-            </div>
-            <div className="button-example-container">
-              <FlatButton secondary={true}>
-                <span className="mui-flat-button-label example-image-button">Choose an Image</span>
-                <input type="file" id="imageButton" className="example-image-input"></input>
-              </FlatButton>
-            </div>
-            <div className="button-example-container">
-              <FlatButton linkButton={true} href="https://github.com/callemall/material-ui" secondary={true}>
-                <FontIcon className="muidocs-icon-custom-github example-flat-button-icon"/>
-                <span className="mui-flat-button-label example-icon-button-label">Github</span>
-              </FlatButton>
-            </div>
-            <div className="button-example-container">
-              <FlatButton label="Disabled" disabled={true} />
-            </div>
-          </div>
-
-          <div className="button-example-group">
-            <div className="button-example-container">
-              <RaisedButton label="Default" />
-            </div>
-            <div className="button-example-container">
-              <RaisedButton label="Primary" primary={true} />
-            </div>
-            <div className="button-example-container">
-              <RaisedButton label="Secondary" secondary={true} />
-            </div>
-            <div className="button-example-container">
-              <RaisedButton secondary={true}>
-                <span className="mui-raised-button-label example-image-button">Choose an Image</span>
-                <input type="file" className="example-image-input"></input>
-              </RaisedButton>
-            </div>
-            <div className="button-example-container">
-              <RaisedButton linkButton={true} href="https://github.com/callemall/material-ui" secondary={true}>
-                <FontIcon className="muidocs-icon-custom-github example-button-icon"/>
-                <span className="mui-raised-button-label example-icon-button-label">Github</span>
-              </RaisedButton>
-            </div>
-            <div className="button-example-container">
-              <RaisedButton label="Disabled" disabled={true} />
-            </div>
-          </div>
-
-          <div className="button-example-group">
-            <div className="button-example-container">
-              <FloatingActionButton iconClassName="muidocs-icon-action-grade" />
-            </div>
-            <div className="button-example-container">
-              <FloatingActionButton iconClassName="muidocs-icon-action-grade" mini={true} />
-            </div>
-            <div className="button-example-container">
-              <FloatingActionButton iconClassName="muidocs-icon-action-grade" disabled={true} />
-            </div>
-            <div className="button-example-container">
-              <FloatingActionButton iconClassName="muidocs-icon-custom-github" linkButton={true} href="https://github.com/callemall/material-ui" mini={true} secondary={true}/>
-            </div>
-            <div className="button-example-container">
-              <FloatingActionButton iconClassName="muidocs-icon-action-grade" mini={true} disabled={true} />
-            </div>
-          </div>
-
-          <div className="button-example-group">
-            <div className="button-example-container">
-              <FloatingActionButton iconClassName="muidocs-icon-action-grade" secondary={true} />
-            </div>
-            <div className="button-example-container">
-              <FloatingActionButton iconClassName="muidocs-icon-action-grade" mini={true} secondary={true} />
-            </div>
-          </div>
-
-        </div>
->>>>>>> 23790d64
 
   render() {
     return (
