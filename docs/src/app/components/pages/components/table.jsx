let React = require('react');
let CodeExample = require('../../code-example/code-example');
let Router = require('react-router');
let ComponentDoc = require('../../component-doc');
<<<<<<< HEAD
let {
  Table,
  TableBody,
  TableHeader,
  TableFooter,
  TableRow,
  TableHeaderColumn,
  TableRowColumn,
  TextField,
  Toggle,
} = require('material-ui');
=======
let Code = require('table-code');
>>>>>>> f660d03c


class TablePage extends React.Component {

  constructor(props) {
    super(props);

    this._onToggle = this._onToggle.bind(this);
    this.onChange = this._onChange.bind(this);
    this._onRowSelection = this._onRowSelection.bind(this);

    this.state = {
      fixedHeader: true,
      fixedFooter: true,
      stripedRows: false,
      showRowHover: false,
      selectable: true,
      multiSelectable: false,
      enableSelectAll: false,
      deselectOnClickaway: true,
      height: '300px',
    };
  }

  render() {
<<<<<<< HEAD
    let code =  `
// State
this.state = {
  fixedHeader: true,
  fixedFooter: true,
  stripedRows: false,
  showRowHover: false,
  selectable: true,
  multiSelectable: false,
  enableSelectAll: false,
  deselectOnClickaway: true,
  height: '300px',
};
<Table
  height={this.state.height}
  fixedHeader={this.state.fixedHeader}
  fixedFooter={this.state.fixedFooter}
  selectable={this.state.selectable}
  multiSelectable={this.state.multiSelectable}
  onRowSelection={this._onRowSelection}>
  <TableHeader enableSelectAll={this.state.enableSelectAll}>
    <TableRow>
      <TableHeaderColumn colSpan="3" tooltip='Super Header' style={{textAlign: 'center'}}>
        Super Header
      </TableHeaderColumn>
    </TableRow>
    <TableRow>
      <TableHeaderColumn tooltip='The ID'>ID</TableHeaderColumn>
      <TableHeaderColumn tooltip='The Name'>Name</TableHeaderColumn>
      <TableHeaderColumn tooltip='The Status'>Status</TableHeaderColumn>
    </TableRow>
  </TableHeader>
  <TableBody
    deselectOnClickaway={this.state.deselectOnClickaway}
    showRowHover={this.state.showRowHover}
    stripedRows={this.state.stripedRows}>
  <TableRow selected={true}>
      <TableRowColumn>1</TableRowColumn>
      <TableRowColumn>John Smith</TableRowColumn>
      <TableRowColumn>Employed</TableRowColumn>
    </TableRow>
    <TableRow>
      <TableRowColumn>2</TableRowColumn>
      <TableRowColumn>Randal White</TableRowColumn>
      <TableRowColumn>Unemployed</TableRowColumn>
    </TableRow>
    <TableRow selected={true}>
      <TableRowColumn>3</TableRowColumn>
      <TableRowColumn>Stephanie Sanders</TableRowColumn>
      <TableRowColumn>Employed</TableRowColumn>
    </TableRow>
    <TableRow>
      <TableRowColumn>4</TableRowColumn>
      <TableRowColumn>Steve Brown</TableRowColumn>
      <TableRowColumn>Employed</TableRowColumn>
    </TableRow>
    <TableRow>
      <TableRowColumn>5</TableRowColumn>
      <TableRowColumn>Joyce Whitten</TableRowColumn>
      <TableRowColumn>Employed</TableRowColumn>
    </TableRow>
    <TableRow>
      <TableRowColumn>6</TableRowColumn>
      <TableRowColumn>Samuel Roberts</TableRowColumn>
      <TableRowColumn>Unemployed</TableRowColumn>
    </TableRow>
    <TableRow>
      <TableRowColumn>7</TableRowColumn>
      <TableRowColumn>Adam Moore</TableRowColumn>
      <TableRowColumn>Employed</TableRowColumn>
    </TableRow>
  </TableBody>
  <TableFooter>
    <TableRow>
      <TableRowColumn>ID</TableRowColumn>
      <TableRowColumn>Name</TableRowColumn>
      <TableRowColumn>Status</TableRowColumn>
    </TableRow>
    <TableRow>
      <TableRowColumn colSpan="3" style={{textAlign: 'center'}}>
        Super Footer
      </TableRowColumn>
    </TableRow>
  </TableFooter>
</Table>
`;

    let desc = 'Composible data table component. The table must be contain TableHeader and TableBody. TableFooter ' +
      'is optional. Each table component can be provided the props className and style. All components will have a ' +
      'default className of "mui-table-XXX" where XXX is the component.';
=======

    let desc = 'Data table component.';
>>>>>>> f660d03c

    let componentInfo = [
      {
        name: 'Table Props',
        infoArray: [
          {
            name: 'allRowsSelected',
            type: 'boolean',
            header: 'default: false',
            desc: 'Set to true to indicate that all rows should be selected.'
          },
          {
            name: 'fixedFooter',
            type: 'boolean',
            header: 'optional',
            desc: 'If true, the footer will appear fixed below the table. The default value is true.'
          },
          {
            name: 'fixedHeader',
            type: 'boolean',
            header: 'optional',
            desc: 'If true, the header will appear fixed above the table. The default value is true.'
          },
          {
            name: 'height',
            type: 'string',
            header: 'optional',
            desc: 'The height of the table.'
          },
          {
            name: 'multiSelectable',
            type: 'boolean',
            header: 'optional',
            desc: 'If true, multiple table rows can be selected. CTRL/CMD+Click and SHIFT+Click are valid actions. The ' +
              'default value is false.'
          },
          {
            name: 'selectable',
            type: 'boolean',
            header: 'optional',
            desc: 'If true, table rows can be selected. If multiple row selection is desired, enable multiSelectable. ' +
              'The default value is true.'
          },
        ]
      },
      {
        name: 'Table Header Props',
        infoArray: [
          {
            name: 'adjustForCheckbox',
            type: 'boolean',
            header: 'default: true',
            desc: 'Controls whether or not header rows should be adjusted for a checkbox column. If the select all checkbox ' +
              'is true, this property will not influence the number of columns. This is mainly useful for "super header" ' +
              'rows so that the checkbox column does not create an offset that needs to be accounted for manually.'
          },
          {
            name: 'displaySelectAll',
            type: 'boolean',
            header: 'default: true',
            desc: 'Controls whether or not the select all checkbox is displayed.'
          },
          {
            name: 'enableSelectAll',
            type: 'boolean',
            header: 'default: true',
            desc: 'If set to true, the select all button will be interactable. If set to false, the button will not ' +
              'be interactable. To hide the checkbox, set displaySelectAll to false.'
          },
          {
            name: 'selectAllSelected',
            type: 'boolean',
            header: 'default: true',
            desc: 'If set to true the select all checkbox will be programmatically checked and will not trigger the select ' +
              'all event.'
          },
        ]
      },
      {
        name: 'Table Body Props',
        infoArray: [
          {
            name: 'allRowsSelected',
            type: 'boolean',
            header: 'default: false',
            desc: 'Set to true to indicate that all rows should be selected.'
          },
          {
            name: 'deselectOnClickAway',
            type: 'boolean',
            header: 'default: true',
            desc: 'Controls whether or not to deselect all selected rows after clicking outside the table.'
          },
          {
            name: 'displayRowCheckbox',
            type: 'boolean',
            header: 'optional',
            desc: 'Controls the display of the row checkbox. The default value is true.'
          },
          {
            name: 'multiSelectable',
            type: 'boolean',
            header: 'optional',
            desc: 'If true, multiple table rows can be selected. CTRL/CMD+Click and SHIFT+Click are valid actions. The ' +
              'default value is false.'
          },
          {
            name: 'preScanRows',
            type: 'boolean',
            header: 'default: true',
            desc: 'Controls whether or not the rows are pre-scanned to determine initial state. If your table has a large ' +
              'number of rows and you are experiencing a delay in rendering, turn off this property.'
          },
          {
            name: 'selectable',
            type: 'boolean',
            header: 'optional',
            desc: 'If true, table rows can be selected. If multiple row selection is desired, enable multiSelectable. ' +
              'The default value is true.'
          },
          {
            name: 'showRowHover',
            type: 'boolean',
            header: 'optional',
            desc: 'If true, table rows will be highlighted when the cursor is hovering over the row. The default value ' +
              'is false.'
          },
          {
            name: 'stripedRows',
            type: 'boolean',
            header: 'optional',
            desc: 'If true, every other table row starting with the first row will be striped. The default value is false.'
          },
        ]
      },
      {
        name: 'Table Footer Props',
        infoArray: [
          {
            name: 'adjustForCheckbox',
            type: 'boolean',
            header: 'default: true',
            desc: 'Controls whether or not header rows should be adjusted for a checkbox column. If the select all checkbox ' +
              'is true, this property will not influence the number of columns. This is mainly useful for "super header" ' +
              'rows so that the checkbox column does not create an offset that needs to be accounted for manually.'
          },
        ]
      },
      {
        name: 'Table Row Props',
        infoArray: [
          {
            name: 'displayBorder',
            type: 'boolean',
            header: 'default: true',
            desc: 'If true, row border will be displayed for the row. If false, no border will be drawn.'
          },
          {
            name: 'hoverable',
            type: 'boolean',
            header: 'default: false',
            desc: 'Controls whether or not the row reponseds to hover events.'
          },
          {
            name: 'rowNumber',
            type: 'number',
            header: 'optional',
            desc: 'Number to identify the row. This property is automatically populated when used with the TableBody component.'
          },
          {
            name: 'selectable',
            type: 'boolean',
            header: 'default: true',
            desc: 'If true, table rows can be selected. If multiple row selection is desired, enable multiSelectable. ' +
              'The default value is true.'
          },
          {
            name: 'selected',
            type: 'boolean',
            header: 'default: false',
            desc: 'Indicates that a particular row is selected. This property can be used to programmatically select rows.'
          },
          {
            name: 'striped',
            type: 'boolean',
            header: 'default: false',
            desc: 'Indicates whether or not the row is striped.'
          },
        ]
      },
      {
        name: 'Table Header Column Props',
        infoArray: [
          {
            name: 'columnNumber',
            type: 'number',
            header: 'optional',
            desc: 'Number to identify the header row. This property is automatically populated when used with TableHeader.'
          },
          {
            name: 'tooltip',
            type: 'string',
            header: 'optional',
            desc: 'The string to supply to the tooltip. If not string is supplied no tooltip will be shown.'
          },
          {
            name: 'tooltipStyle',
            type: 'object',
            header: 'optional',
            desc: 'Additional styling that can be applied to the tooltip.'
          }
        ]
      },
      {
        name: 'Table Row Column Props',
        infoArray: [
          {
            name: 'columnNumber',
            type: 'number',
            header: 'optional',
            desc: 'Number to identify the header row. This property is automatically populated when used with TableHeader.'
          },
          {
            name: 'hoverable',
            type: 'boolean',
            header: 'default: false',
            desc: 'If true, this column responds to hover events.'
          },
        ]
      },
      {
        name: 'Table Events',
        infoArray: [
          {
            name: 'onRowSelection',
            type: 'function(selectedRows)',
            header: 'optional',
            desc: 'Called when a row is selected. selectedRows is an array of all row selections. IF all rows have been ' +
              'selected, the string "all" will be returned instead to indicate that all rows have been selected.'
          },
          {
            name: 'onCellClick',
            type: 'function(rowNumber, columnId)',
            header: 'optional',
            desc: 'Called when a row cell is clicked. rowNumber is the row number and columnId is the column number ' +
              'or the column key.'
          },
          {
            name: 'onRowHover',
            type: 'function(rowNumber)',
            header: 'optional',
            desc: 'Called when a table row is hovered. rowNumber is the row number of the hovered row.'
          },
          {
            name: 'onRowHoverExit',
            type: 'function(rowNumber)',
            header: 'optional',
            desc: 'Called when a table row is no longer hovered. rowNumber is the row number of the row that is no ' +
              'longer hovered.'
          },
          {
            name: 'onCellHover',
            type: 'function(rowNumber, columnId)',
            header: 'optional',
            desc: 'Called when a table cell is hovered. rowNumber is the row number of the hovered row and columnId is ' +
              'the column number or the column key of the cell.'
          },
          {
            name: 'onCellHoverExit',
            type: 'function(rowNumber, columnId)',
            header: 'optional',
            desc: 'Called when a table cell is no longer hovered. rowNumber is the row number of the row and columnId is ' +
              'the column number or the column key of the cell.'
          }
        ]
      },
      {
        name: 'Table Header Events',
        infoArray: [
          {
            name: 'onSelectAll',
            type: 'function(checked)',
            header: 'optional',
            desc: 'Called when the select all checkbox has been toggled.',
          },
        ]
      },
    ];

    let propContainerStyle = {
      width: '200px',
      overflow: 'hidden',
      margin: '20px auto 0 auto'
    };

    return (
      <ComponentDoc
        name="Table"
        code={Code}
        desc={desc}
        componentInfo={componentInfo}>

        <div className='table-examples'>
          <Table
            height={this.state.height}
            fixedHeader={this.state.fixedHeader}
            fixedFooter={this.state.fixedFooter}
            selectable={this.state.selectable}
            multiSelectable={this.state.multiSelectable}
            onRowSelection={this._onRowSelection}>
            <TableHeader enableSelectAll={this.state.enableSelectAll}>
              <TableRow>
                <TableHeaderColumn colSpan="3" tooltip='Super Header' style={{textAlign: 'center'}}>
                  Super Header
                </TableHeaderColumn>
              </TableRow>
              <TableRow>
                <TableHeaderColumn tooltip='The ID'>ID</TableHeaderColumn>
                <TableHeaderColumn tooltip='The Name'>Name</TableHeaderColumn>
                <TableHeaderColumn tooltip='The Status'>Status</TableHeaderColumn>
              </TableRow>
            </TableHeader>
            <TableBody
              deselectOnClickaway={this.state.deselectOnClickaway}
              showRowHover={this.state.showRowHover}
              stripedRows={this.state.stripedRows}>
            <TableRow selected={true}>
                <TableRowColumn>1</TableRowColumn>
                <TableRowColumn>John Smith</TableRowColumn>
                <TableRowColumn>Employed</TableRowColumn>
              </TableRow>
              <TableRow>
                <TableRowColumn>2</TableRowColumn>
                <TableRowColumn>Randal White</TableRowColumn>
                <TableRowColumn>Unemployed</TableRowColumn>
              </TableRow>
              <TableRow selected={true}>
                <TableRowColumn>3</TableRowColumn>
                <TableRowColumn>Stephanie Sanders</TableRowColumn>
                <TableRowColumn>Employed</TableRowColumn>
              </TableRow>
              <TableRow>
                <TableRowColumn>4</TableRowColumn>
                <TableRowColumn>Steve Brown</TableRowColumn>
                <TableRowColumn>Employed</TableRowColumn>
              </TableRow>
              <TableRow>
                <TableRowColumn>5</TableRowColumn>
                <TableRowColumn>Joyce Whitten</TableRowColumn>
                <TableRowColumn>Employed</TableRowColumn>
              </TableRow>
              <TableRow>
                <TableRowColumn>6</TableRowColumn>
                <TableRowColumn>Samuel Roberts</TableRowColumn>
                <TableRowColumn>Unemployed</TableRowColumn>
              </TableRow>
              <TableRow>
                <TableRowColumn>7</TableRowColumn>
                <TableRowColumn>Adam Moore</TableRowColumn>
                <TableRowColumn>Employed</TableRowColumn>
              </TableRow>
            </TableBody>
            <TableFooter>
              <TableRow>
                <TableRowColumn>ID</TableRowColumn>
                <TableRowColumn>Name</TableRowColumn>
                <TableRowColumn>Status</TableRowColumn>
              </TableRow>
              <TableRow>
                <TableRowColumn colSpan="3" style={{textAlign: 'center'}}>
                  Super Footer
                </TableRowColumn>
              </TableRow>
            </TableFooter>
          </Table>

          <div style={propContainerStyle}>
            <h3>Table Properties</h3>
            <TextField
              floatingLabelText='Table Body Height'
              defaultValue={this.state.height}
              onChange={this._onChange} />

            <Toggle
              name='fixedHeader'
              label='Fixed Header'
              onToggle={this._onToggle}
              defaultToggled={this.state.fixedHeader} />

            <Toggle
              name='fixedFooter'
              label='Fixed Footer'
              onToggle={this._onToggle}
              defaultToggled={this.state.fixedFooter} />

            <Toggle
              name='stripedRows'
              label='Stripe Rows'
              onToggle={this._onToggle}
              defaultToggled={this.state.stripedRows} />

            <Toggle
              name='showRowHover'
              label='Show Row Hover'
              onToggle={this._onToggle}
              defaultToggled={this.state.showRowHover} />

            <Toggle
              name='selectable'
              label='Selectable'
              onToggle={this._onToggle}
              defaultToggled={this.state.selectable} />

            <Toggle
              name='multiSelectable'
              label='Multi-Selectable'
              onToggle={this._onToggle}
              defaultToggled={this.state.multiSelectable} />

            <Toggle
              name='enableSelectAll'
              label='Enable Select All'
              onToggle={this._onToggle}
              defaultToggled={this.state.enableSelectAll} />

            <Toggle
              name='deselectOnClickaway'
              label='Deselect On Clickaway'
              onToggle={this._onToggle}
              defaultToggled={this.state.deselectOnClickaway} />

          </div>
        </div>
      </ComponentDoc>
    );
  }

  _onChange(e) {
    this.setState({height: e.target.value});
  }

  _onToggle(e, toggled) {
    let state = {};
    state[e.target.name] = toggled;
    this.setState(state);
  }

  _onRowSelection(rows) {
    console.log(rows);
  }
}

module.exports = TablePage;<|MERGE_RESOLUTION|>--- conflicted
+++ resolved
@@ -2,7 +2,6 @@
 let CodeExample = require('../../code-example/code-example');
 let Router = require('react-router');
 let ComponentDoc = require('../../component-doc');
-<<<<<<< HEAD
 let {
   Table,
   TableBody,
@@ -14,9 +13,8 @@
   TextField,
   Toggle,
 } = require('material-ui');
-=======
+
 let Code = require('table-code');
->>>>>>> f660d03c
 
 
 class TablePage extends React.Component {
@@ -42,101 +40,10 @@
   }
 
   render() {
-<<<<<<< HEAD
-    let code =  `
-// State
-this.state = {
-  fixedHeader: true,
-  fixedFooter: true,
-  stripedRows: false,
-  showRowHover: false,
-  selectable: true,
-  multiSelectable: false,
-  enableSelectAll: false,
-  deselectOnClickaway: true,
-  height: '300px',
-};
-<Table
-  height={this.state.height}
-  fixedHeader={this.state.fixedHeader}
-  fixedFooter={this.state.fixedFooter}
-  selectable={this.state.selectable}
-  multiSelectable={this.state.multiSelectable}
-  onRowSelection={this._onRowSelection}>
-  <TableHeader enableSelectAll={this.state.enableSelectAll}>
-    <TableRow>
-      <TableHeaderColumn colSpan="3" tooltip='Super Header' style={{textAlign: 'center'}}>
-        Super Header
-      </TableHeaderColumn>
-    </TableRow>
-    <TableRow>
-      <TableHeaderColumn tooltip='The ID'>ID</TableHeaderColumn>
-      <TableHeaderColumn tooltip='The Name'>Name</TableHeaderColumn>
-      <TableHeaderColumn tooltip='The Status'>Status</TableHeaderColumn>
-    </TableRow>
-  </TableHeader>
-  <TableBody
-    deselectOnClickaway={this.state.deselectOnClickaway}
-    showRowHover={this.state.showRowHover}
-    stripedRows={this.state.stripedRows}>
-  <TableRow selected={true}>
-      <TableRowColumn>1</TableRowColumn>
-      <TableRowColumn>John Smith</TableRowColumn>
-      <TableRowColumn>Employed</TableRowColumn>
-    </TableRow>
-    <TableRow>
-      <TableRowColumn>2</TableRowColumn>
-      <TableRowColumn>Randal White</TableRowColumn>
-      <TableRowColumn>Unemployed</TableRowColumn>
-    </TableRow>
-    <TableRow selected={true}>
-      <TableRowColumn>3</TableRowColumn>
-      <TableRowColumn>Stephanie Sanders</TableRowColumn>
-      <TableRowColumn>Employed</TableRowColumn>
-    </TableRow>
-    <TableRow>
-      <TableRowColumn>4</TableRowColumn>
-      <TableRowColumn>Steve Brown</TableRowColumn>
-      <TableRowColumn>Employed</TableRowColumn>
-    </TableRow>
-    <TableRow>
-      <TableRowColumn>5</TableRowColumn>
-      <TableRowColumn>Joyce Whitten</TableRowColumn>
-      <TableRowColumn>Employed</TableRowColumn>
-    </TableRow>
-    <TableRow>
-      <TableRowColumn>6</TableRowColumn>
-      <TableRowColumn>Samuel Roberts</TableRowColumn>
-      <TableRowColumn>Unemployed</TableRowColumn>
-    </TableRow>
-    <TableRow>
-      <TableRowColumn>7</TableRowColumn>
-      <TableRowColumn>Adam Moore</TableRowColumn>
-      <TableRowColumn>Employed</TableRowColumn>
-    </TableRow>
-  </TableBody>
-  <TableFooter>
-    <TableRow>
-      <TableRowColumn>ID</TableRowColumn>
-      <TableRowColumn>Name</TableRowColumn>
-      <TableRowColumn>Status</TableRowColumn>
-    </TableRow>
-    <TableRow>
-      <TableRowColumn colSpan="3" style={{textAlign: 'center'}}>
-        Super Footer
-      </TableRowColumn>
-    </TableRow>
-  </TableFooter>
-</Table>
-`;
 
     let desc = 'Composible data table component. The table must be contain TableHeader and TableBody. TableFooter ' +
       'is optional. Each table component can be provided the props className and style. All components will have a ' +
       'default className of "mui-table-XXX" where XXX is the component.';
-=======
-
-    let desc = 'Data table component.';
->>>>>>> f660d03c
 
     let componentInfo = [
       {
