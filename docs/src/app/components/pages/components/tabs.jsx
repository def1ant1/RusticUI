var React = require('react');
var CodeExample = require('../../code-example/code-example.jsx');
var mui = require('mui');
var Router = require('react-router');
var ComponentDoc = require('../../component-doc.jsx');
var RouteHandler = Router.RouteHandler;

var {Tabs, Tab} = mui;

class TabsPage extends React.Component {

  constructor() {
    super();
    this._onActive = this._onActive.bind(this);
  }

  render(){
    var code =  '<Tabs> \n' +
                '  <Tab label="Item One" > \n' +
                '    <div className="tab-template-container"> \n' +
                '      <h2 className="mui-font-style-headline">Tab One Template Example</h2> \n' +
                '      <p> \n' +
                '        This is an example of a tab template! \n' +
                '      </p> \n' +
                '      <p> \n' +
                '        You can put any sort of HTML or react component in here. \n' +
                '      </p> \n' +
                '    </div> \n' +
                '  </Tab> \n' +
                '  <Tab label="Item Two" > \n' +
                '    <div className="tab-template-container"> \n' +
                '      <h2 className="mui-font-style-headline">Tab Two Template Example</h2> \n' +
                '      <p> \n' +
                '        This is another example of a tab template! \n' +
                '      </p> \n' +
                '      <p> \n' +
                '        Fair warning - the next tab routes to home! \n' +
                '      </p> \n' +
                '    </div> \n' +
                '  </Tab> \n' +
                '  <Tab \n' +
                '    label="Item Three" \n' +
                '    route="home" \n' +
                '    onActive={this._onActive} /> \n' +
                '</Tabs> \n' +
                '\n' +
                '_onActive: function(tab){ \n' +
                '  this.context.router.transitionTo(tab.props.route); \n' +
                '}';

    var desc = 'Refs cannot be set on individual Tab components as cloneWithProps is being ' +
      'used to extend the individual tab components under the hood. However, ' +
      'refs can be passed to the Tabs container and to any element or component within the template. ' +
      'If you need to access a tab directly - you can do so with the first argument of onActive or ' +
      'by accessing the props.children array by passing refs to the Tabs container.';



    var componentInfo = [
      {
        name: 'Tabs Props',
        infoArray: [
          {
            name: 'initialSelectedIndex',
            type: 'number',
            header: 'optional',
            desc: 'Specify initial visible tab index. Initial selected index is set by default to 0. If initialSelectedIndex is set but larger than the total amount of specified tabs, initialSelectedIndex will revert back to default'
          },
          {
            name: 'tabWidth',
            type: 'number',
            header: 'optional',
            desc: 'Specifiy tabWidth to set each tab to a set number of pixels. Tab Width is set by default to an even distribution of the parent Tabs container. If tabWidth is set but the total width of all tabs is greater than the container, tabWidth will revert back to default'
          }
        ]
      },
      {
        name: 'Tabs Events',
        infoArray: [
          {
            name: 'onChange',
            type: 'function(tabIndex, tab)',
            header: 'optional',
            desc: 'Fired on touch or tap of a tab.'
          }
        ]
      },
      {
        name: 'Tab Props',
        infoArray: [
          {
            name: 'label',
            type: 'string',
            header: 'optional',
            desc: 'Sets the text value of the tab item to the string specified.'
          },
          {
            name: 'route',
            type: 'string',
            header: 'optional',
            desc: 'Specifies a router RouteName if included.'
          }
        ]
      },
      {
        name: 'Tab Events',
        infoArray: [
          {
            name: 'onActive',
            type: 'function(tab)',
            header: 'optional',
            desc: 'Fired when the active tab changes by touch or tap. Use this event to specify any functionality when an active tab changes. For example - we are using this to route to home when the third tab becomes active. This function will always recieve the active tab as it\'s first argument.'
          }
        ]
      }
    ];

    return (
      <ComponentDoc
        name="Tabs"
        code={code}
        desc={desc}
        componentInfo={componentInfo}>

        <div className='tabs-examples'>
          <Tabs onChange={this._onChange}>
            <Tab label='Item One' >
              <div className='tab-template-container'>
                <h2 className='mui-font-style-headline'>Tab One Template Example</h2>
                <p>
                  This is an example of a tab template!
                </p>
                <p>
                  You can put any sort of HTML or react component in here.
                </p>
              </div>
            </Tab>
            <Tab label='Item Two' >
              <div className='tab-template-container'>
                <h2 className='mui-font-style-headline'>Tab Two Template Example</h2>
                <p>
                  This is another example of a tab template!
                </p>
                <p>
                  Fair warning - the next tab routes to home!
                </p>
              </div>
            </Tab>
            <Tab
              label='Item Three'
              route='home'
              onActive={this._onActive} />
          </Tabs>
        </div>

      </ComponentDoc>
    );
  }

<<<<<<< HEAD
  _onActive(tab){
=======
  _onActive: function(tab){
>>>>>>> 6b003503
    this.context.router.transitionTo(tab.props.route);
  }
}

TabsPage.contextTypes = {
  router: React.PropTypes.func
};

module.exports = TabsPage;<|MERGE_RESOLUTION|>--- conflicted
+++ resolved
@@ -157,11 +157,7 @@
     );
   }
 
-<<<<<<< HEAD
   _onActive(tab){
-=======
-  _onActive: function(tab){
->>>>>>> 6b003503
     this.context.router.transitionTo(tab.props.route);
   }
 }
