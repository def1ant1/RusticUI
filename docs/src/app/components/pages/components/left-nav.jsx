--- conflicted
+++ resolved
@@ -17,12 +17,7 @@
     };
   }
 
-<<<<<<< HEAD
   render() {
-=======
-  render: function() {
->>>>>>> 0cf40782
-
     var menuItems = [
       { route: 'get-started', text: 'Get Started' },
       { route: 'customization', text: 'Customization' },
@@ -146,12 +141,6 @@
 
       </ComponentDoc>
     );
-<<<<<<< HEAD
-=======
-
-  },
->>>>>>> 0cf40782
-
   }
 
   _showLeftNavClick() {
