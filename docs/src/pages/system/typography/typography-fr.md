# Typographie

<p class="description">Documentation and examples for common text utilities to control alignment, wrapping, weight, and more.</p>

## Une variante

{{"demo": "pages/system/typography/Variant.js", "defaultCodeOpen": false}}

```jsx
<Box sx={{ typography: 'subtitle2' }}>… // theme.typography.subtitle2
<Box sx={{ typography: 'body1' }}>…
<Box sx={{ typography: 'body2' }}>…
```

## Text alignment

{{"demo": "pages/system/typography/TextAlignment.js", "defaultCodeOpen": false}}

```jsx
<Box sx={{ textAlign: 'left' }}>…
<Box sx={{ textAlign: 'center' }}>…
<Box sx={{ textAlign: 'right' }}>…
```

## Font weight

{{"demo": "pages/system/typography/FontWeight.js", "defaultCodeOpen": false}}

```jsx
<Box sx={{ fontWeight: 'light' }}>… // theme.typography.fontWeightLight
<Box sx={{ fontWeight: 'regular' }}>…
<Box sx={{ fontWeight: 'medium' }}>…
<Box sx={{ fontWeight: 500 }}>…
<Box sx={{ fontWeight: 'bold' }}>…
```

## Font size

{{"demo": "pages/system/typography/FontSize.js", "defaultCodeOpen": false}}

```jsx
<Box sx={{ fontSize: 'default' }}>…  // theme.typography.fontSize
<Box sx={{ fontSize: 'h6.fontSize' }}>…
<Box sx={{ fontSize: 16 }}>…
```

## Le style de police

{{"demo": "pages/system/typography/FontStyle.js", "defaultCodeOpen": false}}

```jsx
<Box sx={{ fontStyle: 'normal' }}>…
<Box sx={{ fontStyle: 'italic' }}>…
<Box sx={{ fontStyle: 'oblique' }}>…
```

## Font family

{{"demo": "pages/system/typography/FontFamily.js", "defaultCodeOpen": false}}

```jsx
<Box sx={{ fontFamily: 'default' }}>…
<Box sx={{ fontFamily: 'Monospace' }}>…
```

## L'espacement des lettres

{{"demo": "pages/system/typography/LetterSpacing.js", "defaultCodeOpen": false}}

```jsx
<Box sx={{ letterSpacing: 6 }}>…
<Box sx={{ letterSpacing: 10 }}>…
```

## Hauteur de la ligne

{{"demo": "pages/system/typography/LineHeight.js", "defaultCodeOpen": false}}

```jsx
<Box sx={{ lineHeight: 'normal' }}>…
<Box sx={{ lineHeight: 10 }}>…
```

## API

```js
import { typography } from '@material-ui/system';
```

<<<<<<< HEAD
| Nom importé     | Propriété       | Propriété CSS    | Clé du thème                                                           |
|:--------------- |:--------------- |:---------------- |:---------------------------------------------------------------------- |
| `fontFamily`    | `fontFamily`    | `font-family`    | [`typography`](/customization/default-theme/?expand-path=$.typography) |
| `fontSize`      | `fontSize`      | `font-size`      | [`typography`](/customization/default-theme/?expand-path=$.typography) |
| `fontStyle`     | `fontStyle`     | `font-style`     | [`typography`](/customization/default-theme/?expand-path=$.typography) |
| `fontWeight`    | `fontWeight`    | `font-weight`    | [`typography`](/customization/default-theme/?expand-path=$.typography) |
| `letterSpacing` | `letterSpacing` | `letter-spacing` | none                                                                   |
| `lineHeight`    | `lineHeight`    | `line-height`    | none                                                                   |
| `textAlign`     | `textAlign`     | `text-align`     | none                                                                   |
=======
| Nom importé     | Propriété       | Propriété CSS                                                                                | Clé du thème                                                           |
|:--------------- |:--------------- |:-------------------------------------------------------------------------------------------- |:---------------------------------------------------------------------- |
| `typography`    | `typography`    | `font-family`, `font-weight`, `font-size`, `line-height`, `letter-spacing`, `text-transform` | [`typography`](/customization/default-theme/?expand-path=$.typography) |
| `fontFamily`    | `fontFamily`    | `font-family`                                                                                | [`typography`](/customization/default-theme/?expand-path=$.typography) |
| `fontSize`      | `fontSize`      | `font-size`                                                                                  | [`typography`](/customization/default-theme/?expand-path=$.typography) |
| `fontStyle`     | `fontStyle`     | `font-style`                                                                                 | [`typography`](/customization/default-theme/?expand-path=$.typography) |
| `fontWeight`    | `fontWeight`    | `font-weight`                                                                                | [`typography`](/customization/default-theme/?expand-path=$.typography) |
| `letterSpacing` | `letterSpacing` | `letter-spacing`                                                                             | none                                                                   |
| `lineHeight`    | `lineHeight`    | `line-height`                                                                                | none                                                                   |
| `textAlign`     | `textAlign`     | `text-align`                                                                                 | none                                                                   |
>>>>>>> 7e97b7f3
<|MERGE_RESOLUTION|>--- conflicted
+++ resolved
@@ -87,17 +87,6 @@
 import { typography } from '@material-ui/system';
 ```
 
-<<<<<<< HEAD
-| Nom importé     | Propriété       | Propriété CSS    | Clé du thème                                                           |
-|:--------------- |:--------------- |:---------------- |:---------------------------------------------------------------------- |
-| `fontFamily`    | `fontFamily`    | `font-family`    | [`typography`](/customization/default-theme/?expand-path=$.typography) |
-| `fontSize`      | `fontSize`      | `font-size`      | [`typography`](/customization/default-theme/?expand-path=$.typography) |
-| `fontStyle`     | `fontStyle`     | `font-style`     | [`typography`](/customization/default-theme/?expand-path=$.typography) |
-| `fontWeight`    | `fontWeight`    | `font-weight`    | [`typography`](/customization/default-theme/?expand-path=$.typography) |
-| `letterSpacing` | `letterSpacing` | `letter-spacing` | none                                                                   |
-| `lineHeight`    | `lineHeight`    | `line-height`    | none                                                                   |
-| `textAlign`     | `textAlign`     | `text-align`     | none                                                                   |
-=======
 | Nom importé     | Propriété       | Propriété CSS                                                                                | Clé du thème                                                           |
 |:--------------- |:--------------- |:-------------------------------------------------------------------------------------------- |:---------------------------------------------------------------------- |
 | `typography`    | `typography`    | `font-family`, `font-weight`, `font-size`, `line-height`, `letter-spacing`, `text-transform` | [`typography`](/customization/default-theme/?expand-path=$.typography) |
@@ -107,5 +96,4 @@
 | `fontWeight`    | `fontWeight`    | `font-weight`                                                                                | [`typography`](/customization/default-theme/?expand-path=$.typography) |
 | `letterSpacing` | `letterSpacing` | `letter-spacing`                                                                             | none                                                                   |
 | `lineHeight`    | `lineHeight`    | `line-height`                                                                                | none                                                                   |
-| `textAlign`     | `textAlign`     | `text-align`                                                                                 | none                                                                   |
->>>>>>> 7e97b7f3
+| `textAlign`     | `textAlign`     | `text-align`                                                                                 | none                                                                   |