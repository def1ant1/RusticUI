--- conflicted
+++ resolved
@@ -2,8 +2,6 @@
 
 <p class="description">Documentation and examples for common text utilities to control alignment, wrapping, weight, and more.</p>
 
-<<<<<<< HEAD
-=======
 ## Variant
 
 {{"demo": "pages/system/typography/Variant.js", "defaultCodeOpen": false}}
@@ -14,7 +12,6 @@
 <Box sx={{ typography: 'body2' }}>…
 ```
 
->>>>>>> 7e97b7f3
 ## Выравнивание текста
 
 {{"demo": "pages/system/typography/TextAlignment.js", "defaultCodeOpen": false}}
