# Exibição

<p class="description">De forma rápida e responsiva alterne o valor de exibição de componentes e faça muito mais com os utilitários de exibição. Inclui suporte para alguns dos valores mais comuns, bem como alguns extras para controlar a exibição durante a impressão.</p>

## Exemplos

### Em linha

{{"demo": "pages/system/display/Inline.js", "defaultCodeOpen": false, "bg": true}}

```jsx
<Box component="div" sx={{ display: 'inline' }}>inline</Box>
<Box component="div" sx={{ display: 'inline' }}>inline</Box>
```

### Bloco

{{"demo": "pages/system/display/Block.js", "defaultCodeOpen": false, "bg": true}}

```jsx
<Box component="span" sx={{ display: 'block' }}>block</Box>
<Box component="span" sx={{ display: 'block' }}>block</Box>
```

## Ocultando elementos

Para um desenvolvimento ágil para dispositivos móveis, use classes de exibição responsivas para mostrar e ocultar elementos por dispositivo. Evite criar versões totalmente diferentes do mesmo site, em vez disso, oculte o elemento de forma responsiva para cada tamanho de tela.

<<<<<<< HEAD
| Tamanho da tela | Classe                                               |
|:--------------- |:---------------------------------------------------- |
| Oculto em todas | `display="none"`                                     |
| Oculto em xs    | `display={{ xs: 'none', sm: 'block' }}`              |
| Oculto em sm    | `display={{ xs: 'block', sm: 'none', md: 'block' }}` |
| Oculto em md    | `display={{ xs: 'block', md: 'none', lg: 'block' }}` |
| Oculto em lg    | `display={{ xs: 'block', lg: 'none', xl: 'block' }}` |
| Oculto em xl    | `display={{ xs: 'block', xl: 'none' }}`              |
| Visível em xs   | `display={{ xs: 'block', sm: 'none' }}`              |
| Visível em sm   | `display={{ xs: 'none', sm: 'block', md: 'none' }}`  |
| Visível em md   | `display={{ xs: 'none', md: 'block', lg: 'none' }}`  |
| Visível em lg   | `display={{ xs: 'none', lg: 'block', xl: 'none' }}`  |
| Visível em xl   | `display={{ xs: 'none', xl: 'block' }}`              |

=======
| Tamanho da tela | Classe                                                       |
|:--------------- |:------------------------------------------------------------ |
| Oculto em todas | `sx={{ display: 'none' }}`                                   |
| Oculto em xs    | `sx={{ display: { xs: 'none', sm: 'block' } }}`              |
| Oculto em sm    | `sx={{ display: { xs: 'block', sm: 'none', md: 'block' } }}` |
| Oculto em md    | `sx={{ display: { xs: 'block', md: 'none', lg: 'block' } }}` |
| Oculto em lg    | `sx={{ display: { xs: 'block', lg: 'none', xl: 'block' } }}` |
| Oculto em xl    | `sx={{ display: { xs: 'block', xl: 'none' } }}`              |
| Visível em xs   | `sx={{ display: { xs: 'block', sm: 'none' } }}`              |
| Visível em sm   | `sx={{ display: { xs: 'none', sm: 'block', md: 'none' } }}`  |
| Visível em md   | `sx={{ display: { xs: 'none', md: 'block', lg: 'none' } }}`  |
| Visível em lg   | `sx={{ display: { xs: 'none', lg: 'block', xl: 'none' } }}`  |
| Visível em xl   | `sx={{ display: { xs: 'none', xl: 'block' } }}`              |
>>>>>>> 7e97b7f3

{{"demo": "pages/system/display/Hiding.js", "defaultCodeOpen": false}}

```jsx
<<<<<<< HEAD
<Box display={{ xs: 'block', md: 'none' }}>
  oculta em telas maiores que md
</Box>
<Box display={{ xs: 'none', md: 'block' }}>
=======
<Box sx={{ display: { xs: 'block', md: 'none' }}}>
  oculta em telas maiores que md
</Box>
<Box sx={{ display: { xs: 'none', md: 'block' }}}>
>>>>>>> 7e97b7f3
  oculta em telas menores que md
</Box>
```

## Exibição na impressão

{{"demo": "pages/system/display/Print.js", "defaultCodeOpen": false}}

```jsx
<<<<<<< HEAD
<Box display="block" displayPrint="none">
  Somente tela (Oculta somente em impressão)
</Box>
<Box display="none" displayPrint="block">
=======
<Box sx={{ display: 'block', displayPrint: 'none' }}>
  Somente tela (Oculta somente em impressão)
</Box>
<Box sx={{ display: 'none', displayPrint: 'block' }}>
>>>>>>> 7e97b7f3
  Somente impressão (Oculta somente em tela)
</Box>
```

## Estouro

{{"demo": "pages/system/display/Overflow.js", "defaultCodeOpen": false}}

```jsx
<Box component="div" sx={{ overflow: 'hidden' }}>
  Estouro oculto
</Box>
<Box component="div" sx={{ overflow: 'visible' }}>
  Estouro visível
</Box>
```

## Estouro de texto

{{"demo": "pages/system/display/TextOverflow.js", "defaultCodeOpen": false}}

```jsx
<Box component="div" sx={{ textOverflow: 'clip' }}>
  Estouro de texto com corte
</Box>
<Box component="div" sx={{ textOverflow: 'ellipsis' }}>
  Estouro de texto com reticências
</Box>
```

## Visibilidade

{{"demo": "pages/system/display/Visibility.js", "defaultCodeOpen": false}}

```jsx
<Box component="div" sx={{ visibility: 'visible' }}>
  Visibilidade visível
</Box>
<Box component="div" sx={{ visibility: 'hidden' }}>
  Visibilidade oculta
</Box>
```

## Espaço em branco

{{"demo": "pages/system/display/WhiteSpace.js", "defaultCodeOpen": false}}

```jsx
<Box component="div" sx={{ whiteSpace: 'nowrap' }}>
  Espaço em branco sem quebra
</Box>
<Box component="div" sx={{ whiteSpace: 'normal' }}>
  Espaço em branco normal
</Box>
```

## API

```js
import { display } from '@material-ui/system';
```

| Nome da importação | Propriedade    | Propriedade CSS | Chave do tema |
|:------------------ |:-------------- |:--------------- |:------------- |
| `displayPrint`     | `displayPrint` | `display`       | none          |
| `displayRaw`       | `display`      | `display`       | none          |
| `overflow`         | `overflow`     | `overflow`      | none          |
| `textOverflow`     | `textOverflow` | `text-overflow` | none          |
| `visibility`       | `visibility`   | `visibility`    | none          |
| `whiteSpace`       | `whiteSpace`   | `white-space`   | none          |<|MERGE_RESOLUTION|>--- conflicted
+++ resolved
@@ -26,22 +26,6 @@
 
 Para um desenvolvimento ágil para dispositivos móveis, use classes de exibição responsivas para mostrar e ocultar elementos por dispositivo. Evite criar versões totalmente diferentes do mesmo site, em vez disso, oculte o elemento de forma responsiva para cada tamanho de tela.
 
-<<<<<<< HEAD
-| Tamanho da tela | Classe                                               |
-|:--------------- |:---------------------------------------------------- |
-| Oculto em todas | `display="none"`                                     |
-| Oculto em xs    | `display={{ xs: 'none', sm: 'block' }}`              |
-| Oculto em sm    | `display={{ xs: 'block', sm: 'none', md: 'block' }}` |
-| Oculto em md    | `display={{ xs: 'block', md: 'none', lg: 'block' }}` |
-| Oculto em lg    | `display={{ xs: 'block', lg: 'none', xl: 'block' }}` |
-| Oculto em xl    | `display={{ xs: 'block', xl: 'none' }}`              |
-| Visível em xs   | `display={{ xs: 'block', sm: 'none' }}`              |
-| Visível em sm   | `display={{ xs: 'none', sm: 'block', md: 'none' }}`  |
-| Visível em md   | `display={{ xs: 'none', md: 'block', lg: 'none' }}`  |
-| Visível em lg   | `display={{ xs: 'none', lg: 'block', xl: 'none' }}`  |
-| Visível em xl   | `display={{ xs: 'none', xl: 'block' }}`              |
-
-=======
 | Tamanho da tela | Classe                                                       |
 |:--------------- |:------------------------------------------------------------ |
 | Oculto em todas | `sx={{ display: 'none' }}`                                   |
@@ -55,22 +39,14 @@
 | Visível em md   | `sx={{ display: { xs: 'none', md: 'block', lg: 'none' } }}`  |
 | Visível em lg   | `sx={{ display: { xs: 'none', lg: 'block', xl: 'none' } }}`  |
 | Visível em xl   | `sx={{ display: { xs: 'none', xl: 'block' } }}`              |
->>>>>>> 7e97b7f3
 
 {{"demo": "pages/system/display/Hiding.js", "defaultCodeOpen": false}}
 
 ```jsx
-<<<<<<< HEAD
-<Box display={{ xs: 'block', md: 'none' }}>
-  oculta em telas maiores que md
-</Box>
-<Box display={{ xs: 'none', md: 'block' }}>
-=======
 <Box sx={{ display: { xs: 'block', md: 'none' }}}>
   oculta em telas maiores que md
 </Box>
 <Box sx={{ display: { xs: 'none', md: 'block' }}}>
->>>>>>> 7e97b7f3
   oculta em telas menores que md
 </Box>
 ```
@@ -80,17 +56,10 @@
 {{"demo": "pages/system/display/Print.js", "defaultCodeOpen": false}}
 
 ```jsx
-<<<<<<< HEAD
-<Box display="block" displayPrint="none">
-  Somente tela (Oculta somente em impressão)
-</Box>
-<Box display="none" displayPrint="block">
-=======
 <Box sx={{ display: 'block', displayPrint: 'none' }}>
   Somente tela (Oculta somente em impressão)
 </Box>
 <Box sx={{ display: 'none', displayPrint: 'block' }}>
->>>>>>> 7e97b7f3
   Somente impressão (Oculta somente em tela)
 </Box>
 ```
