--- conflicted
+++ resolved
@@ -25,23 +25,6 @@
 ## 隐藏元素（Hiding elements）
 
 为了更快速地进行移动端的开发，您可以使用响应式的显示类来按设备显示和隐藏元素。 避免为同一站点创建完全不同的版本，您只需要根据不同的屏幕大小来相应地隐藏元素。
-<<<<<<< HEAD
-
-| 屏幕大小        | 类别                                                   |
-|:----------- |:---------------------------------------------------- |
-| 在所有设备上隐藏    | `display="none"`                                     |
-| 仅在 xs 大小时隐藏 | `display={{ xs: 'none', sm: 'block' }}`              |
-| 仅在 sm 大小时隐藏 | `display={{ xs: 'block', sm: 'none', md: 'block' }}` |
-| 仅在 md 大小时隐藏 | `display={{ xs: 'block', md: 'none', lg: 'block' }}` |
-| 仅在 lg 大小时隐藏 | `display={{ xs: 'block', lg: 'none', xl: 'block' }}` |
-| 仅在 xl 大小时隐藏 | `display={{ xs: 'block', xl: 'none' }}`              |
-| 仅在 xs 大小时可见 | `display={{ xs: 'block', sm: 'none' }}`              |
-| 仅在 sm 大小时可见 | `display={{ xs: 'none', sm: 'block', md: 'none' }}`  |
-| 仅在 md 大小时可见 | `display={{ xs: 'none', md: 'block', lg: 'none' }}`  |
-| 仅在 lg 大小时可见 | `display={{ xs: 'none', lg: 'block', xl: 'none' }}`  |
-| 仅在 xl 大小时可见 | `display={{ xs: 'none', xl: 'block' }}`              |
-=======
->>>>>>> 7e97b7f3
 
 | 屏幕大小        | 类别                                                           |
 |:----------- |:------------------------------------------------------------ |
@@ -60,17 +43,10 @@
 {{"demo": "pages/system/display/Hiding.js", "defaultCodeOpen": false}}
 
 ```jsx
-<<<<<<< HEAD
-<Box display={{ xs: 'block', md: 'none' }}>
-  在宽度大于 md 的屏幕上隐藏
-</Box>
-<Box display={{ xs: 'none', md: 'block' }}>
-=======
 <Box sx={{ display: { xs: 'block', md: 'none' }}}>
   在宽度大于 md 的屏幕上隐藏
 </Box>
 <Box sx={{ display: { xs: 'none', md: 'block' }}}>
->>>>>>> 7e97b7f3
   在宽度小于 md 的屏幕上隐藏
 </Box>
 ```
@@ -80,17 +56,10 @@
 {{"demo": "pages/system/display/Print.js", "defaultCodeOpen": false}}
 
 ```jsx
-<<<<<<< HEAD
-<Box display="block" displayPrint="none">
-  仅在屏幕上显示（仅在打印时隐藏）
-</Box>
-<Box display="none" displayPrint="block">
-=======
 <Box sx={{ display: 'block', displayPrint: 'none' }}>
   仅在屏幕上显示（仅在打印时隐藏）
 </Box>
 <Box sx={{ display: 'none', displayPrint: 'block' }}>
->>>>>>> 7e97b7f3
   仅打印上显示（仅在屏幕上隐藏）
 </Box>
 ```
@@ -100,41 +69,23 @@
 {{"demo": "pages/system/display/Overflow.js", "defaultCodeOpen": false}}
 
 ```jsx
-<<<<<<< HEAD
-<Box component="div" overflow="hidden">
-  隐藏溢出的元素
-</Box>
-<Box component="div" overflow="visible">
-=======
 <Box component="div" sx={{ overflow: 'hidden' }}>
   隐藏溢出的元素
 </Box>
 <Box component="div" sx={{ overflow: 'visible' }}>
->>>>>>> 7e97b7f3
   显示溢出的元素
 </Box>
 ```
 
-<<<<<<< HEAD
-## 文本溢出（Text Overflow）
-=======
 ## 文本溢出（Text overflow）
->>>>>>> 7e97b7f3
 
 {{"demo": "pages/system/display/TextOverflow.js", "defaultCodeOpen": false}}
 
 ```jsx
-<<<<<<< HEAD
-<Box component="div" textOverflow="clip">
-  文本溢出时直接剪切
-</Box>
-<Box component="div" textOverflow="ellipsis">
-=======
 <Box component="div" sx={{ textOverflow: 'clip' }}>
   文本溢出时直接剪切
 </Box>
 <Box component="div" sx={{ textOverflow: 'ellipsis' }}>
->>>>>>> 7e97b7f3
   文本溢出时显示省略号
 </Box>
 ```
@@ -144,41 +95,23 @@
 {{"demo": "pages/system/display/Visibility.js", "defaultCodeOpen": false}}
 
 ```jsx
-<<<<<<< HEAD
-<Box component="div" visibility="visible">
-  可见
-</Box>
-<Box component="div" visibility="hidden">
-=======
 <Box component="div" sx={{ visibility: 'visible' }}>
   可见
 </Box>
 <Box component="div" sx={{ visibility: 'hidden' }}>
->>>>>>> 7e97b7f3
   不可见
 </Box>
 ```
 
-<<<<<<< HEAD
-## 空格（White Space）
-=======
 ## 空格（White space）
->>>>>>> 7e97b7f3
 
 {{"demo": "pages/system/display/WhiteSpace.js", "defaultCodeOpen": false}}
 
 ```jsx
-<<<<<<< HEAD
-<Box component="div" whiteSpace="nowrap">
-  不换行的空格
-</Box>
-<Box component="div" whiteSpace="normal">
-=======
 <Box component="div" sx={{ whiteSpace: 'nowrap' }}>
   不换行的空格
 </Box>
 <Box component="div" sx={{ whiteSpace: 'normal' }}>
->>>>>>> 7e97b7f3
   普通的空格
 </Box>
 ```
