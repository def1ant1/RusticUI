--- conflicted
+++ resolved
@@ -5,14 +5,6 @@
   return (
     <div style={{ width: '100%' }}>
       <Box
-<<<<<<< HEAD
-        display="flex"
-        flexWrap="nowrap"
-        p={1}
-        m={1}
-        bgcolor="background.paper"
-        sx={{ maxWidth: 300 }}
-=======
         sx={{
           display: 'flex',
           flexWrap: 'nowrap',
@@ -21,7 +13,6 @@
           bgcolor: 'background.paper',
           maxWidth: 300,
         }}
->>>>>>> 7e97b7f3
       >
         <Box sx={{ p: 1, bgcolor: 'grey.300' }}>Item 1</Box>
         <Box sx={{ p: 1, bgcolor: 'grey.300' }}>Item 2</Box>
@@ -31,14 +22,6 @@
         <Box sx={{ p: 1, bgcolor: 'grey.300' }}>Item 6</Box>
       </Box>
       <Box
-<<<<<<< HEAD
-        display="flex"
-        flexWrap="wrap"
-        p={1}
-        m={1}
-        bgcolor="background.paper"
-        sx={{ maxWidth: 300 }}
-=======
         sx={{
           display: 'flex',
           flexWrap: 'wrap',
@@ -47,7 +30,6 @@
           bgcolor: 'background.paper',
           maxWidth: 300,
         }}
->>>>>>> 7e97b7f3
       >
         <Box sx={{ p: 1, bgcolor: 'grey.300' }}>Item 1</Box>
         <Box sx={{ p: 1, bgcolor: 'grey.300' }}>Item 2</Box>
