# Espaçamento

<p class="description">A wide range of shorthand responsive margin and padding utility classes to modify an element's appearance.</p>

## Notação

O utilitário de espaço converte margens e propriedades de preenchimento para margem e preenchimento de declarações CSS. As propriedades são nomeadas usando o formato `{property}{sides}`.

Onde a *propriedade* é uma das seguintes:

- `m` - para classes que definem *margin*
- `p` - para classes que definem *padding*

Onde os *sides* é um dos seguintes:

- `t` - para classes que configuram *margin-top* ou *padding-top*
- `b` - para classes que configuram *margin-bottom* ou *padding-bottom*
- `l` - para classes que configuram *margin-left* ou *padding-left*
- `r` - para classes que configuram *margin-right* ou *padding-right*
- `x` - para classes que configuram ambos **-left* e **-right*
- `y` - para classes que configuram **-top* e **-bottom*
- blank - para classes que configuram margin ou padding nos 4 lados do elemento

## Transformação

Dependendo da entrada e da configuração do tema, a seguinte transformação é aplicada:

- entrada: `number` & tema: `number`: a propriedade é multiplicada pelo valor do tema.

```jsx
const theme = {
  spacing: 8,
}

<Box sx={{ m: -2 }} /> // margin: -16px;
<Box sx={{ m: 0 }} /> // margin: 0px;
<Box sx={{ m: 0.5 }} /> // margin: 4px;
<Box sx={{ m: 2 }} /> // margin: 16px;
```

- entrada: `number` & tema: `array`: a propriedade é o valor do índice no array.

```jsx
const theme = {
  spacing: [0, 2, 3, 5, 8],
}

<Box sx={{ m: -2 }} /> // margin: -3px;
<Box sx={{ m: 0 }} /> // margin: 0px;
<Box sx={{ m: 2 }} /> // margin: 3px;
```

- entrada: `number` & tema: `function`: a função é chamada com o valor da propriedade.

```jsx
const theme = {
  spacing: value => value ** 2,
}

<Box sx={{ m: 0 }} /> // margin: 0px;
<Box sx={{ m: 2 }} /> // margin: 4px;
```

- entrada: `string`: a propriedade é passada como valor CSS bruto.

```jsx
<Box sx={{ m: "2rem" }} /> // margin: 2rem;
<Box sx={{ mx: "auto" }} /> // margin-left: auto; margin-right: auto;
```

## Exemplo

{{"demo": "pages/system/spacing/Demo.js", "defaultCodeOpen": false, "bg": true}}

```jsx
<Box sx={{ p: 1 }}>…
<Box m={1}>…
<Box p={2}>…
<Box m={1}>…
<Box p={2}>…
<Box sx={{ m: 1 }}>…
<Box sx={{ p: 2 }}>…
```

## Centralização horizontal

The CSS flex and grid display properties are often used to align elements at the center. However, you can also use `margin-left: auto;`, `margin-right: auto;`, and a width for horizontally centering:

{{"demo": "pages/system/spacing/HorizontalCentering.js", "defaultCodeOpen": false, "bg": true}}

```jsx
<Box sx={{ borderColor: 'primary.main' }}>…
<Box borderColor="secondary.main">…
<Box borderColor="error.main">…
<Box borderColor="grey.500">…
<Box borderColor="text.primary">…
<Box sx={{ borderColor: 'secondary.main' }}>…
<Box borderColor="secondary.main">…
<Box borderColor="error.main">…
<Box borderColor="grey.500">…
<Box borderColor="text.primary">…
<Box sx={{ borderColor: 'error.main' }}>…
<Box borderColor="secondary.main">…
<Box borderColor="error.main">…
<Box borderColor="grey.500">…
<Box borderColor="text.primary">…
<Box sx={{ borderColor: 'grey.500' }}>…
<Box borderColor="secondary.main">…
<Box borderColor="error.main">…
<Box borderColor="grey.500">…
<Box borderColor="text.primary">…
<Box sx={{ borderColor: 'primary.main' }}>…
<Box borderColor="secondary.main">…
<Box borderColor="error.main">…
<Box borderColor="grey.500">…
<Box borderColor="text.primary">…
<Box sx={{ borderColor: 'secondary.main' }}>…
<Box borderColor="secondary.main">…
<Box borderColor="error.main">…
<Box borderColor="grey.500">…
<Box borderColor="text.primary">…
<Box sx={{ borderColor: 'error.main' }}>…
<Box borderColor="secondary.main">…
<Box borderColor="error.main">…
<Box borderColor="grey.500">…
<Box borderColor="text.primary">…
<Box sx={{ borderColor: 'grey.500' }}>…
<Box borderColor="secondary.main">…
<Box borderColor="error.main">…
<Box borderColor="grey.500">…
<Box borderColor="text.primary">…
<Box borderColor="primary.main">…
<Box borderColor="secondary.main">…
<Box borderColor="error.main">…
<Box borderColor="grey.500">…
<Box sx={{ mx: "auto", width: 200 }}>…
<Box borderColor="secondary.main">…
<Box borderColor="error.main">…
<Box borderColor="grey.500">…
<Box borderColor="text.primary">…
```

## API

```js
import { spacing } from '@material-ui/system';
```

| Nome da importação | Propriedade | Propriedade CSS                 | Chave do tema                                                    |
|:------------------ |:----------- |:------------------------------- |:---------------------------------------------------------------- |
| `spacing`          | `m`         | `margin`                        | [`spacing`](/customization/default-theme/?expand-path=$.spacing) |
| `spacing`          | `mt`        | `margin-top`                    | [`spacing`](/customization/default-theme/?expand-path=$.spacing) |
| `spacing`          | `mr`        | `margin-right`                  | [`spacing`](/customization/default-theme/?expand-path=$.spacing) |
| `spacing`          | `mb`        | `margin-bottom`                 | [`spacing`](/customization/default-theme/?expand-path=$.spacing) |
| `spacing`          | `ml`        | `margin-left`                   | [`spacing`](/customization/default-theme/?expand-path=$.spacing) |
| `spacing`          | `mx`        | `margin-left`, `margin-right`   | [`spacing`](/customization/default-theme/?expand-path=$.spacing) |
| `spacing`          | `my`        | `margin-top`, `margin-bottom`   | [`spacing`](/customization/default-theme/?expand-path=$.spacing) |
| `spacing`          | `p`         | `padding`                       | [`spacing`](/customization/default-theme/?expand-path=$.spacing) |
| `spacing`          | `pt`        | `padding-top`                   | [`spacing`](/customization/default-theme/?expand-path=$.spacing) |
| `spacing`          | `pr`        | `padding-right`                 | [`spacing`](/customization/default-theme/?expand-path=$.spacing) |
| `spacing`          | `pb`        | `padding-bottom`                | [`spacing`](/customization/default-theme/?expand-path=$.spacing) |
| `spacing`          | `pl`        | `padding-left`                  | [`spacing`](/customization/default-theme/?expand-path=$.spacing) |
| `spacing`          | `px`        | `padding-left`, `padding-right` | [`spacing`](/customization/default-theme/?expand-path=$.spacing) |
| `spacing`          | `py`        | `padding-top`, `padding-bottom` | [`spacing`](/customization/default-theme/?expand-path=$.spacing) |

<<<<<<< HEAD

*Algumas pessoas acham a propriedade abreviada confusa, você pode usar a versão completa se preferir:*
=======
_Algumas pessoas acham a propriedade abreviada confusa, você pode usar a versão completa se preferir:_
>>>>>>> 7e97b7f3

```diff
-<Box sx={{ pt: 2 }} />
+<Box sx={{ paddingTop: 2 }} />
```

```diff
-<Box sx={{ px: 2 }} />
+<Box sx={{ paddingX: 2 }} />
```<|MERGE_RESOLUTION|>--- conflicted
+++ resolved
@@ -163,12 +163,7 @@
 | `spacing`          | `px`        | `padding-left`, `padding-right` | [`spacing`](/customization/default-theme/?expand-path=$.spacing) |
 | `spacing`          | `py`        | `padding-top`, `padding-bottom` | [`spacing`](/customization/default-theme/?expand-path=$.spacing) |
 
-<<<<<<< HEAD
-
-*Algumas pessoas acham a propriedade abreviada confusa, você pode usar a versão completa se preferir:*
-=======
 _Algumas pessoas acham a propriedade abreviada confusa, você pode usar a versão completa se preferir:_
->>>>>>> 7e97b7f3
 
 ```diff
 -<Box sx={{ pt: 2 }} />
