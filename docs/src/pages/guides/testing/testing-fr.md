--- conflicted
+++ resolved
@@ -2,15 +2,6 @@
 
 <p class="description">Write tests to prevent regressions and write better code.</p>
 
-<<<<<<< HEAD
-Examples in this guide use [global methods from Mocha](https://mochajs.org/api/global.html), not [Jest](https://jestjs.io/docs/en/api).
-
-## Internal
-
-Material-UI has **a wide range** of tests so we can iterate with confidence on the components, for instance, the visual regression tests provided by [Argos-CI](https://www.argos-ci.com/mui-org/material-ui) have proven to be really helpful. Material-UI has **a wide range** of tests so we can iterate with confidence on the components, for instance, the visual regression tests provided by [Argos-CI](https://www.argos-ci.com/mui-org/material-ui) have proven to be really helpful.
-
-=======
->>>>>>> 7e97b7f3
 ## Userspace
 
 It's generally recommended to test your application without tying the tests too closely to Material-UI. This is how Material-UI components are tested internally. A library that has a first-class API for this approach is [`@testing-library/react`](https://testing-library.com/docs/react-testing-library/intro).
