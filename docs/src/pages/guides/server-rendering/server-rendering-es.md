# Renderizado en el servidor

<p class="description">The most common use case for server-side rendering is to handle the initial render when a user (or search engine crawler) first requests your app.</p>

When the server receives the request, it renders the required component(s) into an HTML string, and then sends it as a response to the client. From that point on, the client takes over rendering duties.

## Material-UI on the server

Material-UI was designed from the ground-up with the constraint of rendering on the server, but it's up to you to make sure it's correctly integrated. It's important to provide the page with the required CSS, otherwise the page will render with just the HTML then wait for the CSS to be injected by the client, causing it to flicker (FOUC). It's important to provide the page with the required CSS, otherwise the page will render with just the HTML then wait for the CSS to be injected by the client, causing it to flicker (FOUC).

1. Create a fresh, new [`emotion cache`](https://emotion.sh/docs/@emotion/cache) instance on every request.
2. Render the React tree with the server-side collector.
3. Pull the CSS out.
4. Pass the CSS along to the client.

On the client-side, the CSS will be injected a second time before removing the server-side injected CSS.

## Setting up

In the following recipe, we are going to look at how to set up server-side rendering.

### The theme

Create a theme that will be shared between the client and the server:

`theme.js`

```js
import { createTheme } from '@material-ui/core/styles';
import red from '@material-ui/core/colors/red';

// Create a theme instance.
const theme = createTheme({
  palette: {
    primary: {
      main: '#556cd6',
    },
    secondary: {
      main: '#19857b',
    },
    error: {
      main: red.A400,
    },
  },
});

export default theme;
```

### The server-side

The following is the outline for what the server-side is going to look like. We are going to set up an [Express middleware](https://expressjs.com/en/guide/using-middleware.html) using [app.use](https://expressjs.com/en/api.html) to handle all requests that come into the server. If you're unfamiliar with Express or middleware, know that the `handleRender` function will be called every time the server receives a request.

`server.js`

```js
const css = sheets.toString();

  // Send the rendered page back to the client.
function renderFullPage(html, css) {
  /* ... */
}

function handleRender(req, res) {
<<<<<<< HEAD
  /* ... res.send(renderFullPage(html, css));
=======
  /* ...
*/
>>>>>>> 7e97b7f3
}

const app = express();

<<<<<<< HEAD
app.use('/build', express.static('build'));

// This is fired every time the server-side receives a request.
*/
}

const app = express();

=======
>>>>>>> 7e97b7f3
// Isso é acionado toda vez que o servidor recebe uma solicitação.
```

### Handling the request

The first thing that we need to do on every request is to create a new `emotion cache`.

When rendering, we will wrap `App`, the root component, inside a [`CacheProvider`](https://emotion.sh/docs/cache-provider) and [`ThemeProvider`](/styles/api/#themeprovider) to make the style configuration and the `theme` available to all components in the component tree.

The key step in server-side rendering is to render the initial HTML of the component **before** we send it to the client-side. To do this, we use [ReactDOMServer.renderToString()](https://reactjs.org/docs/react-dom-server.html).

Material-UI is using emotion as its default styled engine. We need to extract the styles from the emotion instance. For this, we need to share the same cache configuration for both the client and server:

`getCache.js`

```js
import createCache from '@emotion/cache';

export default function getCache() {
  const cache = createCache({ key: 'css' });
  cache.compat = true;
  return cache;
}
```

With this we are creating new emotion cache instance and using this to extract the critical styles for the html as well.

We will see how this is passed along in the `renderFullPage` function.

```jsx
<<<<<<< HEAD
const css = sheets.toString();

  // Send the rendered page back to the client.
  res.send(renderFullPage(html, css));
}

const app = express();

app.use('/build', express.static('build'));
=======
import express from 'express';
import * as React from 'react';
import ReactDOMServer from 'react-dom/server';
import CssBaseline from '@material-ui/core/CssBaseline';
import { ThemeProvider } from '@material-ui/core/styles';
import createEmotionServer from '@emotion/server/create-instance';
import App from './App';
import theme from './theme';
import getCache from './getCache';

function handleRender(req, res) {
  const cache = getCache();
  const { extractCriticalToChunks, constructStyleTagsFromChunks } =
    createEmotionServer(cache);
>>>>>>> 7e97b7f3

// This is fired every time the server-side receives a request.
  const html = ReactDOMServer.renderToString(
    <CacheProvider value={cache}>
      <ThemeProvider theme={theme}>
        {/* CssBaseline kickstart an elegant, consistent, and simple baseline to build upon. */}
        <CssBaseline />
        <App />
      </ThemeProvider>
    </CacheProvider>,
  );

<<<<<<< HEAD
  // Grab the CSS from the sheets.
  function renderFullPage(html, css) {
  /* ... */
=======
  // Grab the CSS from emotion
  const emotionChunks = extractCriticalToChunks(html);
  const emotionCss = constructStyleTagsFromChunks(emotionChunks);

  // Send the rendered page back to the client.
  res.send(renderFullPage(html, emotionCss));
>>>>>>> 7e97b7f3
}

const app = express();

<<<<<<< HEAD
// Isso é acionado toda vez que o servidor recebe uma solicitação.
app.use(handleRender);
=======
app.use('/build', express.static('build'));

// This is fired every time the server-side receives a request.
*/
}

const app = express();
>>>>>>> 7e97b7f3

// Isso é acionado toda vez que o servidor recebe uma solicitação.
```

### Inject initial component HTML and CSS

The final step on the server-side is to inject the initial component HTML and CSS into a template to be rendered on the client-side.

```js
function renderFullPage(html, css) {
  return `
    <!DOCTYPE html>
    <html>
      <head>
        <title>My page</title>
        ${css}
        <meta name="viewport" content="initial-scale=1, width=device-width" />
        <link rel="stylesheet" href="https://fonts.googleapis.com/css?family=Roboto:300,400,500,700&display=swap" />
      </head>
      <body>
        <div id="root">${html}</div>
      </body>
    </html>
  `;
}
```

### The client-side

The client-side is straightforward. All we need to do is use the same cache configuration as the server-side. Let's take a look at the client file:

`client.js`

```jsx
import * as React from 'react';
import ReactDOM from 'react-dom';
import CssBaseline from '@material-ui/core/CssBaseline';
import { ThemeProvider } from '@material-ui/core/styles';
import { CacheProvider } from '@emotion/react';
import App from './App';
import theme from './theme';
import getCache from './getCache';

function Main() {
  return (
    <CacheProvider value={getCache}>
      <ThemeProvider theme={theme}>
        {/* CssBaseline kickstart an elegant, consistent, and simple baseline to build upon. */}
        <CssBaseline />
        <App />
      </ThemeProvider>
    </CacheProvider>
  );
}

ReactDOM.hydrate(<Main />, document.querySelector('#root'));
```

## Reference implementations

We host different reference implementations which you can find in the [GitHub repository](https://github.com/mui-org/material-ui) under the [`/examples`](https://github.com/mui-org/material-ui/tree/HEAD/examples) folder:

- [The reference implementation of this tutorial](https://github.com/mui-org/material-ui/tree/HEAD/examples/ssr)
- [Gatsby](https://github.com/mui-org/material-ui/tree/HEAD/examples/gatsby)
- [Next.js](https://github.com/mui-org/material-ui/tree/HEAD/examples/nextjs) ([TypeScript version](https://github.com/mui-org/material-ui/tree/HEAD/examples/nextjs-with-typescript))

## Troubleshooting

Check out the FAQ answer: [My App doesn't render correctly on the server](/getting-started/faq/#my-app-doesnt-render-correctly-on-the-server).<|MERGE_RESOLUTION|>--- conflicted
+++ resolved
@@ -62,27 +62,12 @@
 }
 
 function handleRender(req, res) {
-<<<<<<< HEAD
-  /* ... res.send(renderFullPage(html, css));
-=======
   /* ...
 */
->>>>>>> 7e97b7f3
 }
 
 const app = express();
 
-<<<<<<< HEAD
-app.use('/build', express.static('build'));
-
-// This is fired every time the server-side receives a request.
-*/
-}
-
-const app = express();
-
-=======
->>>>>>> 7e97b7f3
 // Isso é acionado toda vez que o servidor recebe uma solicitação.
 ```
 
@@ -113,17 +98,6 @@
 We will see how this is passed along in the `renderFullPage` function.
 
 ```jsx
-<<<<<<< HEAD
-const css = sheets.toString();
-
-  // Send the rendered page back to the client.
-  res.send(renderFullPage(html, css));
-}
-
-const app = express();
-
-app.use('/build', express.static('build'));
-=======
 import express from 'express';
 import * as React from 'react';
 import ReactDOMServer from 'react-dom/server';
@@ -138,7 +112,6 @@
   const cache = getCache();
   const { extractCriticalToChunks, constructStyleTagsFromChunks } =
     createEmotionServer(cache);
->>>>>>> 7e97b7f3
 
 // This is fired every time the server-side receives a request.
   const html = ReactDOMServer.renderToString(
@@ -151,26 +124,16 @@
     </CacheProvider>,
   );
 
-<<<<<<< HEAD
-  // Grab the CSS from the sheets.
-  function renderFullPage(html, css) {
-  /* ... */
-=======
   // Grab the CSS from emotion
   const emotionChunks = extractCriticalToChunks(html);
   const emotionCss = constructStyleTagsFromChunks(emotionChunks);
 
   // Send the rendered page back to the client.
   res.send(renderFullPage(html, emotionCss));
->>>>>>> 7e97b7f3
 }
 
 const app = express();
 
-<<<<<<< HEAD
-// Isso é acionado toda vez que o servidor recebe uma solicitação.
-app.use(handleRender);
-=======
 app.use('/build', express.static('build'));
 
 // This is fired every time the server-side receives a request.
@@ -178,7 +141,6 @@
 }
 
 const app = express();
->>>>>>> 7e97b7f3
 
 // Isso é acionado toda vez que o servidor recebe uma solicitação.
 ```
