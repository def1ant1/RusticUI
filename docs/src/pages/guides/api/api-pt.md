# Abordagem do Design da API

<p class="description">Nós aprendemos bastante como o Material-UI é usado e a refatoração da v1 permitiu-nos repensar completamente a API dos componentes.</p>

> O design da API é difícil porque você pode fazer com que pareça simples, mas na verdade é extremamente complexo ou simples, mas parece complexo.

[@sebmarkbage](https://twitter.com/sebmarkbage/status/728433349337841665)

Como Sebastian Markbage [apontou](https://2014.jsconf.eu/speakers/sebastian-markbage-minimal-api-surface-area-learning-patterns-instead-of-frameworks.html), nenhuma abstração é superior a abstrações erradas. Estamos fornecendo componentes de baixo nível para maximizar os recursos de composição.

## Composição

Você deve ter notado alguma inconsistência na API em relação à composição de componentes. Para fornecer alguma transparência, usamos as seguintes regras ao projetar a API:

1. Usando a propriedade `children` é a maneira idiomática de fazer composição com React.
2. Às vezes, precisamos apenas de uma composição limitada ao elemento filho, por exemplo, quando não precisamos permitir ordem de permutações com um elemento filho. Nesse caso, fornecer propriedades explícitas torna a implementação mais simples e com maior desempenho; por exemplo, o componente `Tab` recebe uma propriedade `icon` e `label`.
3. A consistência da API é importante.

## Regras

Além do trade-off da composição acima, aplicamos as seguintes regras:

### Propagação

Propriedades fornecidas para um componente que não estão explicitamente documentadas são propagadas para o elemento raiz; por exemplo, a propriedade `className` é aplicada no elemento raiz.

Agora, digamos que você queira desabilitar o efeito cascata do `MenuItem`. Você pode aproveitar o comportamento da propagação:

```jsx
<MenuItem disableRipple />
```

A propriedade `disableRipple` propagará desta maneira: [`MenuItem`](/api/menu-item/) > [`ListItem`](/api/list-item/) > [`ButtonBase`](/api/button-base/).

### Propriedades nativas

Evitamos documentar propriedades nativas suportadas pelo DOM como [`className`](/customization/components/#overriding-styles-with-class-names).

### Classes CSS

<<<<<<< HEAD
Todos os componentes aceitam uma propriedade [`classes`](/customization/components/#overriding-styles-with-classes) para customizar os estilos. O design de classes responde a duas restrições: para tornar a estrutura das classes o mais simples possível, enquanto que faz a implementação da especificação do Material Design.
=======
Todos os componentes aceitam uma propriedade [`classes`](/customization/how-to-customize/#overriding-styles-with-classes) para customizar os estilos. The classes design answers two constraints: to make the classes structure as simple as possible, while sufficient to implement the Material Design guidelines.
>>>>>>> 7e97b7f3

- A classe aplicada ao elemento raiz é sempre chamada de `root`.
- Todos os estilos padrão são agrupados em uma única classe.
- As classes aplicadas a elementos não-raiz são prefixadas com o nome do elemento, por exemplo, `paperWidthXs` no componente Dialog.
- As variantes aplicadas por uma propriedade booleana **não são** prefixadas, por exemplo, a classe `rounded` aplicada pela propriedade `rounded`.
- As variantes aplicadas por uma propriedade enum **são** prefixadas, por exemplo, a classe `colorPrimary` aplicada pela propriedade `color="primary"`.
- Uma variante tem **um nível de especificidade**. As propriedades `color` e `variant` são consideradas uma variante. Quanto menor a especificidade de estilo, mais simples é sobrescrever.
- Aumentamos a especificidade de um modificador variante. Nós já **temos que fazer isso** para as pseudo-classes (`:hover`, `:focus`, etc.). Permite muito mais controle ao custo de mais trabalho. Esperamos que também seja mais intuitivo.

```js
const styles = {
  root: {
    color: green[600],
    '&$checked': {
      color: green[500],
    },
  },
  checked: {},
};
```

### Componentes aninhados

Os componentes aninhados dentro de um componente possuem:

- suas próprias propriedades niveladas quando estas são chaves para a abstração do componente de nível superior, por exemplo, uma propriedade `id` para o componente `input`.
- suas próprias propriedades `xxxProps`, quando os usuários podem precisar ajustar os subcomponentes do método de renderização interno, por exemplo, expondo as propriedades `inputProps` e `InputProps` em componentes que usam `Input` internamente.
- suas próprias propriedades `xxxComponent` para executar a injeção de componentes.
- suas próprias propriedades `xxxRef`, quando o usuário precisar executar ações imperativas, por exemplo, expondo uma propriedade `inputRef` para acessar nativamente o `input` no componente `Input`. Isso ajuda a responder a pergunta ["Como posso acessar o elemento DOM?"](/getting-started/faq/#how-can-i-access-the-dom-element)

### Nomeando propriedades

O nome de uma propriedade booleana deve ser escolhido com base no **valor padrão**. Por exemplo, o atributo `disabled` em um elemento de entrada, se fornecido, é padronizado para `true`. Essa escolha permite a notação abreviada:

```diff
-<Input enabled={false} />
+<Input disabled />
```

### Componentes controlados

A maior parte de componentes controlados, é controlado pelas propriedades `value` e `onChange`, no entanto, o `open` / `onClose` / `onOpen` é uma combinação usada para o estado relacionado à exibição. Nos casos em que há mais eventos, colocamos o substantivo em primeiro lugar e depois o verbo, por exemplo: `onPageChange`, `onRowsChange`.

<<<<<<< HEAD
### booleano vs enumerador
=======
### boolean vs. enum
>>>>>>> 7e97b7f3

Existem duas opções para projetar a API para as variações de um componente: com um *booleano*; ou com um *enumerador*. Por exemplo, vamos pegar um botão que tenha tipos diferentes. Cada opção tem seus prós e contras:

<<<<<<< HEAD
- Opção 1 *booleano*:
    
    ```tsx
    type Props = {
=======
- Opção 1 *boleano*:

  ```tsx
  type Props = {
>>>>>>> 7e97b7f3
    contained: boolean;
    fab: boolean;
    };
  ```

  Esta API ativou a notação abreviada: `<Button>`, `<Button contained />`, `<Button fab />`.

- Opção 2 *enumerador*:

  ```tsx
  type Props = {
      variant: 'text' | 'contained' | 'fab';
    }
  ```

  Esta API é mais verbosa: `<Button>`, `<Button variant="contained">`, `<Button variant="fab">`.

  However, it prevents an invalid combination from being used, bounds the number of props exposed, and can easily support new values in the future.

Os componentes do Material-UI usam uma combinação das duas abordagens de acordo com as seguintes regras:

- Um *booleano* é usado quando **2** valores possíveis são necessários.
- Um *enumerador* é usado quando **>2** valores possíveis são necessários, ou se houver a possibilidade de que valores adicionais possam ser necessários no futuro.

Voltando ao exemplo do botão anterior; ele requer 3 valores possíveis, usamos um *enumerador*.

### Ref

O `ref` é encaminhado para o elemento raiz. Isso significa que, sem alterar o elemento raiz renderizado através da propriedade `component`, ele é encaminhado para o elemento DOM mais externo para que o componente renderize. Se você passar um componente diferente através da propriedade `component`, o ref será anexado para esse componente.

## Glossário

- **componente hospedeiro**: um tipo de nó DOM no contexto de `react-dom`, por exemplo, um `'div'`. Veja também as [notas de implementação do React](https://pt-br.reactjs.org/docs/implementation-notes.html#mounting-host-elements).
- **elemento hospedeiro**: um nó DOM no contexto de `react-dom`, por exemplo, uma instância de `window.HTMLDivElement`.
- **mais externo**: O primeiro componente ao ler a árvore de componentes de cima para baixo, ou seja, busca em largura (breadth-first search).
- **componente raiz**: o componente mais externo que renderiza um componente do hospedeiro.
- **elemento raiz**: o elemento mais externo que renderiza um componente hospedeiro.<|MERGE_RESOLUTION|>--- conflicted
+++ resolved
@@ -38,11 +38,7 @@
 
 ### Classes CSS
 
-<<<<<<< HEAD
-Todos os componentes aceitam uma propriedade [`classes`](/customization/components/#overriding-styles-with-classes) para customizar os estilos. O design de classes responde a duas restrições: para tornar a estrutura das classes o mais simples possível, enquanto que faz a implementação da especificação do Material Design.
-=======
 Todos os componentes aceitam uma propriedade [`classes`](/customization/how-to-customize/#overriding-styles-with-classes) para customizar os estilos. The classes design answers two constraints: to make the classes structure as simple as possible, while sufficient to implement the Material Design guidelines.
->>>>>>> 7e97b7f3
 
 - A classe aplicada ao elemento raiz é sempre chamada de `root`.
 - Todos os estilos padrão são agrupados em uma única classe.
@@ -86,25 +82,14 @@
 
 A maior parte de componentes controlados, é controlado pelas propriedades `value` e `onChange`, no entanto, o `open` / `onClose` / `onOpen` é uma combinação usada para o estado relacionado à exibição. Nos casos em que há mais eventos, colocamos o substantivo em primeiro lugar e depois o verbo, por exemplo: `onPageChange`, `onRowsChange`.
 
-<<<<<<< HEAD
-### booleano vs enumerador
-=======
 ### boolean vs. enum
->>>>>>> 7e97b7f3
 
 Existem duas opções para projetar a API para as variações de um componente: com um *booleano*; ou com um *enumerador*. Por exemplo, vamos pegar um botão que tenha tipos diferentes. Cada opção tem seus prós e contras:
 
-<<<<<<< HEAD
-- Opção 1 *booleano*:
-    
-    ```tsx
-    type Props = {
-=======
 - Opção 1 *boleano*:
 
   ```tsx
   type Props = {
->>>>>>> 7e97b7f3
     contained: boolean;
     fab: boolean;
     };
