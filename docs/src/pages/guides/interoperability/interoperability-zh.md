--- conflicted
+++ resolved
@@ -1,10 +1,6 @@
 # 样式库的互通性
 
-<<<<<<< HEAD
-<p class="description">当您可以使用 Materal-UI 提供的基于 JSS 的样式解决方案来装饰应用程序，也可以用您已经熟知和喜欢的工具（从纯 CSS 到 styled-components）。 </p>
-=======
 <p class="description">虽然你可以使用 Material-UI 提供的基于 emotion 的样式解决方案来自定义你的应用程序，但你也可以使用你已知和喜欢的方案（从普通的 CSS 到 styled-components）。</p>
->>>>>>> 7e97b7f3
 
 本指南旨在归档当前比较流行的一些替代方案，但是您会发现在这里运用的法则，也可以在其他库里适用。 我们为以下的样式方案提供了一些示例：
 
@@ -44,38 +40,21 @@
 export default function PlainCssSlider() {
   return (
     <div>
-<<<<<<< HEAD
-      <Button>默认的按钮</Button>
-      <Button className="button">自定义按钮</Button>
-=======
       <Slider defaultValue={30} />
       <Slider defaultValue={30} className="slider" />
->>>>>>> 7e97b7f3
-    </div>
-  );
-}
-```
-
-<<<<<<< HEAD
-### 控制的优先权 ⚠️
-
-**请注意：** JSS 在 `<head>` 底部注入其样式表。 如果您不想使用 **!important** 来标记样式属性的话，则需要更改 [CSS 的注入顺序](/styles/advanced/#css-injection-order)，如下所示：
-=======
+    </div>
+  );
+}
+```
+
 ### CSS 注入顺序⚠️
 
 **注意：** 大多数的 CSS-in-JS 解决方案是在 HTML `<head>` 的底部注入它们的样式，这会导致你的自定义样式被 Material-UI 的样式规则所覆盖。 如果你有移除 **!important** 的需求，那么就需要改变 CSS 注入顺序。 Here's a demo of how it can be done in Material-UI:
->>>>>>> 7e97b7f3
 
 ```jsx
 import * as React from 'react';
 import { StyledEngineProvider } from '@material-ui/core/styles';
 
-<<<<<<< HEAD
-<StylesProvider injectFirst>
-  {/* 你的组件树。
-      现在，您可以覆盖 Material-UI 的样式。 */}
-</StylesProvider>
-=======
 export default function GlobalCssPriority() {
   return (
     <StyledEngineProvider injectFirst>
@@ -83,7 +62,6 @@
     </StyledEngineProvider>
   );
 }
->>>>>>> 7e97b7f3
 ```
 
 **Note:** If you are using emotion and have a custom cache in your app, that one will override the one coming from Material-UI. In order for the injection order to still be correct, you need to add the prepend option. 下面是一个示例：
@@ -111,15 +89,9 @@
 
 ### 更深层的元素
 
-<<<<<<< HEAD
-如果您尝试赋予 Drawer（抽屉）组件以永久的变体的样式，这很可能会影响到抽屉组件的子纸张元素。 但是，纸张元素不是抽屉组件的根元素，因此上面的自定义 styled-components 将不起作用。 您则需要使用 Material-UI 的 [`classes`](/styles/advanced/#overriding-styles-classes-prop) API 来达到目的。
-
-以下示例除了自定义按钮本身的样式外，还会覆盖 `Button` 的`标签（label）`的样式。
-=======
 如果你试图自定义滑块的样式，那么很可能会影响到滑块的一些子元素，例如滚动条的箭头（thumb）。 在 Material-UI 中，所有的子元素都增加了两层的特定类：`.parent .child {}`。 所以在编写覆盖样式的时候，你也需要这样做。
 
 以下示例除了覆盖滑块本身的自定义样式外，还覆盖了滑块的 `thumb` 样式。
->>>>>>> 7e97b7f3
 
 {{"demo": "pages/guides/interoperability/StyledComponentsDeep.js", "hideToolbar": true}}
 
@@ -149,15 +121,8 @@
 export default function PlainCssSliderDeep1() {
   return (
     <div>
-<<<<<<< HEAD
-      <Button>默认的</Button>
-      <Button classes={{ root: 'button', label: 'button-label' }}>
-        自定义的
-      </Button>
-=======
       <Slider defaultValue={30} />
       <Slider defaultValue={30} className="slider" />
->>>>>>> 7e97b7f3
     </div>
   );
 }
@@ -188,16 +153,6 @@
 import Slider from '@material-ui/core/Slider';
 import './PlainCssSliderDeep2.css';
 
-<<<<<<< HEAD
-export default function GlobalCssButton() {
-  return <Button>自定义的</Button>;
-}
-```
-
-### 控制的优先权 ⚠️
-
-**请注意：** JSS 在 `<head>` 底部注入其样式表。 如果您不想使用 **!important** 来标记样式属性的话，则需要更改 [CSS 的注入顺序](/styles/advanced/#css-injection-order)，如下所示：
-=======
 export default function PlainCssSliderDeep2() {
   return (
     <div>
@@ -231,36 +186,24 @@
 ```
 
 **GlobalCssSlider.js**
->>>>>>> 7e97b7f3
 
 ```jsx
 import * as React from 'react';
 import Slider from '@material-ui/core/Slider';
 import './GlobalCssSlider.css';
 
-<<<<<<< HEAD
-<StylesProvider injectFirst>
-  {/* 你的组件树。
-      现在，您可以覆盖 Material-UI 的样式。 */}
-</StylesProvider>
-=======
 export default function GlobalCssSlider() {
   return <Slider defaultValue={30} />;
 }
->>>>>>> 7e97b7f3
 ```
 
 ### CSS 注入顺序⚠️
 
 **注意：** 大多数的 CSS-in-JS 解决方案是在 HTML `<head>` 的底部注入它们的样式，这会导致你的自定义样式被 Material-UI 的样式规则所覆盖。 如果你有移除 **!important** 的需求，那么就需要改变 CSS 注入顺序。 Here's a demo of how it can be done in Material-UI:
 
-<<<<<<< HEAD
-`styled()` 方法完美适用于我们所有的组件。
-=======
 ```jsx
 import * as React from 'react';
 import { StyledEngineProvider } from '@material-ui/core/styles';
->>>>>>> 7e97b7f3
 
 export default function GlobalCssPriority() {
   return (
@@ -285,23 +228,13 @@
 
 export default function GlobalCssPriority() {
   return (
-<<<<<<< HEAD
-    <div>
-      <Button>默认的按钮</Button>
-      <StyledButton>自定义按钮</StyledButton>
-    </div>
-=======
     <CacheProvider value={cache}>
       {/* 这里编写你的组件树。 现在你可以覆盖 Material-UI 的样式。 */}
     </CacheProvider>
->>>>>>> 7e97b7f3
-  );
-}
-```
-
-<<<<<<< HEAD
-### 控制的优先权 ⚠️
-=======
+  );
+}
+```
+
 **Note:** If you are using styled-components and have `StyleSheetManager` with a custom `target`, make sure that the target is the first element in the HTML `<head>`. If you are curious to see how it can be done, you can take a look on the `StylesProvider` implementation in the `@material-ui/styled-engine-sc` package.
 
 ### 更深层的元素
@@ -327,7 +260,6 @@
   border-radius: 1px;
 }
 ```
->>>>>>> 7e97b7f3
 
 **GlobalCssSliderDeep.js**
 
@@ -336,34 +268,18 @@
 import Slider from '@material-ui/core/Slider';
 import './GlobalCssSliderDeep.css';
 
-<<<<<<< HEAD
-<StylesProvider injectFirst>
-  {/* 你的组件树。
-      Now, you can override Material-UI's styles. */}
-</StylesProvider>
-      现在，您可以覆盖 Material-UI 的样式。 */}
-</StylesProvider>
-```
-
-另外一个在 styled-components 中使用 `&&` 字符的方案则是通过重复类名来 [增强其优先级](https://www.styled-components.com/docs/advanced#issues-with-specificity)。 您应该避免使用 `!imporant`。
-=======
 export default function GlobalCssSliderDeep() {
   return <Slider defaultValue={30} />;
 }
 ```
 
 ## Styled Components
->>>>>>> 7e97b7f3
 
 ![stars](https://img.shields.io/github/stars/styled-components/styled-components.svg?style=social&label=Star) ![npm](https://img.shields.io/npm/dm/styled-components.svg)
 
 ### 改变默认的样式引擎
 
-<<<<<<< HEAD
-以下示例除了按钮本身的自定义样式外，还会覆盖 `label` 的 `Button` 样式。 通过“消费”不应该传递到底层的那些属性，它还解决了 [这个 styled-components 问题](https://github.com/styled-components/styled-components/issues/439)，
-=======
 默认情况下，Material-UI 组件使用 emotion 来作为它们的样式引擎。 但是，如果你想使用 `styled-components` 的话，那么你可以参考这个 [示例项目](https://github.com/mui-org/material-ui/blob/next/examples/create-react-app-with-styled-components) 来配置你的应用程序。 按照这种方法来配置的话，则可以减少捆绑包的大小，并且无需配置 CSS 注入顺序。
->>>>>>> 7e97b7f3
 
 After the style engine is configured properly, you can use the [`styled()`](/customization/styled/) utility from `@material-ui/core/styles` and have direct access to the theme.
 
@@ -384,19 +300,6 @@
   }
 `;
 
-<<<<<<< HEAD
-export default function StyledComponentsDeep() {
-  return (
-    <div>
-      <Button>默认的按钮</Button>
-      <StyledButton>自定义按钮</StyledButton>
-    </div>
-  );
-}
-```
-
-以上的例子依赖于 [默认的`类`的值](/styles/advanced/#with-material-ui-core)，但是您也可以提供自定义的类名：`.label`。
-=======
 export default function StyledComponents() {
   return <CustomizedSlider defaultValue={30} />;
 }
@@ -411,7 +314,6 @@
 {{"demo": "pages/guides/interoperability/StyledComponentsDeep.js", "defaultCodeOpen": true}}
 
 上面的演示依赖于 [默认的`className`值](/styles/advanced/#with-material-ui-core)，但是你也可以使用 `componentsProps` API 来提供你自己的类名。
->>>>>>> 7e97b7f3
 
 ```jsx
 import * as React from 'react';
@@ -435,13 +337,8 @@
 export default function StyledComponentsDeep2() {
   return (
     <div>
-<<<<<<< HEAD
-      <Button>默认的按钮</Button>
-      <StyledButton>自定义按钮</StyledButton>
-=======
       <Slider defaultValue={30} />
       <CustomizedSlider defaultValue={30} />
->>>>>>> 7e97b7f3
     </div>
   );
 }
@@ -451,13 +348,9 @@
 
 通过使用 Material-UI 主题提供者（theme provider），该主题也可以在样式引擎的主题上下文中可用（emotion 或 styled-components，取决于你的配置）。
 
-<<<<<<< HEAD
-我们鼓励在 Materal-UI 和您的样式之间分享相同的主题对象（theme object）。
-=======
 > ⚠️如果你**已经**使用了 styled-component 或 emotion 驱动的自定义主题，那么它可能会不兼容 Material-UI 的主题规范。 如果它不兼容，那么你需要<b>先</b>渲染 Material-UI 的 ThemeProvider。 这样做就可以确保主题结构的隔离。 这对于想要在代码库中渐进式地使用 Material-UI 组件是非常理想的。
 
 我们鼓励你在 Material-UI 和你项目的其他部分之间共享相同的主题对象。
->>>>>>> 7e97b7f3
 
 ```jsx
 const CustomizedSlider = styled(Slider)(
@@ -521,28 +414,16 @@
 **CssModulesSlider.js**
 
 ```jsx
-<<<<<<< HEAD
-import React from 'react';
-// webpack，parcel 或者其他工具会将 CSS 注入到此页面
-import styles from './CssModulesButton.css';
-import Button from '@material-ui/core/Button';
-=======
 import * as React from 'react';
 import Slider from '@material-ui/core/Slider';
 // webpack, parcel or else will inject the CSS into the page
 import styles from './CssModulesSlider.module.css';
->>>>>>> 7e97b7f3
 
 export default function CssModulesSlider() {
   return (
     <div>
-<<<<<<< HEAD
-      <Button>默认的按钮</Button>
-      <Button className={styles.button}>自定义按钮</Button>
-=======
       <Slider defaultValue={30} />
       <Slider defaultValue={30} className={styles.slider} />
->>>>>>> 7e97b7f3
     </div>
   );
 }
@@ -556,9 +437,6 @@
 import * as React from 'react';
 import { StyledEngineProvider } from '@material-ui/core/styles';
 
-<<<<<<< HEAD
-**请注意：** JSS 在 `<head>` 底部注入其样式表。 如果您不想使用 **!important** 来标记样式属性的话，则需要更改 [CSS 的注入顺序](/styles/advanced/#css-injection-order)，如下所示：
-=======
 export default function GlobalCssPriority() {
   return (
     <StyledEngineProvider injectFirst>
@@ -569,7 +447,6 @@
 ```
 
 **Note:** If you are using emotion and have a custom cache in your app, that one will override the one coming from Material-UI. In order for the injection order to still be correct, you need to add the prepend option. 下面是一个示例：
->>>>>>> 7e97b7f3
 
 ```jsx
 import * as React from 'react';
@@ -581,14 +458,6 @@
   prepend: true,
 });
 
-<<<<<<< HEAD
-<StylesProvider injectFirst>
-  {/* 你的组件树。
-      Now, you can override Material-UI's styles. */}
-</StylesProvider>
-      现在，您可以覆盖 Material-UI 的样式。 */}
-</StylesProvider>
-=======
 export default function CssModulesPriority() {
   return (
     <CacheProvider value={cache}>
@@ -596,7 +465,6 @@
     </CacheProvider>
   );
 }
->>>>>>> 7e97b7f3
 ```
 
 **Note:** If you are using styled-components and have `StyleSheetManager` with a custom `target`, make sure that the target is the first element in the HTML `<head>`. If you are curious to see how it can be done, you can take a look on the `StylesProvider` implementation in the `@material-ui/styled-engine-sc` package.
@@ -628,28 +496,16 @@
 **CssModulesSliderDeep1.js**
 
 ```jsx
-<<<<<<< HEAD
-import React from 'react';
-// webpack，parcel 或者其他工具会将 CSS 注入到此页面
-import styles from './CssModulesButtonDeep.css';
-import Button from '@material-ui/core/Button';
-=======
 import * as React from 'react';
 // webpack, parcel or else will inject the CSS into the page
 import styles from './CssModulesSliderDeep1.module.css';
 import Slider from '@material-ui/core/Slider';
->>>>>>> 7e97b7f3
 
 export default function CssModulesSliderDeep1() {
   return (
     <div>
-<<<<<<< HEAD
-      <Button>默认的按钮</Button>
-      <Button classes={styles}>自定义按钮</Button>
-=======
       <Slider defaultValue={30} />
       <Slider defaultValue={30} className={styles.slider} />
->>>>>>> 7e97b7f3
     </div>
   );
 }
@@ -664,13 +520,9 @@
   color: #20b2aa;
 }
 
-<<<<<<< HEAD
-Emotion的 **css()** 方法与 Material-UI 无缝协作。
-=======
 .slider:hover {
   color: #2e8b57;
 }
->>>>>>> 7e97b7f3
 
 .slider .thumb {
   border-radius: 1px;
@@ -688,85 +540,28 @@
 export default function CssModulesSliderDeep2() {
   return (
     <div>
-<<<<<<< HEAD
-      <Button>默认的按钮</Button>
-      <Button
-        css={css`
-          background-color: #6772e5;
-          color: #fff;
-          box-shadow: 0 4px 6px rgba(50, 50, 93, 0.11), 0 1px 3px rgba(0, 0, 0, 0.08);
-          padding: 7px 14px;
-          &:hover {
-            background-color: #5469d4;
-          }
-        `}
-      >
-        自定义按钮
-      </Button>
-=======
       <Slider defaultValue={30} />
       <Slider
         defaultValue={30}
         className={styles.slider}
         componentsProps={{ thumb: { className: styles.thumb } }}
       />
->>>>>>> 7e97b7f3
-    </div>
-  );
-}
-```
-
-<<<<<<< HEAD
-### 控制的优先权 ⚠️
-
-**请注意：** JSS 在 `<head>` 底部注入其样式表。 如果您不想使用 **!important** 来标记样式属性的话，则需要更改 [CSS 的注入顺序](/styles/advanced/#css-injection-order)，如下所示：
-
-```jsx
-import { StylesProvider } from '@material-ui/core/styles';
-
-<StylesProvider injectFirst>
-  {/* 你的组件树。
-      现在，您可以覆盖 Material-UI 的样式。 */}
-</StylesProvider>
-```
-=======
+    </div>
+  );
+}
+```
+
 ## Emotion
 
 ![stars](https://img.shields.io/github/stars/emotion-js/emotion.svg?style=social&label=Star) ![npm](https://img.shields.io/npm/dm/@emotion/react.svg)
->>>>>>> 7e97b7f3
 
 ### `css` 属性
 
 Emotion 的 **css()** 方法与 Material-UI 无缝协作。
 
-<<<<<<< HEAD
-我们鼓励在 Materal-UI 和您的样式之间分享相同的主题对象（theme object）。
-
-```jsx
-<Button
-  css={theme => css`
-    background-color: ${theme.palette.primary.main};
-    color: #fff;
-    box-shadow: 0 4px 6px rgba(50, 50, 93, 0.11), 0 1px 3px rgba(0, 0, 0, 0.08);
-    padding: 4px 10px;
-    font-size: 13px;
-    &:hover {
-      background-color: ${darken(theme.palette.primary.main, 0.2)};
-    }
-    ${theme.breakpoints.up('sm')} {
-      font-size: 14px;
-      padding: 7px 14px;
-    }
-  `}
->
-  自定义按钮
-</Button>
-```
-=======
 {{"demo": "pages/guides/interoperability/EmotionCSS.js", "defaultCodeOpen": true}}
 
 ### 主题
->>>>>>> 7e97b7f3
 
 它会像 styled components 一样起作用。 您可以 [使用相同的指南](/guides/interoperability/#styled-components) 。
 
