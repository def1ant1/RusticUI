--- conflicted
+++ resolved
@@ -12,17 +12,11 @@
 import { createTheme, ThemeProvider } from '@material-ui/core/styles';
 import { zhCN } from '@material-ui/core/locale';
 
-<<<<<<< HEAD
-const theme = createTheme({
-  palette: {
-    primary: { main: '#1976d2' },
-=======
 const theme = createTheme(
   {
     palette: {
       primary: { main: '#1976d2' },
     },
->>>>>>> 7e97b7f3
   },
   zhCN,
 );
@@ -40,13 +34,6 @@
 
 | Local                   | Etiqueta de idioma BCP 47 | Nombre del import |
 |:----------------------- |:------------------------- |:----------------- |
-<<<<<<< HEAD
-| Armenio                 | hy-AM                     | `hyAM`            |
-| Azerbaiyano             | az-AZ                     | `azAZ`            |
-| Búlgaro                 | bg-BG                     | `bgBG`            |
-| Catalán                 | ca-ES                     | `caES`            |
-| Chino (simplificado)    | zh-CN                     | `zhCN`            |
-=======
 | Arabic (Egypt)          | ar-EG                     | `arEG`            |
 | Armenio                 | hy-AM                     | `hyAM`            |
 | Azerbaiyano             | az-AZ                     | `azAZ`            |
@@ -56,7 +43,6 @@
 | Chinese (Hong Kong)     | zh-HK                     | `zhHK`            |
 | Chino (simplificado)    | zh-CN                     | `zhCN`            |
 | Chinese (Taiwan)        | zh-TW                     | `zhTW`            |
->>>>>>> 7e97b7f3
 | Checo                   | cs-CZ                     | `csCZ`            |
 | Holandés                | nl-NL                     | `nlNL`            |
 | Inglés (Estados Unidos) | en-US                     | `enUS`            |
@@ -64,10 +50,7 @@
 | Finlandés               | fi-FI                     | `fiFI`            |
 | Francés                 | fr-FR                     | `frFR`            |
 | Alemán                  | de-DE                     | `deDE`            |
-<<<<<<< HEAD
-=======
 | Greek                   | el-GR                     | `elGR`            |
->>>>>>> 7e97b7f3
 | Hebreo                  | he-IL                     | `heIL`            |
 | Hindú                   | hi-IN                     | `hiIN`            |
 | Húngaro                 | hu-HU                     | `huHU`            |
@@ -75,10 +58,7 @@
 | Indonesio               | id-ID                     | `idID`            |
 | Italiano                | it-IT                     | `itIT`            |
 | Japonés                 | ja-JP                     | `jaJP`            |
-<<<<<<< HEAD
-=======
 | Kazakh                  | kz-KZ                     | `kzKZ`            |
->>>>>>> 7e97b7f3
 | Coreano                 | ko-KR                     | `koKR`            |
 | Persa                   | fa-IR                     | `faIR`            |
 | Polaco                  | pl-PL                     | `plPL`            |
@@ -90,20 +70,6 @@
 | Español                 | es-ES                     | `esES`            |
 | Sueco                   | sv-SE                     | `svSE`            |
 | Turco                   | tr-TR                     | `trTR`            |
-<<<<<<< HEAD
-| Ucraniano               | uk-UA                     | `ukUA`            |
-| Vietnamita              | vi-VN                     | `viVN`            |
-
-Puedes [encontrar la fuente](https://github.com/mui-org/material-ui/blob/master/packages/material-ui/src/locale/index.ts) en el repositorio de GitHub.
-
-Crear tu propia traducción, o personalizar el texto en inglés, copia este archivo a tu proyecto, realiza cualquier cambio necesario e importa la configuración local desde allí.
-
-Por favor considere contribuir con nuevas traducciones a Material-UI abriendo un pull request. Sin embargo, Material-UI pretende apoyar a los [100 locales más populares](https://en.wikipedia.org/wiki/List_of_languages_by_number_of_native_speakers), podríamos no aceptar contribuciones para locales que no se utilizan con frecuencia, por ejemplo `gl-ES` que tiene "solo" 2. millones de hablantes nativos.
-
-## Soporte RTL
-
-Idiomas de derecha a izquierda como árabe, persa o hebreo son compatibles. Sigue [esta guía](/guides/right-to-left/) para usarlas.
-=======
 | Thai                    | th-TH                     | `thTH`            |
 | Ucraniano               | uk-UA                     | `ukUA`            |
 | Vietnamita              | vi-VN                     | `viVN`            |
@@ -118,5 +84,4 @@
 
 ## Soporte RTL
 
-Right-to-left languages such as Arabic, Persian or Hebrew are supported. Sigue [esta guía](/guides/right-to-left/) para usarlas.
->>>>>>> 7e97b7f3
+Right-to-left languages such as Arabic, Persian or Hebrew are supported. Sigue [esta guía](/guides/right-to-left/) para usarlas.