--- conflicted
+++ resolved
@@ -9,14 +9,6 @@
 Use the theme to configure the locale text globally:
 
 ```jsx
-<<<<<<< HEAD
-import { createTheme, ThemeProvider } from '@material-ui/core/styles';
-import { zhCN } from '@material-ui/core/locale';
-
-const theme = createTheme({
-  palette: {
-    primary: { main: '#1976d2' },
-=======
 import { createTheme, ThemeProvider } from '@mui/material/styles';
 import { zhCN } from '@mui/material/locale';
 
@@ -25,7 +17,6 @@
     palette: {
       primary: { main: '#1976d2' },
     },
->>>>>>> 7e97b7f3
   },
   zhCN,
 );
