# Color

<p class="description">Convey meaning through color. Out of the box you get access to all colors in the Material Design guidelines.</p>

The Material Design [color system](https://material.io/design/color/) can be used to create a color theme that reflects your brand or style.

## Picking colors

### Official color tool

The Material Design team has also built an awesome palette configuration tool: [material.io/resources/color/](https://material.io/resources/color/).
This can help you create a color palette for your UI, as well as measure the accessibility level of any color combination.

<a href="https://material.io/resources/color/#!/?view.left=0&view.right=0&primary.color=3F51B5&secondary.color=F44336" target="_blank" rel="noopener nofollow">
  <img src="/static/images/color/colorTool.png" alt="Official color tool" style="width: 574px" />
</a>
<br />
<br />

The output can be fed into `createTheme()` function:

```js
<<<<<<< HEAD
import { createTheme } from '@material-ui/core/styles';
=======
import { createTheme } from '@mui/material/styles';
>>>>>>> 7e97b7f3

const theme = createTheme({
  palette: {
    primary: {
      light: '#757ce8',
      main: '#3f50b5',
      dark: '#002884',
      contrastText: '#fff',
    },
    secondary: {
      light: '#ff7961',
      main: '#f44336',
      dark: '#ba000d',
      contrastText: '#000',
    },
  },
});
```

### Playground

To test a [material.io/design/color](https://material.io/design/color/) color scheme with the MUI documentation, simply select colors using the palette and sliders below.
Alternatively, you can enter hex values in the Primary and Secondary text fields.

{{"demo": "pages/customization/color/ColorTool.js", "hideToolbar": true, "bg": true}}

The output shown in the color sample can be pasted directly into a [`createTheme()`](/customization/theming/#createtheme-options-theme) function (to be used with [`ThemeProvider`](/customization/theming/#theme-provider)):

```jsx
<<<<<<< HEAD
import { createTheme } from '@material-ui/core/styles';
import purple from '@material-ui/core/colors/purple';
=======
import { createTheme } from '@mui/material/styles';
import { purple } from '@mui/material/colors';
>>>>>>> 7e97b7f3

const theme = createTheme({
  palette: {
    primary: {
      main: purple[500],
    },
    secondary: {
      main: '#f44336',
    },
  },
});
```

Only the `main` shades need be provided (unless you wish to further customize `light`, `dark` or `contrastText`), as the other colors will be calculated by `createTheme()`, as described in the [Theme customization](/customization/palette/) section.

If you are using the default primary and / or secondary shades then by providing the color object, `createTheme()` will use the appropriate shades from the material color for main, light and dark.

### Tools by the community

- [create-mui-theme](https://react-theming.github.io/create-mui-theme/): Is an online tool for creating MUI themes via Material Design Color Tool.
- [mui-theme-creator](https://bareynol.github.io/mui-theme-creator/): A tool to help design and customize themes for the MUI component library. Includes basic site templates to show various components and how they are affected by the theme
- [Material palette generator](https://material.io/inline-tools/color/): The Material palette generator can be used to generate a palette for any color you input.

## 2014 Material Design color palettes

These color palettes, originally created by Material Design in 2014, are comprised of colors designed to work together harmoniously, and can be used to develop your brand palette. To generate your own harmonious palettes, use the palette generation tool.

### Important Terms

- **Palette**: A palette is a collection of colors, i.e. hues and their shades. MUI provides all colors from the Material Design guidelines.
  [This color palette](#color-palette) has been designed with colors that work harmoniously with each other.
- **Hue & Shade**: A single color within the palette is made up of a hue such as "red", and shade, such as "500".
  "red 50" is the lightest shade of red (_pink!_), while "red 900" is the darkest.
  In addition, most hues come with "accent" shades, prefixed with an `A`.

### Color palette

Given a _HUE_ (red, pink, etc.) and a _SHADE_ (500, 600, etc.) you can import the color like this:

```jsx
import { red } from '@mui/material/colors';

const color = red[500];
```

{{"demo": "pages/customization/color/Color.js", "hideToolbar": true, "bg": "inline"}}

### Examples

For instance, you can refer to complementary primary and accent colors, "red 500" and "purple A200" like so:

```js
import { purple, red } from '@mui/material/colors';

const primary = red[500]; // #f44336
const accent = purple['A200']; // #e040fb
const accent = purple.A200; // #e040fb (alternative method)
```<|MERGE_RESOLUTION|>--- conflicted
+++ resolved
@@ -20,11 +20,7 @@
 The output can be fed into `createTheme()` function:
 
 ```js
-<<<<<<< HEAD
-import { createTheme } from '@material-ui/core/styles';
-=======
 import { createTheme } from '@mui/material/styles';
->>>>>>> 7e97b7f3
 
 const theme = createTheme({
   palette: {
@@ -54,13 +50,8 @@
 The output shown in the color sample can be pasted directly into a [`createTheme()`](/customization/theming/#createtheme-options-theme) function (to be used with [`ThemeProvider`](/customization/theming/#theme-provider)):
 
 ```jsx
-<<<<<<< HEAD
-import { createTheme } from '@material-ui/core/styles';
-import purple from '@material-ui/core/colors/purple';
-=======
 import { createTheme } from '@mui/material/styles';
 import { purple } from '@mui/material/colors';
->>>>>>> 7e97b7f3
 
 const theme = createTheme({
   palette: {
