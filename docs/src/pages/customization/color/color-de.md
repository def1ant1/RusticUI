--- conflicted
+++ resolved
@@ -17,11 +17,7 @@
 <br />
 <br />
 
-<<<<<<< HEAD
-Die Ausgabe kann in die `createTheme()` Funktion eingegeben werden:
-=======
 The output can be fed into `createTheme()` function:
->>>>>>> 7e97b7f3
 
 ```js
 import { createTheme } from '@material-ui/core/styles';
@@ -68,15 +64,9 @@
 });
 ```
 
-<<<<<<< HEAD
-Nur die `Haupttöne` müssen bereitgestellt werden (es sei denn, Sie möchten `light`, `dark` oder `contrastText` weiter anpassen), da die anderen Farben von `createTheme()` berechnet werden, wie in der Sektion [ Designanpassung ](/customization/palette/) beschrieben.
-
-Wenn Sie die standardmäßigen primären und / oder sekundären Farbtöne verwenden, wird durch das Bereitstellen von dem Farbobjekt die entsprechenden Farbtöne der Materialfarbe für main, light und dark von `createTheme()` berechnet.
-=======
 Only the `main` shades need be provided (unless you wish to further customize `light`, `dark` or `contrastText`), as the other colors will be calculated by `createTheme()`, as described in the [Theme customization](/customization/palette/) section.
 
 If you are using the default primary and / or secondary shades then by providing the color object, `createTheme()` will use the appropriate shades from the material color for main, light and dark.
->>>>>>> 7e97b7f3
 
 ### Werkzeuge von der Community
 
