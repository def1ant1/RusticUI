--- conflicted
+++ resolved
@@ -10,10 +10,6 @@
 
 > Dica: você pode visualizar o objeto de tema usado na documentação no console do seu navegador com a variável `theme`, exposta em todas as páginas de documentação. Observe que **o site de documentação está usando um tema customizado**.
 
-<<<<<<< HEAD
-Se você quiser aprender mais sobre como o tema é montado, dê uma olhada em [`material-ui/style/createTheme.js`](https://github.com/mui-org/material-ui/blob/master/packages/material-ui/src/styles/createTheme.js), e as importações relacionadas que `createTheme` usa.
-=======
 <!-- #default-branch-switch -->
 
-If you want to learn more about how the theme is assembled, take a look at [`material-ui/style/createTheme.js`](https://github.com/mui-org/material-ui/blob/next/packages/material-ui/src/styles/createTheme.js), and the related imports which `createTheme` uses.
->>>>>>> 7e97b7f3
+If you want to learn more about how the theme is assembled, take a look at [`material-ui/style/createTheme.js`](https://github.com/mui-org/material-ui/blob/next/packages/material-ui/src/styles/createTheme.js), and the related imports which `createTheme` uses.