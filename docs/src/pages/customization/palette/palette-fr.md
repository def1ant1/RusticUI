--- conflicted
+++ resolved
@@ -4,16 +4,6 @@
 
 ## Couleurs des palettes
 
-<<<<<<< HEAD
-Une intention de couleur est un mappage d'une couleur de palette à une intention donnée au sein de votre application. Le thème expose les couleurs de palette suivantes (accessibles sous `theme.palette.`) :
-
-- *primary* - utilisé pour représenter les éléments d'interface principaux pour un utilisateur. C'est la couleur qui s'affiche le plus fréquemment sur les écrans et les composants de votre application.
-- *secondary* - utilisé pour représenter des éléments d'interface secondaires pour un utilisateur. Il offre plus de façons d'accentuer et de distinguer votre produit. L'avoir est facultatif.
-- *error* - utilisé pour représenter les éléments d'interface dont l'utilisateur doit être informé.
-- *warning* - utilisé pour représenter des actions potentiellement dangereuses ou des messages importants.
-- *info* - utilisé pour présenter à l'utilisateur des informations neutres et pas nécessairement importantes.
-- *success* - utilisé pour indiquer la réussite d'une action déclenchée par l'utilisateur.
-=======
 Le thème expose les couleurs de palette suivantes (accessibles sous `theme.palette.`) :
 
 - _primary_ - utilisé pour représenter les éléments d'interface principaux pour un utilisateur. C'est la couleur qui s'affiche le plus fréquemment sur les écrans et les composants de votre application.
@@ -22,7 +12,6 @@
 - _warning_ - utilisé pour représenter des actions potentiellement dangereuses ou des messages importants.
 - _info_ - utilisé pour présenter à l'utilisateur des informations neutres et pas nécessairement importantes.
 - _success_ - utilisé pour indiquer la réussite d'une action déclenchée par l'utilisateur.
->>>>>>> 7e97b7f3
 
 Si vous souhaitez en savoir plus sur la couleur, vous pouvez consulter la [section couleur](/customization/color/).
 
@@ -32,11 +21,7 @@
 
 {{"demo": "pages/customization/palette/Intentions.js", "bg": "inline", "hideToolbar": true}}
 
-<<<<<<< HEAD
-La palette par défaut utilise les teintes préfixées par `A` (`A200`, etc.) pour l'intention secondaire, et les nuances non préfixées pour les autres intentions.
-=======
 La palette par défaut utilise les nuances préfixées par `A` (`A200`, etc.) pour la couleur de la palette secondaire, et les nuances non préfixées pour les autres couleurs de la palette.
->>>>>>> 7e97b7f3
 
 ## Personnalisation
 
@@ -49,11 +34,7 @@
 - [`palette.info`](/customization/default-theme/?expand-path=$.palette.info)
 - [`palette.success`](/customization/default-theme/?expand-path=$.palette.success)
 
-<<<<<<< HEAD
-des objets de couleur de palette sont fournis, ils remplaceront les valeurs par défaut.
-=======
 des objets de couleur de palette sont fournis, ils remplaceront ceux par défaut.
->>>>>>> 7e97b7f3
 
 La valeur de couleur de la palette peut être soit un objet [color](/customization/color/#2014-material-design-color-palettes), soit un objet avec une ou plusieurs des clés spécifiées par l'interface TypeScript suivante :
 
@@ -68,11 +49,7 @@
 
 ### Utiliser un objet de couleur
 
-<<<<<<< HEAD
-Le moyen le plus simple de personnaliser une intention est d'importer une ou plusieurs des couleurs fournies et appliquez-les à une intention de palette :
-=======
 Le moyen le plus simple de personnaliser une couleur de palette est d'importer une ou plusieurs des couleurs fournies et de les appliquer :
->>>>>>> 7e97b7f3
 
 ```js
 import { createTheme } from '@material-ui/core/styles';
@@ -87,11 +64,7 @@
 
 ### Fournir les couleurs directement
 
-<<<<<<< HEAD
-Si vous souhaitez proposer des couleurs plus personnalisées, vous pouvez soit créer votre propre objet couleur, ou fournir directement des couleurs à tout ou partie des clés de l'intention :
-=======
 Si vous souhaitez fournir des couleurs plus personnalisées, vous pouvez soit créer votre propre palette de couleurs, ou fournir directement des couleurs à tout ou partie des clés `theme.palette` :
->>>>>>> 7e97b7f3
 
 ```js
 import { createTheme } from '@material-ui/core/styles';
@@ -110,13 +83,8 @@
       // sombre : sera calculé à partir de palette.secondaire.main,
       contrastText: '#ffcc00',
     },
-<<<<<<< HEAD
-    // Utilisé par `getContrastText()` pour maximiser le contraste entre
-    // le fond et le texte.
-=======
     // Used by `getContrastText()` to maximize the contrast between
     // the background and the text.
->>>>>>> 7e97b7f3
     tonalOffset: 0.2,
   },
 });
@@ -127,11 +95,7 @@
     // E.g., shift from Red 500 to Red 300 or Red 700.
 ```
 
-<<<<<<< HEAD
-Comme dans l'exemple ci-dessus, si l'objet d'intention contient des couleurs personnalisées utilisant l'un des Clés "main", "light", "dark" ou "contrastText", ces clés sont mappées comme suit :
-=======
 Comme dans l'exemple ci-dessus, si la couleur de la palette contient des couleurs personnalisées utilisant l'un des clés "main", "light", "dark" ou "contrastText", ces clés sont mappées comme suit :
->>>>>>> 7e97b7f3
 
 - Si les clés "dark" et/ou "light" ne sont pas données, leur(s) valeur(s) seront calculées à partir de "main", selon la valeur "tonalOffset".
 - Si "contrastText" n'est pas indiqué, sa valeur sera calculée pour contraster avec "main", selon la valeur "contrastThreshold".
@@ -208,11 +172,7 @@
 
 ## Mode Sombre
 
-<<<<<<< HEAD
-Material-UI est livré avec deux types de palettes, clair (par défaut) et sombre. Vous pouvez rendre le thème sombre en définissant `type : 'dark'`. Bien qu'il ne s'agisse que d'un seul changement de valeur de propriété, il modifie en interne plusieurs valeurs de palette.
-=======
 Material-UI comes with two palette types, light (the default) and dark. Vous pouvez rendre le thème sombre en définissant le `mode : 'dark'`.
->>>>>>> 7e97b7f3
 
 ```js
 const darkTheme = createTheme({
@@ -222,25 +182,18 @@
 });
 ```
 
-<<<<<<< HEAD
-Les couleurs modifiées par le type de palette sont les suivantes :
-=======
 While it's only a single property value change, internally it modifies several palette values. The colors modified by the palette type are the following:
->>>>>>> 7e97b7f3
 
 {{"demo": "pages/customization/palette/DarkTheme.js", "bg": "inline", "hideToolbar": true}}
 
 ### Préférence de l'utilisateur
 
-<<<<<<< HEAD
-=======
 You can use the React context to toggle the mode with a button inside your page.
 
 {{"demo": "pages/customization/palette/ToggleColorMode.js", "defaultCodeOpen": false}}
 
 ### System preference
 
->>>>>>> 7e97b7f3
 Les utilisateurs peuvent avoir spécifié une préférence pour un thème clair ou sombre. La méthode par laquelle l'utilisateur exprime sa préférence peut varier. Il peut s'agir d'un paramètre à l'échelle du système exposé par le système d'exploitation ou d'un paramètre contrôlé par l'agent utilisateur.
 
 Vous pouvez exploiter cette préférence de manière dynamique avec le crochet [useMediaQuery](/components/use-media-query/) et la requête média [prefers-color-scheme](https://developer.mozilla.org/en-US/docs/Web/CSS/@media/prefers-color-scheme).
