# ブレークポイント

<p class="description">さまざまなコンテキストでブレークポイントを使用できるようにするAPI。</p>

最適なユーザーエクスペリエンスを得るには、material designインターフェイスがさまざまなブレークポイントでレイアウトを調整できる必要があります。 Material-UIは、元の仕様の**簡易**[実装](https://material.io/design/layout/responsive-layout-grid.html#breakpoints)を使用します。

The breakpoints are used internally in various components to make them responsive, but you can also take advantage of them for controlling the layout of your application through the [Grid](/components/grid/) component.

## Default breakpoints

各ブレークポイント(a key) は、*固定(a value) 画面幅*と一致します。

- **xs,** extra-small: 0px
- **sm,** small: 600px
- **md,** medium: 900px
- **lg,** large: 1200px
- **xl,** extra-large: 1536px

These values can be [customized](#custom-breakpoints).

## CSSメディアクエリ

CSS media queries are the idiomatic approach to make your UI responsive. The theme provides four styles helpers to do so:

- [theme.breakpoints.up(key)](#theme-breakpoints-up-key-media-query)
- [theme.breakpoints.down(key)](#theme-breakpoints-down-key-media-query)
- [theme.breakpoints.only(key)](#theme-breakpoints-only-key-media-query)
- [theme.breakpoints.between(start, end)](#theme-breakpoints-between-start-end-media-query)

次のデモでは、画面の幅に基づいて背景色(赤色、青色 、緑色) を変更します。

```jsx
value         |0px     600px    960px    1280px   1920px
key           |xs      sm       md       lg       xl
screen width  |--------|--------|--------|--------|-------->
range         |   xs   |   sm   |   md   |   lg   |   xl
```

{{"demo": "pages/customization/breakpoints/MediaQuery.js"}}

## JavaScriptメディアクエリ

CSSだけでは不十分な場合もあります。 CSSだけでは不十分な場合もあります。 CSSだけでは不十分な場合もあります。 JavaScriptで、ブレークポイントの値に基づいてReactレンダリングツリーを変更できます。

### useMediaQueryフック

詳細については、 [useMediaQuery](/components/use-media-query/) ページを参照してください。

## Custom breakpoints

You define your project's breakpoints in the `theme.breakpoints` section of your theme.

- [`theme.breakpoints.values`](/customization/default-theme/?expand-path=$.breakpoints.values): Default to the [above values](#default-breakpoints). The keys are your screen names, and the values are the min-width where that breakpoint should start.
- `theme.breakpoints.unit`: Default to `px`. The unit used for the breakpoint's values.
- `theme.breakpoints.step`: Default to 5 (`0.05px`). The increment used to implement exclusive breakpoints.

If you change the default breakpoints's values, you need to provide them all:

```jsx
const theme = createTheme({
  breakpoints: {
    values: {
      xs: 0,
      sm: 600,
      md: 900,
      lg: 1200,
      xl: 1536,
    },
  },
});
```

Feel free to have as few or as many breakpoints as you want, naming them in whatever way you'd prefer for your project.

```js
const theme = createTheme({
  breakpoints: {
    values: {
      mobile: 0,
      tablet: 640,
      laptop: 1024,
      desktop: 1200,
    },
  },
});
```

If you are using TypeScript, you would also need to use [module augmentation](/guides/typescript/#customization-of-theme) for the theme to accept the above values.

<!-- Tested with packages/material-ui/test/typescript/breakpointsOverrides.augmentation.tsconfig.json -->

```ts
declare module '@material-ui/core/styles' {
  interface BreakpointOverrides {
    xs: false; // removes the `xs` breakpoint
    sm: false;
    md: false;
    lg: false;
    xl: false;
    mobile: true; // adds the `mobile` breakpoint
    tablet: true;
    laptop: true;
    desktop: true;
  }
}
```

## API

### `theme.breakpoints.up(key) => media query`

#### 引数

<<<<<<< HEAD
1. `key` (*String* | *Number*)：ブレークポイントキー（`xs` 、`sm`など）またはピクセル単位の画面幅の数値。
=======
1. `key` (_string_ | _number_): A breakpoint key (`xs`, `sm`, etc.) or a screen width number in px.
>>>>>>> 7e97b7f3

#### 戻り値

`media query`: A media query string ready to be used with most styling solutions, which matches screen widths greater than and including the screen size given by the breakpoint key.

#### 例

```js
const styles = (theme) => ({
  root: {
    backgroundColor: 'blue',
    // Match [md, ∞)
    //       [900px, ∞)
    [theme.breakpoints.up('md')]: {
      backgroundColor: 'red',
    },
  },
});
```

### `theme.breakpoints.down(key) => media query`

#### 引数

<<<<<<< HEAD
1. `key` (*String* | *Number*)：ブレークポイントキー（`xs` 、`sm`など）またはピクセル単位の画面幅の数値。
=======
1. `key` (_string_ | _number_): A breakpoint key (`xs`, `sm`, etc.) or a screen width number in px.
>>>>>>> 7e97b7f3

#### 戻り値

`media query`: A media query string ready to be used with most styling solutions, which matches screen widths less than and including the screen size given by the breakpoint key.

#### 例

```js
const styles = (theme) => ({
  root: {
    backgroundColor: 'blue',
    // Match [0, md)
    //       [0, 900px)
    [theme.breakpoints.down('md')]: {
      backgroundColor: 'red',
    },
  },
});
```

### `theme.breakpoints.only(key) => media query`

#### 引数

<<<<<<< HEAD
1. `key` (*String*)：ブレークポイントキー（`xs` 、`sm`など）。
=======
1. `key` (_string_): A breakpoint key (`xs`, `sm`, etc.).
>>>>>>> 7e97b7f3

#### 戻り値

`media query`: A media query string ready to be used with most styling solutions, which matches screen widths including the screen size given by the breakpoint key.

#### 例

```js
const styles = (theme) => ({
  root: {
    backgroundColor: 'blue',
    // Match [md, md + 1)
    //       [md, lg)
    //       [900px, 1200px)
    [theme.breakpoints.only('md')]: {
      backgroundColor: 'red',
    },
  },
});
```

### `theme.breakpoints.between(start, end) => media query`

#### 引数

1. `start` (_string_): A breakpoint key (`xs`, `sm`, etc.) or a screen width number in px.
2. `end` (_string_): A breakpoint key (`xs`, `sm`, etc.) or a screen width number in px.

#### 戻り値

`media query`: A media query string ready to be used with most styling solutions, which matches screen widths greater than the screen size given by the breakpoint key in the first argument and less than the the screen size given by the breakpoint key in the second argument.

#### 例

```js
const styles = (theme) => ({
  root: {
    backgroundColor: 'blue',
    // Match [sm, md)
    //       [600px, 900px)
    [theme.breakpoints.between('sm', 'md')]: {
      backgroundColor: 'red',
    },
  },
});
```

<<<<<<< HEAD
### `withWidth([options]) => higher-order component`

`width`プロパティを挿入します。 渡されたコンポーネントは変更されません。; 代わりに、新しいコンポーネントを返します。 この`width`ブレークポイントのプロパティは、現在の画面の幅に一致します。 次のブレークポイントのいずれかです。

```ts
type Breakpoint = 'xs' | 'sm' | 'md' | 'lg' | 'xl';
```

注意が必要な実装の詳細は、次のとおりです。

- *non React static* プロパティを転送するので、このHOCはより「透明」です。 たとえば、`getInitialProps()`静的メソッド (next.js) を定義するために使用できます。 たとえば、`getInitialProps()`静的メソッド (next.js) を定義するために使用できます。 たとえば、`getInitialProps()`静的メソッド (next.js) を定義するために使用できます。 たとえば、`getInitialProps()`静的メソッド (next.js) を定義するために使用できます。 たとえば、`getInitialProps()`静的メソッド (next.js) を定義するために使用できます。 たとえば、`getInitialProps()`静的メソッド (next.js) を定義するために使用できます。

#### 引数

1. `オプション` (*オプジェクト* [任意]): 
  - `options.withTheme` (*ブール値* [任意]): デフォルト値 `false`. `theme`オブジェクトをプロパティとしてコンポーネントに提供します。
  - `options.noSSR` (*ブール値* [任意]): デフォルト値 `false`. サーバー側のレンダリング調整を実行するには、2回レンダリングする必要があります。 1回目は何もない状態で、2回目は子要素と一緒です。 このダブルパスレンダリングサイクルには欠点があります。 UIが点滅することがあります。 サーバサイドレンダリングを実行しない場合は、このフラグを`true`に設定できます。
  - ` options.initialWidth ` （*Breakpoint* [optional]）： As ` window.innerWidth `サーバーでは使用できません デフォルトでは、最初のマウント時に空のコンポーネントがレンダリングされます。 ヒューリスティックを使用して、次の値を近似できます。 クライアント・ブラウザの画面幅。 たとえば、ユーザーエージェントまたはクライアントヒントを使用できます。 https://caniuse.com/#search=client%20hint、[`テーマにカスタムプロパティを使用して初期幅
グローバルに設定することもできます`](/customization/globals/#default-props)。 InitialWidthを設定するには、この形状のカスタムプロパティを渡す必要があります。

```js
const theme = createTheme({
  props: {
    // withWidth component ⚛️
    MuiWithWidth: {
      // Initial width property
      initialWidth: 'lg', // Breakpoint being globally set 🌎!
    },
  },
});
```

- `options.resizeInterval` (*Number* [optional]): 既定は166で、60Hzで10フレームに対応します。 画面サイズ変更イベントに応答するまでに待機するミリ秒数。

#### 戻り値

注意が必要な実装の詳細は、次のとおりです。

#### 例

```jsx
import withWidth, { isWidthUp } from '@material-ui/core/withWidth';

function MyComponent(props) {
  if (isWidthUp('sm', props.width)) {
    return <span />
  }

  return <div />;
}

export default withWidth()(MyComponent);
```

=======
>>>>>>> 7e97b7f3
## デフォルト値

You can explore the default values of the breakpoints using [the theme explorer](/customization/default-theme/?expand-path=$.breakpoints) or by opening the dev tools console on this page (`window.theme.breakpoints`).<|MERGE_RESOLUTION|>--- conflicted
+++ resolved
@@ -111,11 +111,7 @@
 
 #### 引数
 
-<<<<<<< HEAD
-1. `key` (*String* | *Number*)：ブレークポイントキー（`xs` 、`sm`など）またはピクセル単位の画面幅の数値。
-=======
 1. `key` (_string_ | _number_): A breakpoint key (`xs`, `sm`, etc.) or a screen width number in px.
->>>>>>> 7e97b7f3
 
 #### 戻り値
 
@@ -140,11 +136,7 @@
 
 #### 引数
 
-<<<<<<< HEAD
-1. `key` (*String* | *Number*)：ブレークポイントキー（`xs` 、`sm`など）またはピクセル単位の画面幅の数値。
-=======
 1. `key` (_string_ | _number_): A breakpoint key (`xs`, `sm`, etc.) or a screen width number in px.
->>>>>>> 7e97b7f3
 
 #### 戻り値
 
@@ -169,11 +161,7 @@
 
 #### 引数
 
-<<<<<<< HEAD
-1. `key` (*String*)：ブレークポイントキー（`xs` 、`sm`など）。
-=======
 1. `key` (_string_): A breakpoint key (`xs`, `sm`, etc.).
->>>>>>> 7e97b7f3
 
 #### 戻り値
 
@@ -221,63 +209,6 @@
 });
 ```
 
-<<<<<<< HEAD
-### `withWidth([options]) => higher-order component`
-
-`width`プロパティを挿入します。 渡されたコンポーネントは変更されません。; 代わりに、新しいコンポーネントを返します。 この`width`ブレークポイントのプロパティは、現在の画面の幅に一致します。 次のブレークポイントのいずれかです。
-
-```ts
-type Breakpoint = 'xs' | 'sm' | 'md' | 'lg' | 'xl';
-```
-
-注意が必要な実装の詳細は、次のとおりです。
-
-- *non React static* プロパティを転送するので、このHOCはより「透明」です。 たとえば、`getInitialProps()`静的メソッド (next.js) を定義するために使用できます。 たとえば、`getInitialProps()`静的メソッド (next.js) を定義するために使用できます。 たとえば、`getInitialProps()`静的メソッド (next.js) を定義するために使用できます。 たとえば、`getInitialProps()`静的メソッド (next.js) を定義するために使用できます。 たとえば、`getInitialProps()`静的メソッド (next.js) を定義するために使用できます。 たとえば、`getInitialProps()`静的メソッド (next.js) を定義するために使用できます。
-
-#### 引数
-
-1. `オプション` (*オプジェクト* [任意]): 
-  - `options.withTheme` (*ブール値* [任意]): デフォルト値 `false`. `theme`オブジェクトをプロパティとしてコンポーネントに提供します。
-  - `options.noSSR` (*ブール値* [任意]): デフォルト値 `false`. サーバー側のレンダリング調整を実行するには、2回レンダリングする必要があります。 1回目は何もない状態で、2回目は子要素と一緒です。 このダブルパスレンダリングサイクルには欠点があります。 UIが点滅することがあります。 サーバサイドレンダリングを実行しない場合は、このフラグを`true`に設定できます。
-  - ` options.initialWidth ` （*Breakpoint* [optional]）： As ` window.innerWidth `サーバーでは使用できません デフォルトでは、最初のマウント時に空のコンポーネントがレンダリングされます。 ヒューリスティックを使用して、次の値を近似できます。 クライアント・ブラウザの画面幅。 たとえば、ユーザーエージェントまたはクライアントヒントを使用できます。 https://caniuse.com/#search=client%20hint、[`テーマにカスタムプロパティを使用して初期幅
-グローバルに設定することもできます`](/customization/globals/#default-props)。 InitialWidthを設定するには、この形状のカスタムプロパティを渡す必要があります。
-
-```js
-const theme = createTheme({
-  props: {
-    // withWidth component ⚛️
-    MuiWithWidth: {
-      // Initial width property
-      initialWidth: 'lg', // Breakpoint being globally set 🌎!
-    },
-  },
-});
-```
-
-- `options.resizeInterval` (*Number* [optional]): 既定は166で、60Hzで10フレームに対応します。 画面サイズ変更イベントに応答するまでに待機するミリ秒数。
-
-#### 戻り値
-
-注意が必要な実装の詳細は、次のとおりです。
-
-#### 例
-
-```jsx
-import withWidth, { isWidthUp } from '@material-ui/core/withWidth';
-
-function MyComponent(props) {
-  if (isWidthUp('sm', props.width)) {
-    return <span />
-  }
-
-  return <div />;
-}
-
-export default withWidth()(MyComponent);
-```
-
-=======
->>>>>>> 7e97b7f3
 ## デフォルト値
 
 You can explore the default values of the breakpoints using [the theme explorer](/customization/default-theme/?expand-path=$.breakpoints) or by opening the dev tools console on this page (`window.theme.breakpoints`).