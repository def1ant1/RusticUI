# Tipografía

<p class="description">El tema provee un conjunto de tipados que funcionan bien juntos y tambien con la capa de grid.</p>

## Familia de fuente

Puedes Cambiar la familia de fuente con la propiedad `theme.typography.fontFamily`.

Por ejemplo, en este caso se utiliza la fuente del sistema en vez de la fuente por defecto, Roboto:

```js
const theme = createTheme({
  typography: {
    fontFamily: [
      '-apple-system',
      'BlinkMacSystemFont',
      '"Segoe UI"',
      'Roboto',
      '"Helvetica Neue"',
      'Arial',
      'sans-serif',
      '"Apple Color Emoji"',
      '"Segoe UI Emoji"',
      '"Segoe UI Symbol"',
    ].join(','),
  },
});
```

### Fuentes auto hospedadas en local

Para fuentes auto-hospedadas, descargue los archivos de fuente en `ttf`, `woff`, and/or `woff2` añada el formato e importelo dentro de su código.

⚠️ This requires that you have a plugin or loader in your build process that can handle loading `ttf`, `woff`, and `woff2` files. Las fuentes _no_ serán incrustadas dentro de tu paquete. Estas se podrán cargar desde su servidor en vez de servirlas desde un CDN.

```js
import RalewayWoff2 from './fonts/Raleway-Regular.woff2';
```

Luego, usted podrá lo necesario en el cambiar el tema para usar la nueva fuente. En aras de definir de forma global como una cara de fuente, el componente [`CssBaseline`](/components/css-baseline/) podra ser usado (o cualquier otra solucion CSS de su eleccion).

```jsx
<<<<<<< HEAD
=======
import RalewayWoff2 from './fonts/Raleway-Regular.woff2';

>>>>>>> 7e97b7f3
const theme = createTheme({
  typography: {
    fontFamily: 'Raleway, Arial',
  },
  components: {
    MuiCssBaseline: {
      styleOverrides: `
        @font-face {
          font-family: 'Raleway';
          font-style: normal;
          font-display: swap;
          font-weight: 400;
          src: "local('Raleway'), local('Raleway-Regular'), url(${RalewayWoff2}) format('woff2')";
          unicodeRange: 'U+0000-00FF, U+0131, U+0152-0153, U+02BB-02BC, U+02C6, U+02DA, U+02DC, U+2000-206F, U+2074, U+20AC, U+2122, U+2191, U+2193, U+2212, U+2215, U+FEFF',
        }
      `,
    },
  },
});

// ...
return (
  <ThemeProvider theme={theme}>
    <CssBaseline />
    <Box
      sx={{
        fontFamily: 'Raleway',
      }}
    >
      Raleway
    </Box>
  </ThemeProvider>
);
```

Note that if you want to add additional `@font-face` declarations, you need to use the string CSS template syntax for adding style overrides, so that the previosly defined `@font-face` declarations won't be replaced.

## Font size

Material-UI usa unidades `rem` para el tamaño de fuente. El navegador `<html>` element default font size is `16px`, pero navegadores tienen la opcion de cambiar este valor, asi que las unidades `rem` nos permitiran acomodar la configuracion del usuario, esto resultara en un mejor soporte de accesibilidad. Los Usuarios cambian el tamaño de fuente por diversas razones, desde la vista hasta elegir el tamaño optimo para dispositivos que pueden tener muchas diferencias entre la distancia de visión y el tamaño.

Para cambiar el tamaño de fuente de Material-UI Puedes proveer una propiedad llamada `fontSize` . The default value is `14px`.

```js
const theme = createTheme({
  typography: {
    // In Chinese and Japanese the characters are usually larger,
    // so a smaller fontsize may be appropriate.
    fontSize: 12,
  },
});
```

The computed font size by the browser follows this mathematical equation:

<img src="/static/images/font-size.png" alt="cálculo del tamaño de fuente" style="width: 458px;" />

<!-- https://latex.codecogs.com/png.latex?\dpi{200}&space;\text{computed}&space;=&space;\text{specification}\cdot\frac{\text{typography.fontSize}}{14}\cdot\frac{\text{html&space;fontsize}}{\text{typography.htmlFontSize}} -->

### Tamaños de fuente responsivos

Las propiedades [variantes](#variants) de `theme.typography.*`  se mapean directamente al CSS generado. puedes usar [media queries](/customization/breakpoints/#api) dentro de ellos:

```js
const theme = createTheme();

theme.typography.h3 = {
  fontSize: '1.2rem',
  '@media (min-width:600px)': {
    fontSize: '1.5rem',
  },
  [theme.breakpoints.up('md')]: {
    fontSize: '2.4rem',
  },
};
```

{{"demo": "pages/customization/typography/CustomResponsiveFontSizes.js"}}

Para automatizar el setup, puedes usar el ayudante [`responsiveFontSizes()`](/customization/theming/#responsivefontsizes-theme-options-theme) para convertir los tamaños de fuentes Tipográficas responsivas en el tema.

{{"demo": "pages/customization/typography/ResponsiveFontSizesChart.js", "hideToolbar": true}}

Puedes ver esto en acción en ejemplo debajo. Ajusta el tamaño de la ventana de tu navegador y observa como el tamaño de la fuente cambia a medida que el ancho sobrepasa los diferentes [breakpoints](/customization/breakpoints/):

```js
import { createTheme, responsiveFontSizes } from '@material-ui/core/styles';

let theme = createTheme();
theme = responsiveFontSizes(theme);
```

{{"demo": "pages/customization/typography/ResponsiveFontSizes.js"}}

### Fluid font sizes

To be done: [#15251](https://github.com/mui-org/material-ui/issues/15251).

### HTML font size

You might want to change the `<html>` element default font size. For instance, when using the [10px simplification](https://www.sitepoint.com/understanding-and-using-rem-units-in-css/).

> ⚠️ Changing the font size can harm accessibility ♿️. La mayoría de los navegadores concuerdan en el tamaño por defecto de 16px, pero el usuario puede cambiarlo. For instance, someone with an impaired vision could have set their browser's default font size to something larger.

La propiedad `theme.typography.htmlFontSize` puede ser utilizada en estos casos, le informa a Material-UI cual es el tamaño de la fuente en el elemento `<html>`. This is used to adjust the `rem` value so the calculated font-size always match the specification.

```js
const theme = createTheme({
  typography: {
    // Tell Material-UI what's the font-size on the html element is.
    htmlFontSize: 10,
  },
});
```

```css
html {
  font-size: 62.5%; /* 62.5% of 16px = 10px */
}
```

_You need to apply the above CSS on the html element of this page to see the below demo rendered correctly_

{{"demo": "pages/customization/typography/FontSizeTheme.js"}}

## Variantes

The typography object comes with [13 variants](/components/typography/#component) by default:

- h1
- h2
- h3
- h4
- h5
- h6
- subtitle1
- subtitle2
- body1
- body2
- button
- caption
- overline

Each of these variants can be customized individually:

```js
const theme = createTheme({
  typography: {
    subtitle1: {
      fontSize: 12,
    },
    body1: {
      fontWeight: 500,
    },
    button: {
      fontStyle: 'italic',
    },
  },
});
```

{{"demo": "pages/customization/typography/TypographyVariants.js"}}

## Adding & disabling variants

In addition to using the default typography variants, you can add custom ones, or disable any you don't need. Here is what you need to do:

**Step 1. Update the theme's typography object**

```js
const theme = createTheme({
  typography: {
    poster: {
      color: 'red',
    },
    // Disable h3 variant
    h3: undefined,
  },
});
```

**Step 2. Update the necessary typings (if you are using TypeScript)**

> If you aren't using TypeScript you should skip this step.

You need to make sure that the typings for the theme's `typography` variants and the `Typography`'s `variant` prop reflects the new set of variants.

<!-- Tested with packages/material-ui/test/typescript/augmentation/typographyVariants.spec.ts -->

```ts
declare module '@material-ui/core/styles' {
  interface TypographyVariants {
    poster: React.CSSProperties;
  }

  // allow configuration using `createTheme`
  interface TypographyVariantsOptions {
    poster?: React.CSSProperties;
  }
}

// Update the Typography's variant prop options
declare module '@material-ui/core/Typography' {
  interface TypographyPropsVariantOverrides {
    poster: true;
    h3: false;
  }
}
```

**Step 3. You can now use the new variant**

{{"demo": "pages/customization/typography/TypographyCustomVariant.js", "hideToolbar": true}}

```jsx
<Typography variant="poster">poster</Typography>;

/* This variant is no longer supported */
<Typography variant="h3">h3</Typography>;
```

## Default values

You can explore the default values of the typography using [the theme explorer](/customization/default-theme/?expand-path=$.typography) or by opening the dev tools console on this page (`window.theme.typography`).<|MERGE_RESOLUTION|>--- conflicted
+++ resolved
@@ -40,11 +40,8 @@
 Luego, usted podrá lo necesario en el cambiar el tema para usar la nueva fuente. En aras de definir de forma global como una cara de fuente, el componente [`CssBaseline`](/components/css-baseline/) podra ser usado (o cualquier otra solucion CSS de su eleccion).
 
 ```jsx
-<<<<<<< HEAD
-=======
 import RalewayWoff2 from './fonts/Raleway-Regular.woff2';
 
->>>>>>> 7e97b7f3
 const theme = createTheme({
   typography: {
     fontFamily: 'Raleway, Arial',
