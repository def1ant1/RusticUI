---
title: React Typography component
components: Typographie
<<<<<<< HEAD
=======
githubLabel: 'component: Typography'
materialDesign: https://material.io/design/typography/the-type-system.html
>>>>>>> 7e97b7f3
---

# Typographie

<p class="description">Utilisez la typographie pour présenter votre design et votre contenu aussi clairement et efficacement que possible.</p>

Trop de types de formats et de styles à la fois peuvent gâcher n'importe quelle mise en page. Une [échelle typographique](https://material.io/design/typography/#type-scale) a un ensemble limité de tailles de type qui fonctionnent bien ensemble avec la grille de mise en page.

{{"component": "modules/components/ComponentLinkHeader.js"}}

## Général

La police *Roboto* ne sera **pas** automatiquement chargée par Material-UI. You are responsible for loading any fonts used in your application. Roboto Font a quelques moyens faciles pour commencer. Pour une configuration plus avancée, consultez [la section de personnalisation du thème](/customization/typography/).

## Roboto Font CDN

Afficher ci-dessous est un exemple de balisage de lien utilisé pour charger la police Roboto à partir d'un CDN :

```html
<link rel="stylesheet" href="https://fonts.googleapis.com/css?family=Roboto:300,400,500,700&display=swap" />
```

## Installer via npm

Vous pouvez [l'installer](https://www.npmjs.com/package/@fontsource/roboto) en tapant la commande ci-dessous dans votre terminal :

`npm install @fontsource/roboto`

Ensuite, vous pouvez l'importer dans votre point d'entrée.

```js
import '@fontsource/roboto/300.css';
import '@fontsource/roboto/400.css';
import '@fontsource/roboto/500.css';
import '@fontsource/roboto/700.css';
```

For more info check out [Fontsource](https://github.com/fontsource/fontsource).

Fontsource can be configured to load specific subsets, weights and styles. Material-UI default typography configuration only relies on 300, 400, 500, and 700 font weights.

## Composant

The Typography component makes it easy to apply a default set of font weights and sizes in your application.

{{"demo": "pages/components/typography/Types.js"}}

## Thème

In some situations you might not be able to use the `Typography` component. Hopefully, you might be able to take advantage of the [`typography`](/customization/default-theme/?expand-path=$.typography) keys of the theme.

{{"demo": "pages/components/typography/TypographyTheme.js"}}

## Changing the semantic element

The Typography component uses the `variantMapping` property to associate a UI variant with a semantic element. It's important to realize that the style of a typography component is independent from the semantic underlying element.

- You can change the underlying element for a one time occasion with the `component` property:

```jsx
Heading
</Typography> {/* There is already an h1 in the page, let's not duplicate it. {/* There is already an h1 in the page, let's not duplicate it. */}
<Typography variant="h1" component="h2">
<<<<<<< HEAD
=======
  h1. */}
<Typography variant="h1" component="h2">
>>>>>>> 7e97b7f3
  h1.
```

- You can change the mapping [globally using the theme](/customization/theme-components/#default-props):

```js
const theme = createTheme({
  props: {
    MuiTypography: {
      variantMapping: {
        h1: 'h2',
        h2: 'h2',
        h3: 'h2',
        h4: 'h2',
        h5: 'h2',
        h6: 'h2',
        subtitle1: 'h2',
        subtitle2: 'h2',
        body1: 'span',
        body2: 'span',
      },
    },
  },
});
```

## Adding & disabling variants

In addition to using the default typography variants, you can add custom ones, or disable any you don't need. See the [Adding & disabling variants](/customization/typography/#adding-amp-disabling-variants) example for more info.

## System props

As a CSS utility component, the `Typography` supports all [`system`](/system/properties/) properties. You can use them as prop directly on the component. For instance, a margin-top:

```jsx
<Typography mt={2}>
```

## Accessibilité

A few key factors to follow for an accessible typography:

- **Color**. Provide enough contrast between text and its background, check out the minimum recommended [WCAG 2.0 color contrast ratio](https://www.w3.org/TR/UNDERSTANDING-WCAG20/visual-audio-contrast-contrast.html) (4.5:1).
- **Font size**. Use [relative units (rem)](/customization/typography/#font-size) to accommodate the user's settings.
- **Heading hierarchy**. [Don't skip](https://www.w3.org/WAI/tutorials/page-structure/headings/) heading levels. In order to solve this problem, you need to [separate the semantics from the style](#changing-the-semantic-element).<|MERGE_RESOLUTION|>--- conflicted
+++ resolved
@@ -1,11 +1,8 @@
 ---
 title: React Typography component
 components: Typographie
-<<<<<<< HEAD
-=======
 githubLabel: 'component: Typography'
 materialDesign: https://material.io/design/typography/the-type-system.html
->>>>>>> 7e97b7f3
 ---
 
 # Typographie
@@ -69,11 +66,8 @@
 Heading
 </Typography> {/* There is already an h1 in the page, let's not duplicate it. {/* There is already an h1 in the page, let's not duplicate it. */}
 <Typography variant="h1" component="h2">
-<<<<<<< HEAD
-=======
   h1. */}
 <Typography variant="h1" component="h2">
->>>>>>> 7e97b7f3
   h1.
 ```
 
