--- conflicted
+++ resolved
@@ -14,14 +14,9 @@
 
 ## Collapse
 
-<<<<<<< HEAD
-Expand vertically from the top of the child element.
-The `collapsedSize` property can be used to set the minimum height when not expanded.
-=======
 Expand from the start edge of the child element.
 Use the `orientation` prop if you need a horizontal collapse.
 The `collapsedSize` prop can be used to set the minimum width/height when not expanded.
->>>>>>> 7e97b7f3
 
 {{"demo": "pages/components/transitions/SimpleCollapse.js", "bg": true}}
 
