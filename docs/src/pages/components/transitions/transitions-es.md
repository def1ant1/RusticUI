--- conflicted
+++ resolved
@@ -83,11 +83,8 @@
 - Accepts an `in` prop. This corresponds to the open/close state.
 - Call the `onEnter` callback prop when the enter transition starts.
 - Call the `onExited` callback prop when the exit transition is completed. Call the `onExited` callback prop when the exit transition is completed.
-<<<<<<< HEAD
-=======
 
 For more information on creating a custom transition, visit the _react-transition-group_ [`Transition` documentation](http://reactcommunity.org/react-transition-group/transition). You can also visit the dedicated sections of some of the components:
->>>>>>> 7e97b7f3
 
 - [Modal](/components/modal/#transitions)
 - [Dialog](/components/dialogs/#transitions)
