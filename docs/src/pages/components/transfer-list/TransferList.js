--- conflicted
+++ resolved
@@ -92,17 +92,7 @@
   );
 
   return (
-<<<<<<< HEAD
-    <Grid
-      container
-      spacing={2}
-      justifyContent="center"
-      alignItems="center"
-      className={classes.root}
-    >
-=======
     <Grid container spacing={2} justifyContent="center" alignItems="center">
->>>>>>> 7e97b7f3
       <Grid item>{customList(left)}</Grid>
       <Grid item>
         <Grid container direction="column" alignItems="center">
