---
title: Media queries in React for responsive design
githubLabel: 'hook: useMediaQuery'
---

# useMediaQuery

<p class="description">これは、ReactのCSSメディアクエリフックです。 CSSメディアクエリへの一致をリッスンします。 クエリが一致するかどうかに基づいてコンポーネントをレンダリングできます。 CSSメディアクエリへの一致をリッスンします。 クエリが一致するかどうかに基づいてコンポーネントをレンダリングできます。 CSSメディアクエリへの一致をリッスンします。 クエリが一致するかどうかに基づいてコンポーネントをレンダリングできます。 CSSメディアクエリへの一致をリッスンします。 クエリが一致するかどうかに基づいてコンポーネントをレンダリングできます。 CSSメディアクエリへの一致をリッスンします。 クエリが一致するかどうかに基づいてコンポーネントをレンダリングできます。</p>

主な機能の一部：

- ⚛️慣用的なReact APIがあります。
- 🚀定期的に値をポーリングするのではなく、文書を監視して、メディア・クエリーが変更されたときにそれを検出します。
- [1 kB gzipped](/size-snapshot).
- serverサーバー側のレンダリングをサポートします。

[The palette](/system/palette/) style関数。

## 単純なメディアクエリ

フックの最初の引数にメディアクエリを提供する必要があります。 The media query string can be any valid CSS media query, e.g. [`'(prefers-color-scheme: dark)'`](/customization/palette/#user-preference).

{{"demo": "pages/components/use-media-query/SimpleMediaQuery.js", "defaultCodeOpen": true}}

⚠️ You can't use `'print'` per browsers limitation, e.g. [Firefox](https://bugzilla.mozilla.org/show_bug.cgi?id=774398).

## Material-UIのブレークポイントヘルパーの使用

Material-UIの [ブレークポイントヘルパー](/customization/breakpoints/) を次のように使用できます。

```jsx
import { useTheme } from '@material-ui/core/styles';
import useMediaQuery from '@material-ui/core/useMediaQuery';

function MyComponent() {
  const theme = useTheme();
  const matches = useMediaQuery(theme.breakpoints.up('sm'));

  return <span>{`theme.breakpoints.up('sm') matches: ${matches}`}</span>;
}
```

{{"demo": "pages/components/use-media-query/ThemeHelper.js", "defaultCodeOpen": false}}

または、コールバック関数を使用して、最初の引数としてテーマを受け入れることもできます。

```jsx
import useMediaQuery from '@material-ui/core/useMediaQuery';

function MyComponent() {
  const matches = useMediaQuery(theme => theme.breakpoints.up('sm'));

  return <span>{`theme.breakpoints.up('sm') matches: ${matches}`}</span>;
}
```

JavaScriptオブジェクトからメディアクエリ文字列を生成するには、 [json2mq](https://github.com/akiran/json2mq) を使えます。

## JavaScriptシンタックスを使用する

JavaScriptオブジェクトからメディアクエリ文字列を生成するには、 [json2mq](https://github.com/akiran/json2mq) を使えます。

{{"demo": "pages/components/use-media-query/JavaScriptMedia.js", "defaultCodeOpen": true}}

## テスト

You need an implementation of [matchMedia](https://developer.mozilla.org/en-US/docs/Web/API/Window/matchMedia) in your test environment.

たとえば、 [jsdomはまだサポートしていません](https://github.com/jsdom/jsdom/blob/master/test/web-platform-tests/to-upstream/html/browsers/the-window-object/window-properties-dont-upstream.html)。 ポリフィルしたほうがいいですよ。 Using [css-mediaquery](https://github.com/ericf/css-mediaquery) to emulate it is recommended. ポリフィルしたほうがいいですよ。 Using [css-mediaquery](https://github.com/ericf/css-mediaquery) to emulate matchMedia is recommended.

```js
import mediaQuery from 'css-mediaquery';

function createMatchMedia(width) {
  return query => ({
    matches: mediaQuery.match(query, { width }),
    addListener: () => {},
    removeListener: () => {},
  });
}

describe('MyTests', () => {
  beforeAll(() => {
    window.matchMedia = createMatchMedia(window.innerWidth);
  });
});
```

## Client-side only rendering

To perform the server-side hydration, the hook needs to render twice. A first time with `false`, the value of the server, and a second time with the resolved value. このダブルパスレンダリングサイクルには欠点があります。 遅いです。 You can set the `noSsr` option to `true` if you are doing **client-side only** rendering.

```js
const matches = useMediaQuery('(min-width:600px)', { noSsr: true });
```

or it can turn it on globally with the theme:

```js
const theme = createTheme({
  components: {
    MuiUseMediaQuery: {
      defaultProps: {
        noSsr: true,
      },
    },
  },
});
```

## サーバーサイドレンダリング

> ⚠️サーバー側のレンダリングとクライアント側のメディアクエリは基本的に対立しています。 トレードオフに注意してください。 サポートは部分的にのみ可能です。

Try relying on client-side CSS media queries first. たとえば、

- [`<Box display>`](/system/display/#hiding-elements)
- [`themes.breakpoints.up(x)`](/customization/breakpoints/#css-media-queries)
- or [`sx prop`](/system/basics/#heading-the-sx-prop)

If none of the above alternatives are an option, you can proceed reading this section of the documentation.

First, you need to guess the characteristics of the client request, from the server. You have the choice between using:

- **User agent**. Parse the user agent string of the client to extract information. Using [ua-parser-js](https://github.com/faisalman/ua-parser-js) to parse the user agent is recommended.
- **Client hints**. Read the hints the client is sending to the server. Be aware that this feature is [not supported everywhere](https://caniuse.com/#search=client%20hint).

Finally, you need to provide an implementation of [matchMedia](https://developer.mozilla.org/en-US/docs/Web/API/Window/matchMedia) to the `useMediaQuery` with the previously guessed characteristics. Using [css-mediaquery](https://github.com/ericf/css-mediaquery) to emulate matchMedia is recommended.

For instance on the server-side:

```js
width: deviceType === 'mobile' ?
      import ReactDOMServer from 'react-dom/server';
import parser from 'ua-parser-js';
import mediaQuery from 'css-mediaquery';
import { ThemeProvider } from '@material-ui/core/styles';

function handleRender(req, res) {
  const deviceType = parser(req.headers['user-agent']).device.type || 'desktop';
  const ssrMatchMedia = query => ({
    matches: mediaQuery.match(query, {
<<<<<<< HEAD
      // The estimated CSS width of the browser. '0px' : '1024px',
    }),
  });
=======
      // The estimated CSS width of the browser.
      import ReactDOMServer from 'react-dom/server';
import parser from 'ua-parser-js';
import mediaQuery from 'css-mediaquery';
import { ThemeProvider } from '@material-ui/core/styles';
>>>>>>> 7e97b7f3

function handleRender(req, res) {
  const deviceType = parser(req.headers['user-agent']).device.type || 'desktop';
  const ssrMatchMedia = query => ({
    matches: mediaQuery.match(query, {
      // The estimated CSS width of the browser. width: deviceType === 'mobile' ?
}
```

{{"demo": "pages/components/use-media-query/ServerSide.js", "defaultCodeOpen": false}}

Make sure you provide the same custom match media implementation to the client-side to guarantee a hydration match.

## `withWidth（）`からの移行

`withWidth()`上位コンポーネントは、ページの画面幅を挿入します。 `useWidth` フックで同じ動作を再現できます： `withWidth()`上位コンポーネントは、ページの画面幅を挿入します。 `useWidth` フックで同じ動作を再現できます： `withWidth()`上位コンポーネントは、ページの画面幅を挿入します。 `useWidth` フックで同じ動作を再現できます： `withWidth()`上位コンポーネントは、ページの画面幅を挿入します。 `useWidth` フックで同じ動作を再現できます： `withWidth()`上位コンポーネントは、ページの画面幅を挿入します。 `useWidth` フックで同じ動作を再現できます： You can reproduce the same behavior with a `useWidth` hook:

{{"demo": "pages/components/use-media-query/UseWidth.js"}}

## API

### `useMediaQuery(query, [options]) => matches`

#### 引数

<<<<<<< HEAD
1. `query` （*String* | *Function*）：処理するメディアクエリを表す文字列、または文字列を返す（コンテキスト内の）テーマを受け入れるコールバック関数。
2. `オプション` (*オプジェクト* [任意]): 
  - `options.noSsr` (*ブール値* [任意]): デフォルト値 `false`. `options.noSsr` (*ブール値* [任意]): デフォルト値 `false`.
  - `options.matchMedia` (*Function* [optional]) You can provide your own implementation of *matchMedia*. This can be used for handling an iframe content window.
  - `options.noSsr` (*ブール値* [任意]): デフォルト値 `false`. サーバー側のレンダリング調整を実行するには、2回レンダリングする必要があります。 1回目は何もない状態で、2回目は子要素と一緒です。 このダブルパスレンダリングサイクルには欠点があります。 遅いです。 サーバ側でレンダリングを`実行しない`場合は、このフラグを`true`に設定します。
  - `options.ssrMatchMedia` (*Function* [optional]) You can provide your own implementation of *matchMedia* in a [server-side rendering context](#server-side-rendering).
=======
1. `query` (_string_ | _func_): A string representing the media query to handle or a callback function accepting the theme (in the context) that returns a string.
2. `options` (_object_ [optional]):

- `options.defaultMatches` (_bool_ [optional]): As `window.matchMedia()` is unavailable on the server, we return a default matches during the first mount. `options.noSsr` (*ブール値* [任意]): デフォルト値 `false`.
- `options.matchMedia` (_func_ [optional]): You can provide your own implementation of _matchMedia_. This can be used for handling an iframe content window.
- `options.noSsr` (_bool_ [optional]): Defaults to `false`. To perform the server-side hydration, the hook needs to render twice. A first time with `false`, the value of the server, and a second time with the resolved value. このダブルパスレンダリングサイクルには欠点があります。 遅いです。 You can set this option to `true` if you are doing **client-side only** rendering.
- `options.ssrMatchMedia` (_func_ [optional]): You can provide your own implementation of _matchMedia_ in a [server-side rendering context](#server-side-rendering).
>>>>>>> 7e97b7f3

Note: You can change the default options using the [`default props`](/customization/theme-components/#default-props) feature of the theme with the `MuiUseMediaQuery` key.

#### 戻り値

`matches`：ドキュメントが現在メディアクエリと一致する場合は`true` 、一致しない場合は`false`になります。

#### 例

```jsx
import * as React from 'react';
import useMediaQuery from '@material-ui/core/useMediaQuery';

export default function SimpleMediaQuery() {
  const matches = useMediaQuery('(min-width:600px)');

  return <span>{`(min-width:600px) matches: ${matches}`}</span>;
}
```<|MERGE_RESOLUTION|>--- conflicted
+++ resolved
@@ -140,17 +140,11 @@
   const deviceType = parser(req.headers['user-agent']).device.type || 'desktop';
   const ssrMatchMedia = query => ({
     matches: mediaQuery.match(query, {
-<<<<<<< HEAD
-      // The estimated CSS width of the browser. '0px' : '1024px',
-    }),
-  });
-=======
       // The estimated CSS width of the browser.
       import ReactDOMServer from 'react-dom/server';
 import parser from 'ua-parser-js';
 import mediaQuery from 'css-mediaquery';
 import { ThemeProvider } from '@material-ui/core/styles';
->>>>>>> 7e97b7f3
 
 function handleRender(req, res) {
   const deviceType = parser(req.headers['user-agent']).device.type || 'desktop';
@@ -176,14 +170,6 @@
 
 #### 引数
 
-<<<<<<< HEAD
-1. `query` （*String* | *Function*）：処理するメディアクエリを表す文字列、または文字列を返す（コンテキスト内の）テーマを受け入れるコールバック関数。
-2. `オプション` (*オプジェクト* [任意]): 
-  - `options.noSsr` (*ブール値* [任意]): デフォルト値 `false`. `options.noSsr` (*ブール値* [任意]): デフォルト値 `false`.
-  - `options.matchMedia` (*Function* [optional]) You can provide your own implementation of *matchMedia*. This can be used for handling an iframe content window.
-  - `options.noSsr` (*ブール値* [任意]): デフォルト値 `false`. サーバー側のレンダリング調整を実行するには、2回レンダリングする必要があります。 1回目は何もない状態で、2回目は子要素と一緒です。 このダブルパスレンダリングサイクルには欠点があります。 遅いです。 サーバ側でレンダリングを`実行しない`場合は、このフラグを`true`に設定します。
-  - `options.ssrMatchMedia` (*Function* [optional]) You can provide your own implementation of *matchMedia* in a [server-side rendering context](#server-side-rendering).
-=======
 1. `query` (_string_ | _func_): A string representing the media query to handle or a callback function accepting the theme (in the context) that returns a string.
 2. `options` (_object_ [optional]):
 
@@ -191,7 +177,6 @@
 - `options.matchMedia` (_func_ [optional]): You can provide your own implementation of _matchMedia_. This can be used for handling an iframe content window.
 - `options.noSsr` (_bool_ [optional]): Defaults to `false`. To perform the server-side hydration, the hook needs to render twice. A first time with `false`, the value of the server, and a second time with the resolved value. このダブルパスレンダリングサイクルには欠点があります。 遅いです。 You can set this option to `true` if you are doing **client-side only** rendering.
 - `options.ssrMatchMedia` (_func_ [optional]): You can provide your own implementation of _matchMedia_ in a [server-side rendering context](#server-side-rendering).
->>>>>>> 7e97b7f3
 
 Note: You can change the default options using the [`default props`](/customization/theme-components/#default-props) feature of the theme with the `MuiUseMediaQuery` key.
 
