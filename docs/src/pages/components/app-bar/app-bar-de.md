--- conflicted
+++ resolved
@@ -114,15 +114,9 @@
 
 1. `options` (_object_ [optional]):
 
-<<<<<<< HEAD
-- `options.disableHysteresis` (*Boolean* [optional]): Standardeinstellung ist `false`. Hysterese deaktivieren. Die Bildlaufrichtung wird beim Bestimmen des `trigger`-Werts ignoriert.
-- `options.target` (*Node* [optional]): Standardwert `window`.
-- `options.threshold` (*Number* [optional]): Defaults to `100`. Change the `trigger` value when the vertical scroll strictly crosses this threshold (exclusive).
-=======
    - `options.disableHysteresis` (_bool_ [optional]): Defaults to `false`. Hysterese deaktivieren. Die Bildlaufrichtung wird beim Bestimmen des `trigger`-Werts ignoriert.
    - `options.target` (*Node* [optional]): Standardwert `window`.
    - `options.threshold` (*number* [optional]): Defaults to `100`. Change the `trigger` value when the vertical scroll strictly crosses this threshold (exclusive).
->>>>>>> 7e97b7f3
 
 #### Rückgabewerte
 
