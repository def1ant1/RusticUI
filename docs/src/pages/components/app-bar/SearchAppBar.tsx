--- conflicted
+++ resolved
@@ -1,67 +1,3 @@
-<<<<<<< HEAD
-import React from 'react';
-import AppBar from '@material-ui/core/AppBar';
-import Toolbar from '@material-ui/core/Toolbar';
-import IconButton from '@material-ui/core/IconButton';
-import Typography from '@material-ui/core/Typography';
-import InputBase from '@material-ui/core/InputBase';
-import { createStyles, alpha, Theme, makeStyles } from '@material-ui/core/styles';
-import MenuIcon from '@material-ui/icons/Menu';
-import SearchIcon from '@material-ui/icons/Search';
-
-const useStyles = makeStyles((theme: Theme) =>
-  createStyles({
-    root: {
-      flexGrow: 1,
-    },
-    menuButton: {
-      marginRight: theme.spacing(2),
-    },
-    title: {
-      flexGrow: 1,
-      display: 'none',
-      [theme.breakpoints.up('sm')]: {
-        display: 'block',
-      },
-    },
-    search: {
-      position: 'relative',
-      borderRadius: theme.shape.borderRadius,
-      backgroundColor: alpha(theme.palette.common.white, 0.15),
-      '&:hover': {
-        backgroundColor: alpha(theme.palette.common.white, 0.25),
-      },
-      marginLeft: 0,
-      width: '100%',
-      [theme.breakpoints.up('sm')]: {
-        marginLeft: theme.spacing(1),
-        width: 'auto',
-      },
-    },
-    searchIcon: {
-      padding: theme.spacing(0, 2),
-      height: '100%',
-      position: 'absolute',
-      pointerEvents: 'none',
-      display: 'flex',
-      alignItems: 'center',
-      justifyContent: 'center',
-    },
-    inputRoot: {
-      color: 'inherit',
-    },
-    inputInput: {
-      padding: theme.spacing(1, 1, 1, 0),
-      // vertical padding + font size from searchIcon
-      paddingLeft: `calc(1em + ${theme.spacing(4)}px)`,
-      transition: theme.transitions.create('width'),
-      width: '100%',
-      [theme.breakpoints.up('sm')]: {
-        width: '12ch',
-        '&:focus': {
-          width: '20ch',
-        },
-=======
 import * as React from 'react';
 import { styled, alpha } from '@mui/material/styles';
 import AppBar from '@mui/material/AppBar';
@@ -110,7 +46,6 @@
       width: '12ch',
       '&:focus': {
         width: '20ch',
->>>>>>> 7e97b7f3
       },
     },
   },
