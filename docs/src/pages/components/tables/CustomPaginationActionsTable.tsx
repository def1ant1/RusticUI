import * as React from 'react';
import { useTheme } from '@mui/material/styles';
import Box from '@mui/material/Box';
import Table from '@mui/material/Table';
import TableBody from '@mui/material/TableBody';
import TableCell from '@mui/material/TableCell';
import TableContainer from '@mui/material/TableContainer';
import TableFooter from '@mui/material/TableFooter';
import TablePagination from '@mui/material/TablePagination';
import TableRow from '@mui/material/TableRow';
import Paper from '@mui/material/Paper';
import IconButton from '@mui/material/IconButton';
import FirstPageIcon from '@mui/icons-material/FirstPage';
import KeyboardArrowLeft from '@mui/icons-material/KeyboardArrowLeft';
import KeyboardArrowRight from '@mui/icons-material/KeyboardArrowRight';
import LastPageIcon from '@mui/icons-material/LastPage';

interface TablePaginationActionsProps {
  count: number;
  page: number;
  rowsPerPage: number;
<<<<<<< HEAD
  onPageChange: (event: React.MouseEvent<HTMLButtonElement>, newPage: number) => void;
=======
  onPageChange: (
    event: React.MouseEvent<HTMLButtonElement>,
    newPage: number,
  ) => void;
>>>>>>> 7e97b7f3
}

function TablePaginationActions(props: TablePaginationActionsProps) {
  const theme = useTheme();
  const { count, page, rowsPerPage, onPageChange } = props;

<<<<<<< HEAD
  const handleFirstPageButtonClick = (event: React.MouseEvent<HTMLButtonElement>) => {
=======
  const handleFirstPageButtonClick = (
    event: React.MouseEvent<HTMLButtonElement>,
  ) => {
>>>>>>> 7e97b7f3
    onPageChange(event, 0);
  };

  const handleBackButtonClick = (event: React.MouseEvent<HTMLButtonElement>) => {
    onPageChange(event, page - 1);
  };

  const handleNextButtonClick = (event: React.MouseEvent<HTMLButtonElement>) => {
    onPageChange(event, page + 1);
  };

  const handleLastPageButtonClick = (event: React.MouseEvent<HTMLButtonElement>) => {
    onPageChange(event, Math.max(0, Math.ceil(count / rowsPerPage) - 1));
  };

  return (
    <Box sx={{ flexShrink: 0, ml: 2.5 }}>
      <IconButton
        onClick={handleFirstPageButtonClick}
        disabled={page === 0}
        aria-label="first page"
      >
        {theme.direction === 'rtl' ? <LastPageIcon /> : <FirstPageIcon />}
      </IconButton>
      <IconButton
        onClick={handleBackButtonClick}
        disabled={page === 0}
        aria-label="previous page"
      >
        {theme.direction === 'rtl' ? <KeyboardArrowRight /> : <KeyboardArrowLeft />}
      </IconButton>
      <IconButton
        onClick={handleNextButtonClick}
        disabled={page >= Math.ceil(count / rowsPerPage) - 1}
        aria-label="next page"
      >
        {theme.direction === 'rtl' ? <KeyboardArrowLeft /> : <KeyboardArrowRight />}
      </IconButton>
      <IconButton
        onClick={handleLastPageButtonClick}
        disabled={page >= Math.ceil(count / rowsPerPage) - 1}
        aria-label="last page"
      >
        {theme.direction === 'rtl' ? <FirstPageIcon /> : <LastPageIcon />}
      </IconButton>
    </Box>
  );
}

function createData(name: string, calories: number, fat: number) {
  return { name, calories, fat };
}

const rows = [
  createData('Cupcake', 305, 3.7),
  createData('Donut', 452, 25.0),
  createData('Eclair', 262, 16.0),
  createData('Frozen yoghurt', 159, 6.0),
  createData('Gingerbread', 356, 16.0),
  createData('Honeycomb', 408, 3.2),
  createData('Ice cream sandwich', 237, 9.0),
  createData('Jelly Bean', 375, 0.0),
  createData('KitKat', 518, 26.0),
  createData('Lollipop', 392, 0.2),
  createData('Marshmallow', 318, 0),
  createData('Nougat', 360, 19.0),
  createData('Oreo', 437, 18.0),
].sort((a, b) => (a.calories < b.calories ? -1 : 1));

export default function CustomPaginationActionsTable() {
  const [page, setPage] = React.useState(0);
  const [rowsPerPage, setRowsPerPage] = React.useState(5);

  // Avoid a layout jump when reaching the last page with empty rows.
  const emptyRows =
    page > 0 ? Math.max(0, (1 + page) * rowsPerPage - rows.length) : 0;

  const handleChangePage = (
    event: React.MouseEvent<HTMLButtonElement> | null,
    newPage: number,
  ) => {
    setPage(newPage);
  };

  const handleChangeRowsPerPage = (
    event: React.ChangeEvent<HTMLInputElement | HTMLTextAreaElement>,
  ) => {
    setRowsPerPage(parseInt(event.target.value, 10));
    setPage(0);
  };

  return (
    <TableContainer component={Paper}>
      <Table sx={{ minWidth: 500 }} aria-label="custom pagination table">
        <TableBody>
          {(rowsPerPage > 0
            ? rows.slice(page * rowsPerPage, page * rowsPerPage + rowsPerPage)
            : rows
          ).map((row) => (
            <TableRow key={row.name}>
              <TableCell component="th" scope="row">
                {row.name}
              </TableCell>
              <TableCell style={{ width: 160 }} align="right">
                {row.calories}
              </TableCell>
              <TableCell style={{ width: 160 }} align="right">
                {row.fat}
              </TableCell>
            </TableRow>
          ))}
          {emptyRows > 0 && (
            <TableRow style={{ height: 53 * emptyRows }}>
              <TableCell colSpan={6} />
            </TableRow>
          )}
        </TableBody>
        <TableFooter>
          <TableRow>
            <TablePagination
              rowsPerPageOptions={[5, 10, 25, { label: 'All', value: -1 }]}
              colSpan={3}
              count={rows.length}
              rowsPerPage={rowsPerPage}
              page={page}
              SelectProps={{
                inputProps: {
                  'aria-label': 'rows per page',
                },
                native: true,
              }}
              onPageChange={handleChangePage}
              onRowsPerPageChange={handleChangeRowsPerPage}
              ActionsComponent={TablePaginationActions}
            />
          </TableRow>
        </TableFooter>
      </Table>
    </TableContainer>
  );
}<|MERGE_RESOLUTION|>--- conflicted
+++ resolved
@@ -19,27 +19,19 @@
   count: number;
   page: number;
   rowsPerPage: number;
-<<<<<<< HEAD
-  onPageChange: (event: React.MouseEvent<HTMLButtonElement>, newPage: number) => void;
-=======
   onPageChange: (
     event: React.MouseEvent<HTMLButtonElement>,
     newPage: number,
   ) => void;
->>>>>>> 7e97b7f3
 }
 
 function TablePaginationActions(props: TablePaginationActionsProps) {
   const theme = useTheme();
   const { count, page, rowsPerPage, onPageChange } = props;
 
-<<<<<<< HEAD
-  const handleFirstPageButtonClick = (event: React.MouseEvent<HTMLButtonElement>) => {
-=======
   const handleFirstPageButtonClick = (
     event: React.MouseEvent<HTMLButtonElement>,
   ) => {
->>>>>>> 7e97b7f3
     onPageChange(event, 0);
   };
 
