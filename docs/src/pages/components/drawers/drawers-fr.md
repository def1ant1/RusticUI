---
title: Composant React Drawer
components: Drawer, SwipeableDrawer
githubLabel: 'component: Drawer'
materialDesign: https://material.io/components/navigation-drawer
---

# Drawer (Tiroir)

<p class="description">Les tiroirs de navigation permettent d'accéder aux destinations de votre application. Les feuilles latérales sont des surfaces contenant du contenu supplémentaire ancré au bord gauche ou droit de l'écran.</p>

<<<<<<< HEAD
[Les tiroirs de navigation](https://material.io/design/components/navigation-drawer.html) (ou "barres latérales") fournissent un accès aux destinations et aux fonctionnalités d'applications, telles que le changement de comptes. Ils peuvent être : soit affichés en permanence à l'écran, soit contrôlés par une une icône de menu de navigation

[Side sheets](https://material.io/design/components/sheets-side.html) sont des surfaces supplémentaires principalement utilisées pour les tablettes et les ordinateurs.
=======
[Navigation drawers](https://material.io/design/components/navigation-drawer.html) (or "sidebars") permettent d'accéder aux destinations et aux fonctionnalités de l'application, telles que le changement de compte. Ils peuvent être : soit affichés en permanence à l'écran, soit contrôlés par une une icône de menu de navigation

[Side sheets](https://material.io/design/components/sheets-side.html) (appelé: "Les feuilles latérales") sont des surfaces supplémentaires principalement utilisées sur les tablettes et les ordinateurs de bureau.

{{"component": "modules/components/ComponentLinkHeader.js"}}
>>>>>>> 7e97b7f3

## Tiroir temporaire

Les drawers de navigation temporaire peuvent activer l'ouverture ou la fermeture. Fermés par défaut, le drawer s'ouvre temporairement au dessus de tout autre contenu jusqu'à qu'une section soit sélectionnée.

Le drawer peut être annulé en cliquant ailleurs dans la zone sombre ou en appuyant sur la touche Échap. Il se ferme quand un élément est sélectionné et est géré par le contrôle de la propriété `open`.

{{"demo": "pages/components/drawers/TemporaryDrawer.js"}}

### Swipeable (glissable)

You can make the drawer swipeable with the `SwipeableDrawer` component.

<<<<<<< HEAD
Ce composant est livré avec une charge utile gzip de 2 kB. Certains appareils mobiles bas de gamme ne peuvent pas suivre les doigts à 60 FPS. Vous pouvez utiliser la propriété `disableBackdropTransition` pour aider.
=======
Ce composant est livré avec une charge utile gzip de 2 kB. Certains appareils mobiles bas de gamme ne peuvent pas suivre les doigts à 60 FPS. Vous pouvez utiliser le prop `disableBackdropTransition` pour vous aider.
>>>>>>> 7e97b7f3

{{"demo": "pages/components/drawers/SwipeableTemporaryDrawer.js"}}

Les propriétés suivantes sont utilisées dans la documentation du site pour une utilisation optimale du composant:

- iOS est hébergé sur des appareils haut de gamme. The performance will be good enough. The backdrop transition can be enabled without dropping frames.
- iOS has a "swipe to go back" feature that interferes with the discovery feature, so discovery has to be disabled.

```jsx
const iOS =
  typeof navigator !== 'undefined' && /iPad|iPhone|iPod/.test(navigator.userAgent);

<SwipeableDrawer disableBackdropTransition={!iOS} disableDiscovery={iOS} />;
```

<<<<<<< HEAD
=======
### Bord glissant

Vous pouvez configurer le `SwipeableDrawer` pour avoir un bord visible lorsqu'il est fermé.

Si vous êtes sur un bureau, vous pouvez basculer le tiroir avec le bouton "OUVERT". Si vous êtes sur mobile, vous pouvez ouvrir la démo dans CodeSandbox (icône "modifier") et glisser.

{{"demo": "pages/components/drawers/SwipeableEdgeDrawer.js", "iframe": true, "height": 400, "maxWidth": 300}}

### Garder monté

Pour vous assurer qu'un tiroir temporaire n'est pas démonté, spécifiez la prop `ModalProps` comme :

```jsx
<Drawer
  variant="temporary"
  ModalProps={{
    keepMounted: true,
  }}
/>
```

Plus de détails dans la [section Performances modales](/components/modal/#performance).

>>>>>>> 7e97b7f3
## Tiroir adaptatif

A `temporary` drawer is shown for small screens while a `permanent` drawer is shown for wider screens.

{{"demo": "pages/components/drawers/ResponsiveDrawer.js", "iframe": true}}

## Tiroir persistant

Persistent navigation drawers can toggle open or closed. The drawer sits on the same surface elevation as the content. It is closed by default and opens by selecting the menu icon, and stays open until closed by the user. The state of the drawer is remembered from action to action and session to session.

When the drawer is outside of the page grid and opens, the drawer forces other content to change size and adapt to the smaller viewport.

Persistent navigation drawers are acceptable for all sizes larger than mobile. They are not recommended for apps with multiple levels of hierarchy that require using an up arrow for navigation.

{{"demo": "pages/components/drawers/PersistentDrawerLeft.js", "iframe": true}}

{{"demo": "pages/components/drawers/PersistentDrawerRight.js", "iframe": true}}

## Mini variante de tiroir

In this variation, the persistent navigation drawer changes its width. Its resting state is as a mini-drawer at the same elevation as the content, clipped by the app bar. When expanded, it appears as the standard persistent navigation drawer.

The mini variant is recommended for apps sections that need quick selection access alongside content.

{{"demo": "pages/components/drawers/MiniDrawer.js", "iframe": true}}

## Tiroir permanent

Les tiroirs de navigation permanents sont toujours visibles et épinglés au bord gauche, à la même altitude que le contenu ou l'arrière-plan. Ils ne peuvent pas être fermés.

Les tiroirs de navigation permanents sont les **recommandés par défaut pour le bureau**.

### Navigation pleine hauteur

Applications axées sur la consommation d'informations utilisant une hiérarchie de gauche à droite.

{{"demo": "pages/components/drawers/PermanentDrawerLeft.js", "iframe": true}}

{{"demo": "pages/components/drawers/PermanentDrawerRight.js", "iframe": true}}

### Clippé sous la barre d'application

Des applications axées sur la productivité qui nécessitent un équilibre sur l’écran.

{{"demo": "pages/components/drawers/ClippedDrawer.js", "iframe": true}}<|MERGE_RESOLUTION|>--- conflicted
+++ resolved
@@ -9,17 +9,11 @@
 
 <p class="description">Les tiroirs de navigation permettent d'accéder aux destinations de votre application. Les feuilles latérales sont des surfaces contenant du contenu supplémentaire ancré au bord gauche ou droit de l'écran.</p>
 
-<<<<<<< HEAD
-[Les tiroirs de navigation](https://material.io/design/components/navigation-drawer.html) (ou "barres latérales") fournissent un accès aux destinations et aux fonctionnalités d'applications, telles que le changement de comptes. Ils peuvent être : soit affichés en permanence à l'écran, soit contrôlés par une une icône de menu de navigation
-
-[Side sheets](https://material.io/design/components/sheets-side.html) sont des surfaces supplémentaires principalement utilisées pour les tablettes et les ordinateurs.
-=======
 [Navigation drawers](https://material.io/design/components/navigation-drawer.html) (or "sidebars") permettent d'accéder aux destinations et aux fonctionnalités de l'application, telles que le changement de compte. Ils peuvent être : soit affichés en permanence à l'écran, soit contrôlés par une une icône de menu de navigation
 
 [Side sheets](https://material.io/design/components/sheets-side.html) (appelé: "Les feuilles latérales") sont des surfaces supplémentaires principalement utilisées sur les tablettes et les ordinateurs de bureau.
 
 {{"component": "modules/components/ComponentLinkHeader.js"}}
->>>>>>> 7e97b7f3
 
 ## Tiroir temporaire
 
@@ -33,11 +27,7 @@
 
 You can make the drawer swipeable with the `SwipeableDrawer` component.
 
-<<<<<<< HEAD
-Ce composant est livré avec une charge utile gzip de 2 kB. Certains appareils mobiles bas de gamme ne peuvent pas suivre les doigts à 60 FPS. Vous pouvez utiliser la propriété `disableBackdropTransition` pour aider.
-=======
 Ce composant est livré avec une charge utile gzip de 2 kB. Certains appareils mobiles bas de gamme ne peuvent pas suivre les doigts à 60 FPS. Vous pouvez utiliser le prop `disableBackdropTransition` pour vous aider.
->>>>>>> 7e97b7f3
 
 {{"demo": "pages/components/drawers/SwipeableTemporaryDrawer.js"}}
 
@@ -53,8 +43,6 @@
 <SwipeableDrawer disableBackdropTransition={!iOS} disableDiscovery={iOS} />;
 ```
 
-<<<<<<< HEAD
-=======
 ### Bord glissant
 
 Vous pouvez configurer le `SwipeableDrawer` pour avoir un bord visible lorsqu'il est fermé.
@@ -78,7 +66,6 @@
 
 Plus de détails dans la [section Performances modales](/components/modal/#performance).
 
->>>>>>> 7e97b7f3
 ## Tiroir adaptatif
 
 A `temporary` drawer is shown for small screens while a `permanent` drawer is shown for wider screens.
