--- conflicted
+++ resolved
@@ -1,12 +1,8 @@
 ---
 title: React Modal component
-<<<<<<< HEAD
-components: Modal
-=======
 components: Modal, ModalUnstyled
 githubLabel: 'component: Modal'
 waiAria: 'https://www.w3.org/TR/wai-aria-practices/#dialog_modal'
->>>>>>> 7e97b7f3
 ---
 
 # Modal
@@ -20,12 +16,8 @@
 - 🔐open開いている間、ページコンテンツのスクロールを無効にします。
 - ♿️フォーカスを適切に管理します。モーダルコンテンツに移動 して、モーダルが閉じられるまでそこに保持します。
 - ♿️適切なARIAロールを自動的に追加します。
-<<<<<<< HEAD
-- 📦 [5 kB gzipped](/size-snapshot).
-=======
 
 [The palette](/system/palette/) style関数。
->>>>>>> 7e97b7f3
 
 > **用語の注記**。 「モーダル」という用語は「ダイアログ」を意味するために使用されることがありますが、これは誤った呼び名です。 A modal window describes parts of a UI. 要素が[アプリケーションの他の部分との対話をブロックする場合](https://en.wikipedia.org/wiki/Modal_window)、その要素はモーダルであると見なされます。
 
@@ -112,15 +104,9 @@
 (WAI-ARIA: https://www.w3.org/TR/wai-aria-practices/#dialog_modal)
 
 - モーダルタイトルを参照する `aria-labelledby = "id..."` `モーダル`に追加してください。 要素が[アプリケーションの他の部分との対話をブロックする場合](https://en.wikipedia.org/wiki/Modal_window)、その要素はモーダルであると見なされます。
-<<<<<<< HEAD
-    
-    ```jsx
-    <Modal
-=======
 
   ```jsx
   <Modal
->>>>>>> 7e97b7f3
     aria-labelledby="modal-title"
     aria-describedby="modal-description"
     >
