---
title: Componente React Modal
components: Modal, ModalUnstyled
githubLabel: 'component: Modal'
waiAria: 'https://www.w3.org/TR/wai-aria-practices/#dialog_modal'
---

# Modal

<p class="description">O componente modal fornece uma base sólida para criar diálogos, popovers, lightboxes ou qualquer outra coisa.</p>

O componente renderiza o conteúdo de seu `children` sobre um componente backdrop. O `Modal` oferece recursos importantes:

- 💄 Gerencia o empilhamento de chamadas quando ter um de cada vez não for suficiente.
- 🔐 Cria um plano de fundo para desabilitar a interação abaixo do modal.
- 🔐 Desativa a rolagem do conteúdo da página enquanto estiver aberto.
- ♿️ Gerencia adequadamente o foco; movendo para o conteúdo modal, e mantendo-o lá até que o modal seja fechado.
- ♿️ Adiciona as funções ARIA apropriadas automaticamente.
<<<<<<< HEAD
- 📦 [5 kB gzipped](/size-snapshot).
=======

[A paleta](/system/palette/) com funções de estilo.
>>>>>>> 7e97b7f3

> **Nota sobre a terminologia**. O termo "modal" algumas vezes é usado com o sentido de "diálogo", mas isto é um equívoco. Uma janela modal descreve partes de uma UI. Um elemento é considerado modal se [ele bloqueia interações com o resto da aplicação](https://en.wikipedia.org/wiki/Modal_window).

Se você está criando um diálogo modal, você provavelmente quer usar o componente [Dialog](/components/dialogs/) em vez de diretamente um Modal. Modal é uma estrutura de baixo-nível que é aproveitada pelos seguintes componentes:

- [Dialog](/components/dialogs/)
- [Drawer](/components/drawers/)
- [Menu](/components/menus/)
- [Popover](/components/popover/)

<<<<<<< HEAD
## Modal simples
=======
## Basic modal
>>>>>>> 7e97b7f3

{{"demo": "pages/components/modal/BasicModal.js"}}

Você pode desativar o contorno (muitas vezes azul ou ouro) com a propriedade CSS `outline: 0`.

## Unstyled

- 📦 [4.7 kB gzipped](https://bundlephobia.com/result?p=@material-ui/unstyled@next)

The modal also comes with an unstyled version. It's ideal for doing heavy customizations and minimizing bundle size.

```js
import ModalUnstyled from '@material-ui/unstyled/ModalUnstyled';
```

{{"demo": "pages/components/modal/ModalUnstyled.js"}}

## Nested modal

Modals can be nested, for example a select within a dialog, but stacking of more than two modals, or any two modals with a backdrop is discouraged.

{{"demo": "pages/components/modal/NestedModal.js"}}

## Transições

O estado de aberto/fechado do modal pode ser animado com um componente de transição. Este componente deve respeitar as seguintes condições:

- Seja um filho direto descendente do modal.
- Tenha uma propriedade `in`. Isso corresponde ao estado de aberto/fechado.
- Chamar a propriedade de callback `onEnter` quando a transição de entrada iniciar.
- Chamar a propriedade de callback `onExited` quando a transição de saída for concluída. Esses dois callbacks permitem que o modal desmonte o conteúdo filho quando fechado e seja totalmente transitado.

O modal possui suporte interno para [react-transition-group](https://github.com/reactjs/react-transition-group).

{{"demo": "pages/components/modal/TransitionsModal.js"}}

Como alternativa, você pode usar [react-spring](https://github.com/react-spring/react-spring).

{{"demo": "pages/components/modal/SpringModal.js"}}

## Performance

O conteúdo do modal é desmontado quando fechado. Se você precisa disponibilizar o conteúdo para mecanismos de busca ou renderizar árvores de componentes grandes dentro do seu modal enquanto otimiza interação responsiva, pode ser uma boa ideia mudar este comportamento padrão ativando a propriedade `keepMounted`:

```jsx
<Modal keepMounted />
```

{{"demo": "pages/components/modal/KeepMountedModal.js", "defaultCodeOpen": false}}

As with any performance optimization, this is not a silver bullet. Be sure to identify bottlenecks first, and then try out these optimization strategies.

## Modal do lado do servidor

React [não suporta](https://github.com/facebook/react/issues/13097) a API [`createPortal()`](https://pt-br.reactjs.org/docs/portals.html) no servidor. Para exibir o modal, você precisa desativar o recurso portal com a propriedade `disablePortal`:

{{"demo": "pages/components/modal/ServerModal.js"}}

## Limitações

### Captura do foco

O modal move o foco de volta para o corpo do componente se o foco tentar escapar dele.

This is done for accessibility purposes. However, it might create issues. No caso de os usuários precisarem interagir com outra parte da página, por exemplo, com uma janela de chatbot, você pode desabilitar o comportamento:

```jsx
<Modal disableEnforceFocus />
```

## Acessibilidade

(WAI-ARIA: https://www.w3.org/TR/wai-aria-practices/#dialog_modal)

- Certifique-se de adicionar `aria-labelledby="id..."`, referenciando o título modal, ao `Modal`. Adicionalmente, você pode dar uma descrição do seu modal com a propriedade `aria-describedby = "id..."` no `Modal`.

  ```jsx
  <Modal
    aria-labelledby="modal-title"
    aria-describedby="modal-description"
    >
    <h2 id="modal-title">
      Meu Título
    </h2>
    <p id="modal-description">
      Minha Descrição
    </p>
    </Modal>
  ```

- O [WAI-ARIA authoring practices ](https://www.w3.org/TR/wai-aria-practices/examples/dialog-modal/dialog.html) pode ajudá-lo a definir o foco inicial no elemento mais relevante, com base no seu conteúdo modal.
- Esteja ciente que uma "janela modal" sobrepõe a janela primária ou qualquer outra janela modal. Esteja ciente que uma "janela modal" sobrepõe a janela primária ou qualquer outra janela modal. Ou seja, os usuários não podem interagir com o conteúdo fora de uma janela modal ativa. Isso pode criar [comportamentos conflitantes](#focus-trap).<|MERGE_RESOLUTION|>--- conflicted
+++ resolved
@@ -16,12 +16,8 @@
 - 🔐 Desativa a rolagem do conteúdo da página enquanto estiver aberto.
 - ♿️ Gerencia adequadamente o foco; movendo para o conteúdo modal, e mantendo-o lá até que o modal seja fechado.
 - ♿️ Adiciona as funções ARIA apropriadas automaticamente.
-<<<<<<< HEAD
-- 📦 [5 kB gzipped](/size-snapshot).
-=======
 
 [A paleta](/system/palette/) com funções de estilo.
->>>>>>> 7e97b7f3
 
 > **Nota sobre a terminologia**. O termo "modal" algumas vezes é usado com o sentido de "diálogo", mas isto é um equívoco. Uma janela modal descreve partes de uma UI. Um elemento é considerado modal se [ele bloqueia interações com o resto da aplicação](https://en.wikipedia.org/wiki/Modal_window).
 
@@ -32,11 +28,7 @@
 - [Menu](/components/menus/)
 - [Popover](/components/popover/)
 
-<<<<<<< HEAD
-## Modal simples
-=======
 ## Basic modal
->>>>>>> 7e97b7f3
 
 {{"demo": "pages/components/modal/BasicModal.js"}}
 
