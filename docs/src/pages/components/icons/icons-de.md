---
title: React Icon Component
components: Icon, SvgIcon
githubLabel: 'components: SvgIcon'
materialDesign: https://material.io/design/iconography/system-icons.html
---

# Icons

<p class="description">Anleitungen und Vorschläge für die Verwendung von Symbolen mit der Material-UI.</p>

Material-UI provides icons support in three ways:

1. Standardized [Material Design icons](#material-icons) exported as React components (SVG icons).
1. With the [SvgIcon](#svgicon) component, a React wrapper for custom SVG icons.
1. With the [Icon](#icon-font-icons) component, a React wrapper for custom font icons.

## Material Icons

Google has created over 1,700 official Material icons, each in five different "themes" (see below). For each SVG icon, we export the respective React component from the @material-ui/icons package. You can [search the full list of these icons](/components/material-icons/).

### Installation

Installieren Sie das Paket innerhalb des Projektordners mit:

```sh
// mit npm
npm install @material-ui/icons

// mit yarn
yarn add @material-ui/icons
```

These components use the Material-UI `SvgIcon` component to render the SVG path for each icon, and so have a peer-dependency on `@materialui/core`.

If you aren't already using Material-UI in your project, you can add it with:

```sh
// mit npm
npm install @material-ui/core

// mit yarn
yarn add @material-ui/core
```

### Nutzung

Import icons using one of these two options:

- Option 1:

  ```jsx
  import AccessAlarmIcon from '@material-ui/icons/AccessAlarm';
  import ThreeDRotation from '@material-ui/icons/ThreeDRotation';
  ```

- Option 2:

  ```jsx
  import { AccessAlarm, ThreeDRotation } from '@material-ui/icons';
  ```

The safest for bundle size is Option 1, but some developers prefer Option 2. Make sure you follow the [minimizing bundle size guide](/guides/minimizing-bundle-size/#option-2) before using the second approach.

Each Material icon also has a "theme": Filled (default), Outlined, Rounded, Two-tone, and Sharp. To import the icon component with a theme other than the default, append the theme name to the icon name. For example `@material-ui/icons/Delete` icon with:

- Filled theme (default) is exported as `@material-ui/icons/Delete`,
- Outlined theme is exported as `@material-ui/icons/DeleteOutlined`,
- Rounded theme is exported as `@material-ui/icons/DeleteRounded`,
- Twotone theme is exported as `@material-ui/icons/DeleteTwoTone`,
- Sharp theme is exported as `@material-ui/icons/DeleteSharp`.

> Note: The Material Design guidelines name the icons using "snake_case" naming (for example `delete_forever`, `add_a_photo`), while `@material-ui/icons` exports the respective icons using "PascalCase" naming (for example `DeleteForever`, `AddAPhoto`). There are three exceptions to this naming rule: `3d_rotation` exported as `ThreeDRotation`, `4k` exported as `FourK`, and `360` exported as `ThreeSixty`.

{{"demo": "pages/components/icons/SvgMaterialIcons.js"}}

### Testen

For testing purposes, each icon exposed from `@material-ui/icons` has a `data-testid` attribute with the name of the icon. Zum Beispiel:

```jsx
import DeleteIcon from '@material-ui/icons/Delete';
```

has the following attribute once mounted:

```html
<svg data-testid="DeleteIcon"></svg>
```

## SvgIcon

If you need a custom SVG icon (not available in the [Material Icons](/components/material-icons/)) you can use the `SvgIcon` wrapper. This component extends the native `<svg>` element:

- It comes with built-in accessibility.
- SVG elements should be scaled for a 24x24px viewport so that the resulting icon can be used as is, or included as a child for other Material-UI components that use icons. (This can be customized with the `viewBox` attribute).
- By default, the component inherits the current color. Optionally, you can apply one of the theme colors using the `color` prop.

```jsx
function HomeIcon(props) {
  return (
    <SvgIcon {...props}>
      <path d="M10 20v-6h4v6h5v-8h3L12 3 2 12h3v8z" />
    </SvgIcon>
  );
}
```

### Farbe (Color)

{{"demo": "pages/components/icons/SvgIconsColor.js"}}

### Size

{{"demo": "pages/components/icons/SvgIconsSize.js"}}

### Component prop

You can use the `SvgIcon` wrapper even if your icons are saved in the `.svg` format. [svgr](https://github.com/smooth-code/svgr) has loaders to import SVG files and use them as React components. For example, with webpack:

```jsx
// webpack.config.js
{
  test: /\.svg$/,
  use: ['@svgr/webpack'],
}

// ---
import StarIcon from './star.svg';

<SvgIcon component={StarIcon} viewBox="0 0 600 476.6" />
```

It's also possible to use it with "url-loader" or "file-loader". This is the approach used by Create React App.

```jsx
// webpack.config.js
{
  test: /\.svg$/,
  use: ['@svgr/webpack', 'url-loader'],
}

// ---
import { ReactComponent as StarIcon } from './star.svg';

<SvgIcon component={StarIcon} viewBox="0 0 600 476.6" />
```

### createSvgIcon

The `createSvgIcon` utility component is used to create the [Material icons](#material-icons). It can be used to wrap an SVG path with an SvgIcon component.

```jsx
const HomeIcon = createSvgIcon(
  <path d="M10 20v-6h4v6h5v-8h3L12 3 2 12h3v8z" />,
  'Home',
);
```

{{"demo": "pages/components/icons/CreateSvgIcon.js"}}

### Font Awesome

If you find that there are layout issues when using FontAwesomeIcon from `@fortawesome/react-fontawesome`, you can try passing the Font Awesome SVG data directly to SvgIcon.

[Font Awesome](https://fontawesome.com/icons) kann wie folgt mit der Komponente `Icon` werden:

{{"demo": "pages/components/icons/FontAwesomeSvgIconDemo.js"}}

FontAwesomeIcon's `fullWidth` prop can also be used to approximate the correct dimensions, but it isn't perfect.

### Schriftart Material icons

#### MDI

[materialdesignicons.com](https://materialdesignicons.com/) provides over 2,000 icons. For the wanted icon, copy the SVG `path` they provide, and use it as the child of the `SvgIcon` component, or with `createSvgIcon()`.

Note: [mdi-material-ui](https://github.com/TeamWertarbyte/mdi-material-ui) has already wrapped each of these SVG icons with the `SvgIcon` component, so you don't have to do it yourself.

## Icon (Font icons)

Die `Symbol-` Komponente zeigt ein Symbol aus einer beliebigen Symbolschriftart an, die Ligaturen unterstützt. Die `Symbol-` Komponente zeigt ein Symbol aus einer beliebigen Symbolschriftart an, die Ligaturen unterstützt. Um ein Symbol zu verwenden, wickeln Sie einfach das Symbol Namen (Schrift Ligatur) mit der `Icon` Komponente zum Beispiel:

```jsx
import Icon from '@material-ui/core/Icon';

<Icon>star</Icon>
```

Standardmäßig erbt ein Symbol die aktuelle Textfarbe. Optional können Sie die Farbe des Symbols mithilfe einer der Designfarbeneigenschaften festlegen: `primary`, `secondary`, `action`, `error` & `disabled`.

### Schriftart Material icons

`Icon` will by default set the correct base class name for the Material Icons font (filled variant). All you need to do is load the font, for instance, via Google Web Fonts:

```html
<link rel="stylesheet" href="https://fonts.googleapis.com/icon?family=Material+Icons" />
```

{{"demo": "pages/components/icons/Icons.js"}}

### Custom font

For other fonts, you can customize the baseline class name using the `baseClassName` prop. For instance, you can display two-tone icons with Material Design:

```jsx
import Icon from '@material-ui/core/Icon';

<link
  rel="stylesheet"
  href="https://fonts.googleapis.com/css?family=Material+Icons+Two+Tone"
  // Import the two tones MD variant                           ^^^^^^^^
/>;
```

{{"demo": "pages/components/icons/TwoToneIcons.js"}}

#### Global base class name

Modifying the `baseClassName` prop for each component usage is repetitive. You can change the default prop globally with the theme

```js
const theme = createTheme({
  components: {
    MuiIcon: {
      defaultProps: {
        // Replace the `material-icons` default value.
        baseClassName: 'material-icons-two-tone',
      },
    },
  },
});
```

Then, you can use the two-tone font directly:

```jsx
<Icon>add_circle</Icon>
```

### Font Awesome

[Font Awesome](https://fontawesome.com/icons) can be used with the `Icon` component as follows:

{{"demo": "pages/components/icons/FontAwesomeIcon.js"}}

Note that the Font Awesome icons weren't designed like the Material Design icons (compare the two previous demos). The fa icons are cropped to use all the space available. You can adjust for this with a global override:

```js
const theme = createTheme({
  components: {
    MuiIcon: {
      styleOverrides: {
        root: {
          // Match 24px = 3 * 2 + 1.125 * 16
          boxSizing: 'content-box',
          padding: 3,
          fontSize: '1.125rem',
        },
      },
    },
  },
});
```

{{"demo": "pages/components/icons/FontAwesomeIconSize.js"}}

## Font vs SVG. Which approach to use?

Both approaches work fine, however there are some subtle differences, especially in terms of performance and rendering quality. Whenever possible SVG is preferred as it allows code splitting, supports more icons, and renders faster and better.

For more details, take a look at [why GitHub migrated from font icons to SVG icons](https://github.blog/2016-02-22-delivering-octicons-with-svg/).

## Barrierefreiheit

Icons can convey all sorts of meaningful information, so it's important to ensure they are accessible where appropriate. There are two use cases you'll want to consider:

- **Decorative icons** that are only being used for visual or branding reinforcement. Wenn sie von der Seite entfernt würden, könnten Benutzer Ihre Seite trotzdem verstehen und verwenden.
- **Semantic icons** are ones that you're using to convey meaning, rather than just pure decoration. This includes icons without text next to them that are used as interactive controls — buttons, form elements, toggles, etc.

### Decorative icons

If your icons are purely decorative, you're already done! The `aria-hidden=true` attribute is added so that your icons are properly accessible (invisible).

### Semantic icons

#### Semantic SVG icons

You should include the `titleAccess` prop with a meaningful value. The `role="img"` attribute and the `<title>` element are added so that your icons are correctly accessible.

In the case of focusable interactive elements, for example when used with an icon button, you can use the `aria-label` prop:

```jsx
import IconButton from '@material-ui/core/IconButton';
import SvgIcon from '@material-ui/core/SvgIcon';

// ...

<<<<<<< HEAD
import IconButton from '@material-ui/core/IconButton';
import SvgIcon from '@material-ui/core/SvgIcon';

// ...
=======
<IconButton aria-label="delete">
  <SvgIcon>
    <path d="M20 12l-1.41-1.41L13 16.17V4h-2v12.17l-5.58-5.59L4 12l8 8 8-8z" />
  </SvgIcon>
</IconButton>;
>>>>>>> 7e97b7f3
```

#### Semantic font icons

You need to provide a text alternative that is only visible to assistive technologies.

```jsx
import Box from '@material-ui/core/Box';
import Icon from '@material-ui/core/Icon';
import { visuallyHidden } from '@material-ui/utils';

// ...

<<<<<<< HEAD
import Icon from '@material-ui/core/Icon';
import Typography from '@material-ui/core/Typography';

// ...
=======
<Icon>add_circle</Icon>
<Box component="span" sx={visuallyHidden}>Create a user</Box>
>>>>>>> 7e97b7f3
```

#### Referenz

- https://developer.paciellogroup.com/blog/2013/12/using-aria-enhance-svg-accessibility/<|MERGE_RESOLUTION|>--- conflicted
+++ resolved
@@ -296,18 +296,11 @@
 
 // ...
 
-<<<<<<< HEAD
-import IconButton from '@material-ui/core/IconButton';
-import SvgIcon from '@material-ui/core/SvgIcon';
-
-// ...
-=======
 <IconButton aria-label="delete">
   <SvgIcon>
     <path d="M20 12l-1.41-1.41L13 16.17V4h-2v12.17l-5.58-5.59L4 12l8 8 8-8z" />
   </SvgIcon>
 </IconButton>;
->>>>>>> 7e97b7f3
 ```
 
 #### Semantic font icons
@@ -321,15 +314,8 @@
 
 // ...
 
-<<<<<<< HEAD
-import Icon from '@material-ui/core/Icon';
-import Typography from '@material-ui/core/Typography';
-
-// ...
-=======
 <Icon>add_circle</Icon>
 <Box component="span" sx={visuallyHidden}>Create a user</Box>
->>>>>>> 7e97b7f3
 ```
 
 #### Referenz
