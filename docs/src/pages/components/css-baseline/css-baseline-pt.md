---
components: CssBaseline, ScopedCssBaseline
githubLabel: 'component: CssBaseline'
---

# CSS Baseline

<p class="description">Material-UI oferece um componente CSS Base a fim de inciar uma elegante, consistente e simples base para construção de aplicativos.</p>

[A paleta](/system/palette/) com funções de estilo.

## Reset global

Você já deve estar familiarizado com [normalize.css](https://github.com/necolas/normalize.css), uma coleção de elementos HTML e normas de atributos de estilo.

```jsx
import * as React from 'react';
import CssBaseline from '@material-ui/core/CssBaseline';

export default function MyApp() {
  return (
    <React. Fragment>
      <CssBaseline />
      {/* O resto da sua aplicação */}
    </React. Fragment>
  );
}
```

## Escopando componentes filhos

No entanto, você pode estar migrando progressivamente um site para Material-UI, usar um reset global pode não ser uma opção. É possível aplicar a baseline apenas aos filhos usando o componente `ScopedCssBaseline`.

```jsx
import * as React from 'react';
import ScopedCssBaseline from '@material-ui/core/ScopedCssBaseline';
import MyApp from './MyApp';

export default function MyApp() {
  return (
    <ScopedCssBaseline>
      {/* O resto da sua aplicação */}
      <MyApp />
    </ScopedCssBaseline>
  );
}
```

⚠️ Certifique-se de importar `ScopedCssBaseline` primeiro para evitar conflitos de box-sizing, como no exemplo acima.

## Abordagem

### Página

Os elementos `<html>` e `<body>` são atualizados para fornecer melhores padrões para toda a página. Mais especificamente:

- A margem é removida em todos navegadores.
- A cor de fundo padrão do material design é aplicada. Isto usando [`theme.palette.background.default`](/customization/default-theme/?expand-path=$.palette.background) para dispositivos padrão e um fundo branco para dispositivos de impressão.

### Leiaute

- `box-sizing` é definido globalmente no elemento `<html>` para `border-box`. Todos elementos—incluindo `*::before` e `*::after` são declarados para herdar essa propriedade, que garante que a largura declarada do elemento nunca seja excedida devido ao preenchimento da borda.
<<<<<<< HEAD
=======

### Barras de rolagem

The colors of the scrollbars can be customized to improve the contrast (especially on Windows). Add this code to your theme (for dark mode).

```jsx
import darkScrollbar from '@material-ui/core/darkScrollbar';

const theme = createTheme({
  components: {
    MuiCssBaseline: {
      styleOverrides: {
        body: theme.palette.mode === 'dark' ? darkScrollbar() : null,
      },
    },
  },
});
```

This website uses `darkScrollbar` when dark mode is enabled. Be aware, however, that using this utility (and customizing `-webkit-scrollbar`) forces MacOS to always show the scrollbar.
>>>>>>> 7e97b7f3

### Tipografia

- Nenhum tamanho de fonte base é declarado no `<html>`, mas 16px é assumido (o padrão do navegador). Você pode aprender mais sobre as implicações da mudança do padrão de tamanho da fonte do `<html>` na página de [documentação do tema](/customization/typography/#typography-html-font-size).
<<<<<<< HEAD
- Define o estilo `theme.typography.body2` no elemento `<body>`.
=======
- Define o estilo `theme.typography.body1` no elemento `<body>`.
>>>>>>> 7e97b7f3
- Define o font-weight para `theme.typography.fontWeightBold` em elementos `<b>` e `<strong>`.
- Uma customização da suavização da fonte (font-smoothing) é ativada para melhor exibição da fonte Roboto.

## Customização

Vá até a seção de [customização global](/customization/how-to-customize/#5-global-css-override) da documentação para alterar o comportamento desses componentes.<|MERGE_RESOLUTION|>--- conflicted
+++ resolved
@@ -60,8 +60,6 @@
 ### Leiaute
 
 - `box-sizing` é definido globalmente no elemento `<html>` para `border-box`. Todos elementos—incluindo `*::before` e `*::after` são declarados para herdar essa propriedade, que garante que a largura declarada do elemento nunca seja excedida devido ao preenchimento da borda.
-<<<<<<< HEAD
-=======
 
 ### Barras de rolagem
 
@@ -82,16 +80,11 @@
 ```
 
 This website uses `darkScrollbar` when dark mode is enabled. Be aware, however, that using this utility (and customizing `-webkit-scrollbar`) forces MacOS to always show the scrollbar.
->>>>>>> 7e97b7f3
 
 ### Tipografia
 
 - Nenhum tamanho de fonte base é declarado no `<html>`, mas 16px é assumido (o padrão do navegador). Você pode aprender mais sobre as implicações da mudança do padrão de tamanho da fonte do `<html>` na página de [documentação do tema](/customization/typography/#typography-html-font-size).
-<<<<<<< HEAD
-- Define o estilo `theme.typography.body2` no elemento `<body>`.
-=======
 - Define o estilo `theme.typography.body1` no elemento `<body>`.
->>>>>>> 7e97b7f3
 - Define o font-weight para `theme.typography.fontWeightBold` em elementos `<b>` e `<strong>`.
 - Uma customização da suavização da fonte (font-smoothing) é ativada para melhor exibição da fonte Roboto.
 
