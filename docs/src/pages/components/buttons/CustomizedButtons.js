--- conflicted
+++ resolved
@@ -1,15 +1,8 @@
-<<<<<<< HEAD
-import React from 'react';
-import { createTheme, withStyles, makeStyles, ThemeProvider } from '@material-ui/core/styles';
-import Button from '@material-ui/core/Button';
-import { green, purple } from '@material-ui/core/colors';
-=======
 import * as React from 'react';
 import { styled } from '@mui/material/styles';
 import Button from '@mui/material/Button';
 import Stack from '@mui/material/Stack';
 import { purple } from '@mui/material/colors';
->>>>>>> 7e97b7f3
 
 const BootstrapButton = styled(Button)({
   boxShadow: 'none',
@@ -47,17 +40,11 @@
   },
 });
 
-<<<<<<< HEAD
-const theme = createTheme({
-  palette: {
-    primary: green,
-=======
 const ColorButton = styled(Button)(({ theme }) => ({
   color: theme.palette.getContrastText(purple[500]),
   backgroundColor: purple[500],
   '&:hover': {
     backgroundColor: purple[700],
->>>>>>> 7e97b7f3
   },
 }));
 
