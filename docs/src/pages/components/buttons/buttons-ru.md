--- conflicted
+++ resolved
@@ -68,11 +68,7 @@
 
 ## Размеры
 
-<<<<<<< HEAD
-Fancy larger or smaller buttons? Использовать свойство `size`.
-=======
 For larger or smaller buttons, use the `size` prop.
->>>>>>> 7e97b7f3
 
 {{"demo": "pages/components/buttons/ButtonSizes.js"}}
 
