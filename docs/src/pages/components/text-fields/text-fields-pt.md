--- conflicted
+++ resolved
@@ -15,49 +15,29 @@
 
 ## Basic TextField
 
-<<<<<<< HEAD
-Ele suporta 3 variações: O estilo padrão, com contorno e preenchido.
+The `TextField` wrapper component is a complete form control including a label, input, and help text. It comes with three variants: outlined (default), filled, and standard.
 
 {{"demo": "pages/components/text-fields/BasicTextFields.js"}}
 
-**Observação:** A variante padrão do `TextField` não é mais documentada nas [diretrizes do Material Design](https://material.io/) ([entenda o porquê](https://medium.com/google-design/the-evolution-of-material-designs-text-fields-603688b3fe03)).
+Os atributos são suportados pelo `TextField`, como por exemplo `required`, `disabled`, `type`, etc. assim como o `helperText` que é utilizada para dar contexto sobre um campo de entrada, tais como, a entrada que será usada.
 
 ## Propriedades de formulário
 
-Os atributos padrões de formulários são suportados, por exemplo, `required`, `disabled`, `type`, etc. assim como o `helperText`, que é utilizado para dar contexto sobre um campo de entrada, tal como, explicar como o campo deve ser preenchido.
-=======
-The `TextField` wrapper component is a complete form control including a label, input, and help text. It comes with three variants: outlined (default), filled, and standard.
-
-{{"demo": "pages/components/text-fields/BasicTextFields.js"}}
-
-Os atributos são suportados pelo `TextField`, como por exemplo `required`, `disabled`, `type`, etc. assim como o `helperText` que é utilizada para dar contexto sobre um campo de entrada, tais como, a entrada que será usada.
-
-## Propriedades de formulário
-
 Standard form attributes are supported e.g. `required`, `disabled`, `type`, etc. as well as a `helperText` which is used to give context about a field's input, such as how the input will be used.
->>>>>>> 7e97b7f3
 
 {{"demo": "pages/components/text-fields/FormPropsTextFields.js"}}
 
 ## Validação
 
-<<<<<<< HEAD
-A propriedade `error` habilita o estado de erro, e utilizando a propriedade `helperText` será fornecido um feedback ao usuário sobre o erro.
-=======
 The `error` prop toggles the error state. The `helperText` prop can then be used to provide feedback to the user about the error.
->>>>>>> 7e97b7f3
 
 {{"demo": "pages/components/text-fields/ValidationTextFields.js"}}
 
 ## Multilinha
 
-<<<<<<< HEAD
-A propriedade `multiline` transforma o campo de texto em um [textarea](https://developer.mozilla.org/en-US/docs/Web/HTML/Element/textarea) ou em um componente [TextareaAutosize](/components/textarea-autosize/).
-=======
 A propriedade `multiline` transforma o `textfield` em um `<a href="https://developer.mozilla.org/en-US/docs/Web/HTML/Element/textarea">TextArea</a>.
 Unless the`rows`prop is set, the height of the text field dynamically matches its content (using [TextareaAutosize](/components/textarea-autosize/)).
 You can use the <code>minRows` and `maxRows` props to bound it.
->>>>>>> 7e97b7f3
 
 {{"demo": "pages/components/text-fields/MultilineTextFields.js"}}
 
@@ -75,11 +55,7 @@
 
 ### Adereços de campo
 
-<<<<<<< HEAD
-A forma principal é utilizando um componente `InputAdornment`. Estes podem ser usados para adicionar um prefixo, sufixo ou uma ação para um campo. Por exemplo, você pode usar um botão com ícone para ocultar ou revelar a senha.
-=======
 A forma principal é utilizando um componente `InputAdornment`. This can be used to add a prefix, a suffix, or an action to an input. Por exemplo, você pode usar um botão com ícone para ocultar ou revelar a senha.
->>>>>>> 7e97b7f3
 
 {{"demo": "pages/components/text-fields/InputAdornments.js"}}
 
@@ -91,11 +67,7 @@
 
 A altura do campo na variante `filled` pode ser reduzida ainda mais ao renderizar o rótulo fora dele.
 
-<<<<<<< HEAD
-A propriedade `margin` pode ser utilizada para alterar o espaçamento vertical dos campos. Usar `none` (padrão) não aplicará margens para o `FormControl`, enquanto `dense` e `normal` irá. As definições `dense` e `normal` altera outros estilos para atender a especificação.
-=======
 {{"demo": "pages/components/text-fields/TextFieldHiddenLabel.js"}}
->>>>>>> 7e97b7f3
 
 ## Margin
 
@@ -103,9 +75,6 @@
 
 {{"demo": "pages/components/text-fields/LayoutTextFields.js"}}
 
-<<<<<<< HEAD
-## Não controlado vs controlado
-=======
 ## Largura total
 
 A propriedade `fullWidth` pode ser usada para fazer com que o campo ocupe a largura total de seu contêiner.
@@ -113,7 +82,6 @@
 {{"demo": "pages/components/text-fields/FullWidthTextField.js"}}
 
 ## Uncontrolled vs. Controlled
->>>>>>> 7e97b7f3
 
 O componente pode ser controlado ou não controlado.
 
@@ -123,11 +91,7 @@
 
 O componente `TextField` é composto por componentes menores ([`FormControl`](/api/form-control/), [`Input`](/api/input/), [`FilledInput`](/api/filled-input/), [`InputLabel`](/api/input-label/), [`OutlinedInput`](/api/outlined-input/), e [`FormHelperText`](/api/form-helper-text/)) que você pode aproveitar diretamente para customizar significativamente os campos do seu formulário.
 
-<<<<<<< HEAD
-Você também pode ter notado que algumas propriedades de campo nativas do HTML input estão faltando no componente `TextField`. Isto é intencional. O componente cuida das propriedades mais usadas, depois cabe ao usuário, caso queira, usar o componente subjacente, como esta exibido na demonstração a seguir. Ainda, você pode usar `inputProps` (`InputProps` e `InputLabelProps`) se você quiser evitar algum boilerplate.
-=======
 Você também pode ter notado que algumas propriedades de campo nativas do HTML input estão faltando no componente `TextField`. Isto é intencional. The component takes care of the most used properties. Then, it's up to the user to use the underlying component shown in the following demo. Ainda, você pode usar `inputProps` (`InputProps` e `InputLabelProps`) se você quiser evitar algum boilerplate.
->>>>>>> 7e97b7f3
 
 {{"demo": "pages/components/text-fields/ComposedTextField.js"}}
 
@@ -147,11 +111,7 @@
 
 {{"demo": "pages/components/text-fields/CustomizedInputs.js"}}
 
-<<<<<<< HEAD
-A customização não para no CSS, você pode usar composição para criar componentes customizados e dar ao seu aplicativo uma sensação única. Abaixo há um exemplo usando o componente [`InputBase`](/api/input-base/), inspirado pelo Google Maps.
-=======
 Customization does not stop at CSS. You can use composition to build custom components and give your app a unique feel. Abaixo há um exemplo usando o componente [`InputBase`](/api/input-base/), inspirado pelo Google Maps.
->>>>>>> 7e97b7f3
 
 {{"demo": "pages/components/text-fields/CustomizedInputBase.js", "bg": true}}
 
@@ -214,12 +174,6 @@
 
 ### Rótulo flutuante
 
-<<<<<<< HEAD
-O rótulo flutuante está absolutamente posicionado, não afetará o leiaute da página. Você precisa ter certeza de que o componente de campo é maior do que o rótulo para a exibição correta.
-
-## Integração com bibliotecas de campo de terceiros
-
-=======
 The floating label is absolutely positioned. It won't impact the layout of the page. Make sure that the input is larger than the label to display correctly.
 
 ### type="number"
@@ -251,18 +205,13 @@
 
 ## Integração com bibliotecas de campo de terceiros
 
->>>>>>> 7e97b7f3
 Você pode usar bibliotecas de terceiros para formatar um campo. Você precisa fornecer uma implementação personalizada do elemento `<input>` com a propriedade `inputComponent`.
 
 A seguinte demonstração usa as bibliotecas [react-text-mask](https://github.com/text-mask/text-mask) e [react-number-format](https://github.com/s-yadav/react-number-format). O mesmo conceito pode ser aplicado para, [p. ex. react-stripe-element](https://github.com/mui-org/material-ui/issues/16037).
 
 {{"demo": "pages/components/text-fields/FormattedInputs.js"}}
 
-<<<<<<< HEAD
-O componente de campo fornecido deve manipular a propriedade `inputRef`. A propriedade deve ser chamada com um valor que implemente a seguinte interface:
-=======
 O componente de entrada fornecido deve expor um ref com um valor que implemente a seguinte interface:
->>>>>>> 7e97b7f3
 
 ```ts
 interface InputElement {
@@ -323,11 +272,7 @@
 
 ## Projetos Complementares
 
-<<<<<<< HEAD
-Para situações de uso mais avançadas, você pode tirar proveito com:
-=======
 For more advanced use cases, you might be able to take advantage of:
->>>>>>> 7e97b7f3
 
 - [react-hook-form](https://react-hook-form.com/): React hook para validação de formulários.
 - [formik-material-ui](https://github.com/stackworx/formik-material-ui): Bindings para usar Material-UI com [formik](https://jaredpalmer.com/formik).
