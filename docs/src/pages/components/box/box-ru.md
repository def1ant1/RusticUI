---
title: Компонент React Box
<<<<<<< HEAD
=======
githubLabel: 'component: Box'
>>>>>>> 7e97b7f3
---

# Box

<p class="description">Box компонент используется как обертка компонента для большинства используемых CSS свойств.</p>

The Box component packages [all the style functions](/system/basics/#all-inclusive) that are exposed in `@material-ui/system`.

{{"component": "modules/components/ComponentLinkHeader.js", "design": false}}

## Пример

[The palette](/system/palette/) style function.

## The `sx` prop

All system properties are available via the [`sx` prop](/system/basics/#the-sx-prop). In addition, the `sx` prop allows you to specify any other CSS rules you may need. Вот пример того, как вы можете использовать его:

{{"demo": "pages/components/box/BoxSx.js", "defaultCodeOpen": true }}

## Переопределение Material-UI компонентов

Box компонент оборачивает ваш компонент. Он создает новый DOM элемент: `<div>` по умолчанию, который можно изменить свойством `component`. Например если вы хотите использовать`<span>` взамен:

{{"demo": "pages/components/box/BoxComponent.js", "defaultCodeOpen": true }}

Это работает превосходно когда изменения могут быть изолированы в новый DOM элемент. Для сущности, вы можете изменить margin(внешний отступ) таким образом.

Тем не менее, иногда вам нужно ориентироваться на базовый элемент DOM. As an example, you may want to change the border of the Button. Этот компонент определяет свои собственные стили. Наследование CSS не помогает. To workaround the problem, you can use the [`sx`](/system/basics/#the-sx-prop) prop directly on the child if it is a Material-UI component.

```diff
-<Box sx={{ border: '1px dashed grey' }}>
-  <Button>Save</Button>
-</Box>
+<Button sx={{ border: '1px dashed grey' }}>Save</Button>
```

For non-Material-UI components, use the `component` prop.

```diff
-<Box sx={{ border: '1px dashed grey' }}>
-  <button>Save</button>
-</Box>
+<Box component="button" sx={{ border: '1px dashed grey' }}>Save</Box>
```

## API

```jsx
import Box from '@material-ui/core/Box';
```

| Имя                                      | Тип                                                                                                                           | По-умолчанию                            | Описание                                                                                   |
|:---------------------------------------- |:----------------------------------------------------------------------------------------------------------------------------- |:--------------------------------------- |:------------------------------------------------------------------------------------------ |
| <span class="prop-name">children</span>  | <span class="prop-type">node<br></span>                                                                                 |                                         | Box render function or node.                                                               |
| <span class="prop-name">component</span> | <span class="prop-type">union:&nbsp;string&nbsp;&#124;<br>&nbsp;func&nbsp;&#124;<br>&nbsp;object<br></span> | <span class="prop-default">'div'</span> | The component used for the root node. Either a string to use a DOM element or a component. |
| <span class="prop-name">sx</span>        | <span class="prop-type">object</span>                                                                                         | <span class="prop-default">{}</span>    | Принимает все системные свойства, а также все допустимые CSS-свойства.                     |

## System props

As a CSS utility component, the `Box` also supports all [`system`](/system/properties/) properties. You can use them as prop directly on the component. For instance, a margin-top:

```jsx
<Box mt={2}>
```<|MERGE_RESOLUTION|>--- conflicted
+++ resolved
@@ -1,9 +1,6 @@
 ---
 title: Компонент React Box
-<<<<<<< HEAD
-=======
 githubLabel: 'component: Box'
->>>>>>> 7e97b7f3
 ---
 
 # Box
