--- conflicted
+++ resolved
@@ -7,39 +7,20 @@
 
 <p class="description">Le composant Box sert de composant de wrapper pour la plupart des besoins de l'utilitaire CSS.</p>
 
-<<<<<<< HEAD
-Le composant Box contiens [toutes les fonctions de style](/system/basics/#all-inclusive) qui sont exposées dans `@material-ui/system`. Il est créé en utilisant la fonction [`styled()`](/styles/api/#styled-style-function-component) de `@material-ui/core/styles`.
-=======
 Le composant Box contiens [toutes les fonctions de style](/system/basics/#all-inclusive) qui sont exposées dans `@material-ui/system`.
 
 {{"component": "modules/components/ComponentLinkHeader.js", "design": false}}
->>>>>>> 7e97b7f3
 
 ## Exemple
 
 [La palette](/system/palette/) de style fonction.
 
-<<<<<<< HEAD
-## Remplacer les composants Material-UI
-
-Le composant Box enveloppe votre composant. Il crée un nouvel élément DOM, un élément `<div>` par défaut qui peut être modifié avec la propriété du composant ``. Disons que vous voulez utiliser un `<span>` à la place :
-=======
 ## The `sx` prop
 
 All system properties are available via the `sx` prop. In addition, this prop allows you to specify any other CSS rules you may need.  Voici un exemple de la façon dont vous pouvez l'utiliser :
->>>>>>> 7e97b7f3
 
 {{"demo": "pages/components/box/BoxSx.js", "defaultCodeOpen": true }}
 
-<<<<<<< HEAD
-Cela fonctionne très bien quand les changements peuvent être isolés dans un nouvel élément DOM. Par exemple, vous pouvez changer la marge de cette façon.
-
-Cependant, vous devez parfois cibler l'élément DOM sous-jacent. Par exemple, vous voulez changer la couleur du texte du bouton. Le composant Bouton définit sa propre couleur. L'héritage CSS n'aide pas. Pour contourner le problème, vous avez deux options :
-
-1. Utilisez [`React.cloneElement()`](https://reactjs.org/docs/react-api.html#cloneelement)
-
-La composante Box a une propriété `cloner` pour activer l'utilisation de l'élément de clone méthode de React.
-=======
 ## Remplacer les composants Material-UI
 
 Le composant Box enveloppe votre composant. Il crée un nouvel élément DOM, un `<div>` par défaut qui peut être modifié avec la propriété `component`. Disons que vous voulez utiliser un `<span>` à la place :
@@ -47,15 +28,9 @@
 {{"demo": "pages/components/box/BoxComponent.js", "defaultCodeOpen": true }}
 
 Cela fonctionne très bien quand les changements peuvent être isolés dans un nouvel élément DOM. Par exemple, vous pouvez changer la marge de cette façon.
->>>>>>> 7e97b7f3
 
 Cependant, vous devez parfois cibler l'élément DOM sous-jacent. For instance, you want to change the border of the Button. Le composant Button définit ses propres styles. L'héritage CSS n'aide pas. To workaround the problem, you can use the [`sx`](/system/basics/#the-sx-prop) prop directly on the child if it is a Material-UI component.
 
-<<<<<<< HEAD
-2. Utiliser les props de rendu
-
-Les enfants de la boîte acceptent une fonction de rendu des props. Vous pouvez retirer le `className`.
-=======
 ```diff
 -<Box sx={{ border: '1px dashed grey' }}>
 -  <Button>Save</Button>
@@ -64,7 +39,6 @@
 ```
 
 The Box component has a `clone` property to enable the usage of the clone element method of React.
->>>>>>> 7e97b7f3
 
 ```diff
 -<Box sx={{ border: '1px dashed grey' }}>
@@ -73,24 +47,12 @@
 +<Box component="button" sx={{ border: '1px dashed grey' }}>Save</Box>
 ```
 
-<<<<<<< HEAD
-> ⚠ La spécificité CSS dépend de l'ordre d'importation. Si vous voulez la garantie que le style du composant enveloppé sera surchargé, vous devez importer le Box en dernier.
-
-=======
->>>>>>> 7e97b7f3
 ## API
 
 ```jsx
 import Box from '@material-ui/core/Box';
 ```
 
-<<<<<<< HEAD
-| Nom                                                     | Type                                                                                                              | Défaut                                  | Description                                                                                                            |
-|:------------------------------------------------------- |:----------------------------------------------------------------------------------------------------------------- |:--------------------------------------- |:---------------------------------------------------------------------------------------------------------------------- |
-| <span class="prop-name required">children&nbsp;*</span> | <span class="prop-type">union:&nbsp;node&nbsp;&#124;<br />&nbsp;func<br /></span>                                 |                                         | Fonction de rendu ou noeud de la boîte.                                                                                |
-| <span class="prop-name">clone</span>                    | <span class="prop-type">bool</span>                                                                               | <span class="prop-default">false</span> | Si `true`, la boîte recycle son élément DOM enfant. Il utilise `React.cloneElement` en interne.                        |
-| <span class="prop-name">component</span>                | <span class="prop-type">union:&nbsp;string&nbsp;&#124;<br />&nbsp;func&nbsp;&#124;<br />&nbsp;object<br /></span> | <span class="prop-default">'div'</span> | Le composant utilisé pour le noeud racine. Soit une chaîne de caractères pour utiliser un élément DOM ou un composant. |
-=======
 | Nom                                            | Type                                                                                                                          | Défaut                                  | Description                                                                                                            |
 |:---------------------------------------------- |:----------------------------------------------------------------------------------------------------------------------------- |:--------------------------------------- |:---------------------------------------------------------------------------------------------------------------------- |
 | <span class="prop-name">children&nbsp;*</span> | <span class="prop-type">node<br></span>                                                                                 |                                         | Fonction de rendu ou noeud de la boîte.                                                                                |
@@ -98,14 +60,9 @@
 | <span class="prop-name">sx</span>              | <span class="prop-type">object</span>                                                                                         | <span class="prop-default">{}</span>    | Accepte toutes les propriétés du système, ainsi que toutes les propriétés CSS valides.                                 |
 
 ## System props
->>>>>>> 7e97b7f3
 
 As a CSS utility component, the `Box` also supports all [`system`](/system/properties/) properties. You can use them as prop directly on the component. For instance, a margin-top:
 
-<<<<<<< HEAD
-Toute autre propriété fournie sera utilisée par [les fonctions de style](/system/basics/#all-inclusive) ou étendue à l'élément racine.
-=======
 ```jsx
 <Box mt={2}>
-```
->>>>>>> 7e97b7f3
+```