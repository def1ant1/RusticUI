--- conflicted
+++ resolved
@@ -92,14 +92,6 @@
 
 {{"demo": "pages/components/slider/VerticalSlider.js"}}
 
-<<<<<<< HEAD
-## Faixa
-
-A faixa exibe o intervalo disponível para a seleção do usuário.
-
-### Faixa desabilitada
-
-=======
 **AVISO**: versões do Chrome, Safari e do Edge mais recente, ou seja, qualquer navegador baseado no WebKit exibe `<Slider orientation="vertical" />` horizontal ([de chromium issue #1158217](https://bugs.chromium.org/p/chromium/issues/detail?id=1158217)). Aplicando-se `-webkit-appearance: slider-vertical;` o slider é exibido vertical.
 
 However, by applying `-webkit-appearance: slider-vertical;` keyboard navigation for horizontal keys (<kbd class="key">Arrow Left</kbd>, <kbd class="key">Arrow Right</kbd>) is reversed ([chromium issue #1162640](https://bugs.chromium.org/p/chromium/issues/detail?id=1162640)). Usually, up and right should increase and left and down should decrease the value. If you apply `-webkit-appearance` you could prevent keyboard navigation for horizontal arrow keys for a truly vertical slider. This might be less confusing to users compared to a change in direction.
@@ -112,7 +104,6 @@
 
 ### Faixa desabilitada
 
->>>>>>> 7e97b7f3
 A faixa pode ser desabilitada com `track={false}`.
 
 {{"demo": "pages/components/slider/TrackFalseSlider.js"}}
@@ -152,9 +143,6 @@
 O componente lida com a maior parte do trabalho necessário para torná-lo acessível. No entanto, você precisa se certificar de que:
 
 - Cada marcador possua propriedades de rótulo amigável para o usuário (`aria-label`, `aria-labelledby` ou `getAriaLabel`).
-<<<<<<< HEAD
-- Cada marcador tenha um texto amigável para o seu valor atual. Isso não é necessário se o valor corresponder ao rótulo exibido no slider. Você pode alterar o nome com as propriedades `getAriaValueText` ou `aria-valuetext`.
-=======
 - Cada marcador tenha um texto amigável para o seu valor atual. Isso não é necessário se o valor corresponder ao rótulo exibido no slider. Você pode alterar o nome com as propriedades `getAriaValueText` ou `aria-valuetext`.
 
 ## Limitações
@@ -167,5 +155,4 @@
 .MuiSlider-valueLabel {
   left: calc(-50% - 4px);
 }
-```
->>>>>>> 7e97b7f3
+```