--- conflicted
+++ resolved
@@ -1,13 +1,9 @@
 ---
 title: Composant React Sider
-<<<<<<< HEAD
-components: Slider
-=======
 components: Slider, SliderUnstyled
 githubLabel: 'component: Slider'
 materialDesign: https://material.io/components/sliders
 waiAria: 'https://www.w3.org/TR/wai-aria-practices/#slider'
->>>>>>> 7e97b7f3
 ---
 
 # Slider
@@ -84,11 +80,7 @@
 
 ## Curseurs personnalisés
 
-<<<<<<< HEAD
-Here are some examples of customizing the component. Here are some examples of customizing the component.
-=======
 Here are some examples of customizing the component. Vous pouvez en apprendre plus à ce sujet dans la [page de documentation](/customization/how-to-customize/).
->>>>>>> 7e97b7f3
 
 {{"demo": "pages/components/slider/CustomizedSlider.js"}}
 
