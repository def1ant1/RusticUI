---
title: React Menu component
components: Menu, MenuItem, MenuList, ClickAwayListener, Popover, Popper
githubLabel: 'component: Menu'
materialDesign: https://material.io/components/menus
waiAria: 'https://www.w3.org/TR/wai-aria-practices/#menubutton'
---

# Menu

<p class="description">Los menús despliegan una lista de opciones en superficies temporales.</p>

A menu displays a list of choices on a temporary surface. It appears when the user interacts with a button, or other control.

{{"component": "modules/components/ComponentLinkHeader.js"}}

## Basic menu

A basic menu opens over the anchor element by default (this option can be [changed](#menu-positioning) via props). When close to a screen edge, a basic menu vertically realigns to make sure that all menu items are completely visible.

Elegir una opción debiera inmediatamente confirmar la opción y cerrar el menú.

**Desambiguación**: En contraste con los menús simples, los diálogos simples pueden presentar detalles adicionales a las opciones disponibles para un ítem de lista o proveer acciones de navegación u ortogonales relacionadas a la tarea primaria. Although they can display the same content, simple menus are preferred over simple dialogs because simple menus are less disruptive to the user's current context.

{{"demo": "pages/components/menus/BasicMenu.js"}}

## Selected menu

If used for item selection, when opened, simple menus places the initial focus on the selected menu item. El elemento de menú actualmente seleccionado se establece usando la propiedad `selected` (de [ListItem](/api/list-item/)). To use a selected menu item without impacting the initial focus, set the `variant` prop to "menu".

{{"demo": "pages/components/menus/SimpleListMenu.js"}}

## Positioned menu

Because the `Menu` component uses the `Popover` component to position itself, you can use the same [positioning props](/components/popover/#anchor-playground) to position it. For instance, you can display the menu below the anchor:

{{"demo": "pages/components/menus/PositionedMenu.js"}}

## Composición de MenuList

El componente `Menu` usa el componente `Popover` internamente. Sin embargo, es posible usar una estrategia de posicionamiento diferente, o no bloquear el desplazamiento. Para responder esas necesidades, exponemos un componente `MenuList` que puede componer, con `Popper` en este ejemplo.

La responsabilidad principal del componente `MenuList` es manejar el foco.

{{"demo": "pages/components/menus/MenuListComposition.js", "bg": true}}

## Customized menu

<<<<<<< HEAD
He aquí un ejemplo de personalización del componente. You can learn more about this in the [overrides documentation page](/customization/components/).
=======
He aquí un ejemplo de personalización del componente. Puedes aprender más sobre esto en la [sección Personalizando Componentes de la documentación](/customization/how-to-customize/).
>>>>>>> 7e97b7f3

{{"demo": "pages/components/menus/CustomizedMenus.js"}}

The `MenuItem` is a wrapper around `ListItem` with some additional styles. You can use the same list composition features with the `MenuItem` component:

🎨 Si estás buscando inspiración, puedes mirar [los ejemplos de MUI Treasury](https://mui-treasury.com/styles/menu).

## Max height menu

Si el alto de un menú previene que todos los elementos sean mostrados, puede hacer desplazamiento internamente.

{{"demo": "pages/components/menus/LongMenu.js"}}

## Limitaciones

Existe un [bug de flexbox](https://bugs.chromium.org/p/chromium/issues/detail?id=327437) que previene el funcionamiento de `text-overflow: ellipsis` en un diseño de flexbox. Puede usar el componente `Typography` con `noWrap` para solucionar este problema:

{{"demo": "pages/components/menus/TypographyMenu.js", "bg": true}}

## Change transition

Usar una transición diferente.

{{"demo": "pages/components/menus/FadeMenu.js"}}

## Context menu

Here is an example of a context menu. (Right click to open.)

{{"demo": "pages/components/menus/ContextMenu.js"}}

## Proyectos relacionados

Para usos más avanzados tal vez puedas aprovercharte de:

### Ayudante PopupState

Existe un paquete de terceros [`material-ui-popup-state`](https://github.com/jcoreio/material-ui-popup-state) que se encarga del estado del menú en la mayoría de los casos.

{{"demo": "pages/components/menus/MenuPopupState.js"}}<|MERGE_RESOLUTION|>--- conflicted
+++ resolved
@@ -46,11 +46,7 @@
 
 ## Customized menu
 
-<<<<<<< HEAD
-He aquí un ejemplo de personalización del componente. You can learn more about this in the [overrides documentation page](/customization/components/).
-=======
 He aquí un ejemplo de personalización del componente. Puedes aprender más sobre esto en la [sección Personalizando Componentes de la documentación](/customization/how-to-customize/).
->>>>>>> 7e97b7f3
 
 {{"demo": "pages/components/menus/CustomizedMenus.js"}}
 
