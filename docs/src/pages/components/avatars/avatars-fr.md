--- conflicted
+++ resolved
@@ -8,15 +8,10 @@
 
 <p class="description">Les avatars se trouvent tout au long material-design avec des utilisations dans tout, des tables aux menus de dialogue.</p>
 
-<<<<<<< HEAD
-## Avatars de l'image
-
-=======
 {{"component": "modules/components/ComponentLinkHeader.js"}}
 
 ## Avatars de l'image
 
->>>>>>> 7e97b7f3
 Les avatars d'image peuvent être créés en passant le standard `img` props `src` ou `srcSet` au composant.
 
 {{"demo": "pages/components/avatars/ImageAvatars.js"}}
