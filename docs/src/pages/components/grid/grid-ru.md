---
title: Компонент React Grid
components: Grid
githubLabel: 'component: Grid'
materialDesign: https://material.io/design/layout/understanding-layout.html
---

# Grid

<p class="description">Сетка адаптивного макета Material Design адаптируется к размеру экрана и ориентации, обеспечивая согласованность макетов.</p>

[Сетка](https://material.io/design/layout/responsive-layout-grid.html) создает визуальную согласованность между макетами, позволяя гибко адаптироваться к разнообразным дизайнам. Адаптивный пользовательский интерфейс Material Design основан на сетке с 12 колонками.

<<<<<<< HEAD
=======
{{"component": "modules/components/ComponentLinkHeader.js"}}

>>>>>>> 7e97b7f3
> ⚠️ Компонент `Сетка` не путать с сеткой данных; он ближе к раскладке сетки. Для передачи данных заголовок перейти к: [компоненту `DataGrid`](/components/data-grid/).

## Как это работает

Система сетки реализована с помощью компонента `Grid`:

- Она использует [модуль Flexible Box CSS](https://www.w3.org/TR/css-flexbox-1/) для повышенной гибкости.
- Существует два типа макетов: *containers* и *items*.
- Ширина item задается в процентах, поэтому они всегда гибко изменяют свой размер относительно родительского элемента.
- Элементы имеют отступы для создания промежутков между отдельными элементами.
- Существует пять контрольных точек прерывания сетки: xs, sm, md, lg и xl.
- Каждой точке останова (breakpoint) могут быть присвоены целые значения, указывая сколько из 12 доступных столбцов занято компонентом, когда ширина видимости соответствует [breakpoint constants](/customization/breakpoints/#default-breakpoints) (константе breakpoint).

Если вы **слабо знакомы (или совсем незнакомы) с Flexbox**, мы рекомендуем Вам прочитать это руководство [CSS-Tricks Flexbox](https://css-tricks.com/snippets/css/a-guide-to-flexbox/).

## Адаптивные сетки

Адаптивные сетки используют столбцы, которые меняют свою ширину и масштабируют размер содержимого. A fluid grid's layout can use breakpoints to determine if the layout needs to change dramatically.

### Базовая сетка

Column widths are integer values between 1 and 12; they apply at any breakpoint and indicate how many columns are occupied by the component.

A value given to a breakpoint applies to all the other breakpoints wider than it (unless overridden, as you can read later in this page). For example, `xs={12}` sizes a component to occupy the whole viewport width regardless of its size.

{{"demo": "pages/components/grid/BasicGrid.js", "bg": true}}

### Сетка с несколькими breakpoints

Components may have multiple widths defined, causing the layout to change at the defined breakpoint. Width values given to larger breakpoints override those given to smaller breakpoints.

For example, `xs={12} sm={6}` sizes a component to occupy half of the viewport width (6 columns) when viewport width is [600 or more pixels](/customization/breakpoints/#default-breakpoints). For smaller viewports, the component fills all 12 available columns.

{{"demo": "pages/components/grid/FullWidthGrid.js", "bg": true}}

## Интервал

To control space between children, use the `spacing` prop. The spacing value can be any positive number, including decimals and any string. The prop is converted into a CSS property using the [`theme.spacing()`](/customization/spacing/) helper.

{{"demo": "pages/components/grid/SpacingGrid.js", "bg": true}}

## Responsive values

You can switch the props' value based on the active breakpoint. For instance, we can implement the ["recommended"](https://material.io/design/layout/responsive-layout-grid.html) responsive layout grid of Material Design.

{{"demo": "pages/components/grid/ResponsiveGrid.js", "bg": true}}

Responsive values is supported by:

- `columns`
- `columnSpacing`
- `direction`
- `rowSpacing`
- `spacing`
- all the [other props](#system-props) of the system

> ⚠️ When using a responsive `columns` prop, each grid item needs its corresponding breakpoint. For instance, this is not working. The grid item misses the value for `md`:
> 
> ```jsx
> <Grid container columns={{ xs: 4, md: 12 }}>
>    <Grid item xs={2} />
> > </Grid>
> ```

### Row & column spacing

The `rowSpacing` and `columnSpacing` props allow for specifying the row and column gaps independently. It's similar to the `row-gap` and `column-gap` properties of [CSS Grid](/system/grid/#row-gap-amp-column-gap).

{{"demo": "pages/components/grid/RowAndColumnSpacing.js", "bg": true}}

## Интерактивность

Ниже приведен интерактивный пример, который демонстрирует результаты различных настроек сетки:

{{"demo": "pages/components/grid/InteractiveGrid.js", "hideToolbar": true, "bg": true}}

## Авто-разметка

The Auto-layout makes the _items_ equitably share the available space. That also means you can set the width of one _item_ and the others will automatically resize around it.

{{"demo": "pages/components/grid/AutoGrid.js", "bg": true}}

## Сложная сетка

The following demo doesn't follow the Material Design guidelines, but illustrates how the grid can be used to build complex layouts.

{{"demo": "pages/components/grid/ComplexGrid.js", "bg": true}}

## Вложенная сетка

The `container` and `item` props are two independent booleans; they can be combined to allow a Grid component to be both a flex container and child.

> A flex **container** is the box generated by an element with a computed display of `flex` or `inline-flex`. In-flow children of a flex container are called flex **items** and are laid out using the flex layout model.

https://www.w3.org/TR/css-flexbox-1/#box-model

{{"demo": "pages/components/grid/NestedGrid.js", "bg": true}}

⚠️ Defining an explicit width to a Grid element that is flex container, flex item, and has spacing at the same time lead to unexpected behavior, avoid doing it:

```jsx
<Grid spacing={1} container item xs={12}>
```

If you need to do such, remove one of the props.

## Столбцы

You can change the default number of columns (12) with the `columns` prop.

{{"demo": "pages/components/grid/ColumnsGrid.js", "bg": true}}

## Ограничения

### Отрицательный margin

The spacing between items is implemented with a negative margin. This might lead to unexpected behaviors. For instance, to apply a background color, you need to apply `display: flex;` to the parent.

### white-space: nowrap;

Первоначальные настройки для flex-элементов (flex items) равны `min-width: auto`. Это вызывает конфликт позиционирования, когда потомки используют `white-space: nowrap;`. Вы можете получить проблему с кодом такого типа:

```jsx
<Grid item xs>
  <Typography noWrap>
```

Чтобы элемент оставался в контейнере, необходимо установить `min-width: 0`. In practice, you can set the `zeroMinWidth` prop:

```jsx
<Grid item xs zeroMinWidth>
  <Typography noWrap>
```

{{"demo": "pages/components/grid/AutoGridNoWrap.js", "bg": true}}

### direction: column | column-reverse

The `xs`, `sm`, `md`, `lg`, and `xl` props are **not supported** within `direction="column"` and `direction="column-reverse"` containers.

They define the number of grids the component will use for a given breakpoint. They are intended to control **width** using `flex-basis` in `row` containers but they will impact height in `column` containers. If used, these props may have undesirable effects on the height of the `Grid` item elements.

## CSS макет сетки

The `Grid` component is using CSS flexbox internally. But as seen below, you can easily use [the system](/system/grid/) and CSS Grid to layout your pages.

{{"demo": "pages/components/grid/CSSGrid.js", "bg": true}}

## System props

As a CSS utility component, the `Grid` supports all [`system`](/system/properties/) properties. You can use them as props directly on the component. For instance, a padding:

```jsx
<Grid item p={2}>
```<|MERGE_RESOLUTION|>--- conflicted
+++ resolved
@@ -11,11 +11,8 @@
 
 [Сетка](https://material.io/design/layout/responsive-layout-grid.html) создает визуальную согласованность между макетами, позволяя гибко адаптироваться к разнообразным дизайнам. Адаптивный пользовательский интерфейс Material Design основан на сетке с 12 колонками.
 
-<<<<<<< HEAD
-=======
 {{"component": "modules/components/ComponentLinkHeader.js"}}
 
->>>>>>> 7e97b7f3
 > ⚠️ Компонент `Сетка` не путать с сеткой данных; он ближе к раскладке сетки. Для передачи данных заголовок перейти к: [компоненту `DataGrid`](/components/data-grid/).
 
 ## Как это работает
