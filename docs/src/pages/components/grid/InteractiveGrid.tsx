import * as React from 'react';
import Grid, { GridDirection } from '@mui/material/Grid';
import FormControl from '@mui/material/FormControl';
import FormLabel from '@mui/material/FormLabel';
import FormControlLabel from '@mui/material/FormControlLabel';
import RadioGroup from '@mui/material/RadioGroup';
import Radio from '@mui/material/Radio';
import Paper from '@mui/material/Paper';
import HighlightedCode from 'docs/src/modules/components/HighlightedCode';

type GridItemsAlignment =
  | 'flex-start'
  | 'center'
  | 'flex-end'
  | 'stretch'
  | 'baseline';

type GridJustification =
  | 'flex-start'
  | 'center'
  | 'flex-end'
  | 'space-between'
  | 'space-around'
  | 'space-evenly';

export default function InteractiveGrid() {
  const [direction, setDirection] = React.useState<GridDirection>('row');
<<<<<<< HEAD
  const [justifyContent, setJustifyContent] = React.useState<GridJustification>('center');
=======
  const [justifyContent, setJustifyContent] =
    React.useState<GridJustification>('center');
>>>>>>> 7e97b7f3
  const [alignItems, setAlignItems] = React.useState<GridItemsAlignment>('center');

  const jsx = `
<Grid
  container
  direction="${direction}"
  justifyContent="${justifyContent}"
  alignItems="${alignItems}"
>
`;

  return (
    <Grid sx={{ flexGrow: 1 }} container>
      <Grid item xs={12}>
        <Grid
          sx={{ height: 240 }}
          container
          spacing={2}
          alignItems={alignItems}
          direction={direction}
          justifyContent={justifyContent}
        >
          {[0, 1, 2].map((value) => (
            <Grid key={value} item>
              <Paper
                sx={{
                  p: 2,
                  height: '100%',
                  color: 'text.secondary',
                  pt: `${(value + 1) * 10}px`,
                  pb: `${(value + 1) * 10}px`,
                }}
              >
                {`Cell ${value + 1}`}
              </Paper>
            </Grid>
          ))}
        </Grid>
      </Grid>
      <Grid item xs={12}>
        <Paper sx={{ p: 2 }}>
          <Grid container spacing={3}>
            <Grid item xs={12}>
              <FormControl component="fieldset">
                <FormLabel component="legend">direction</FormLabel>
                <RadioGroup
                  row
                  name="direction"
                  aria-label="direction"
                  value={direction}
                  onChange={(event) => {
                    setDirection(
                      (event.target as HTMLInputElement).value as GridDirection,
                    );
                  }}
                >
                  <FormControlLabel value="row" control={<Radio />} label="row" />
                  <FormControlLabel
                    value="row-reverse"
                    control={<Radio />}
                    label="row-reverse"
                  />
                  <FormControlLabel
                    value="column"
                    control={<Radio />}
                    label="column"
                  />
                  <FormControlLabel
                    value="column-reverse"
                    control={<Radio />}
                    label="column-reverse"
                  />
                </RadioGroup>
              </FormControl>
            </Grid>
            <Grid item xs={12}>
              <FormControl component="fieldset">
<<<<<<< HEAD
                <FormLabel>justifyContent</FormLabel>
=======
                <FormLabel component="legend">justifyContent</FormLabel>
>>>>>>> 7e97b7f3
                <RadioGroup
                  row
                  name="justifyContent"
                  aria-label="justifyContent"
                  value={justifyContent}
                  onChange={(event) => {
                    setJustifyContent(
                      (event.target as HTMLInputElement).value as GridJustification,
                    );
                  }}
                >
                  <FormControlLabel
                    value="flex-start"
                    control={<Radio />}
                    label="flex-start"
                  />
                  <FormControlLabel
                    value="center"
                    control={<Radio />}
                    label="center"
                  />
                  <FormControlLabel
                    value="flex-end"
                    control={<Radio />}
                    label="flex-end"
                  />
                  <FormControlLabel
                    value="space-between"
                    control={<Radio />}
                    label="space-between"
                  />
                  <FormControlLabel
                    value="space-around"
                    control={<Radio />}
                    label="space-around"
                  />
                  <FormControlLabel
                    value="space-evenly"
                    control={<Radio />}
                    label="space-evenly"
                  />
                </RadioGroup>
              </FormControl>
            </Grid>
            <Grid item xs={12}>
              <FormControl component="fieldset">
                <FormLabel component="legend">alignItems</FormLabel>
                <RadioGroup
                  row
                  name="alignItems"
                  aria-label="align items"
                  value={alignItems}
                  onChange={(event) => {
                    setAlignItems(
                      (event.target as HTMLInputElement).value as GridItemsAlignment,
                    );
                  }}
                >
                  <FormControlLabel
                    value="flex-start"
                    control={<Radio />}
                    label="flex-start"
                  />
                  <FormControlLabel
                    value="center"
                    control={<Radio />}
                    label="center"
                  />
                  <FormControlLabel
                    value="flex-end"
                    control={<Radio />}
                    label="flex-end"
                  />
                  <FormControlLabel
                    value="stretch"
                    control={<Radio />}
                    label="stretch"
                  />
                  <FormControlLabel
                    value="baseline"
                    control={<Radio />}
                    label="baseline"
                  />
                </RadioGroup>
              </FormControl>
            </Grid>
          </Grid>
        </Paper>
      </Grid>
      <Grid item xs={12}>
        <HighlightedCode code={jsx} language="jsx" />
      </Grid>
    </Grid>
  );
}<|MERGE_RESOLUTION|>--- conflicted
+++ resolved
@@ -25,12 +25,8 @@
 
 export default function InteractiveGrid() {
   const [direction, setDirection] = React.useState<GridDirection>('row');
-<<<<<<< HEAD
-  const [justifyContent, setJustifyContent] = React.useState<GridJustification>('center');
-=======
   const [justifyContent, setJustifyContent] =
     React.useState<GridJustification>('center');
->>>>>>> 7e97b7f3
   const [alignItems, setAlignItems] = React.useState<GridItemsAlignment>('center');
 
   const jsx = `
@@ -108,11 +104,7 @@
             </Grid>
             <Grid item xs={12}>
               <FormControl component="fieldset">
-<<<<<<< HEAD
-                <FormLabel>justifyContent</FormLabel>
-=======
                 <FormLabel component="legend">justifyContent</FormLabel>
->>>>>>> 7e97b7f3
                 <RadioGroup
                   row
                   name="justifyContent"
