---
title: Componente React Portal
components: Portal
githubLabel: 'component: Portal'
---

# Portal

<p class="description">O componente portal renderiza seus elementos filho em uma nova "subárvore" fora da hierarquia do DOM atual.</p>

<<<<<<< HEAD
- 📦 [1.3 kB gzipped](/size-snapshot)

=======
>>>>>>> 7e97b7f3
O filho do componente portal será adicionado ao `container` especificado. O componente é usado internamente pelos componentes [`Modal`](/components/modal/) e [`Popper`](/components/popper/).

[A paleta](/system/palette/) com funções de estilo.

## Exemplo

{{"demo": "pages/components/portal/SimplePortal.js"}}

## Do lado do servidor

React [não suporta](https://github.com/facebook/react/issues/13097) a API [`createPortal()`](https://pt-br.reactjs.org/docs/portals.html) no servidor. Você deve esperar pelo lado do cliente fazer a hidratação para ver o filho.

## Unstyled

- 📦 [970 B gzipped](https://bundlephobia.com/result?p=@material-ui/unstyled@next)

As the component does not have any styles, it also comes with the unstyled package.

```js
import Portal from '@material-ui/unstyled/Portal';
```<|MERGE_RESOLUTION|>--- conflicted
+++ resolved
@@ -8,11 +8,6 @@
 
 <p class="description">O componente portal renderiza seus elementos filho em uma nova "subárvore" fora da hierarquia do DOM atual.</p>
 
-<<<<<<< HEAD
-- 📦 [1.3 kB gzipped](/size-snapshot)
-
-=======
->>>>>>> 7e97b7f3
 O filho do componente portal será adicionado ao `container` especificado. O componente é usado internamente pelos componentes [`Modal`](/components/modal/) e [`Popper`](/components/popper/).
 
 [A paleta](/system/palette/) com funções de estilo.
