--- conflicted
+++ resolved
@@ -10,11 +10,7 @@
 
 Los hijos del componente portal se añadirán al `container` especificado. El componente es utilizado internamente por los componentes [`Modal`](/components/modal/) y [`Popper`](/components/popper/).
 
-<<<<<<< HEAD
-Los hijos del componente portal se añadirán al `container` especificado. El componente es utilizado internamente por los componentes [`Modal`](/components/modal/) y [`Popper`](/components/popper/).
-=======
 [La función de estilo de la paleta](/system/palette/).
->>>>>>> 7e97b7f3
 
 ## Ejemplo
 
@@ -22,9 +18,6 @@
 
 ## Lado del servidor
 
-<<<<<<< HEAD
-React [doesn't support](https://github.com/facebook/react/issues/13097) the [`createPortal()`](https://reactjs.org/docs/portals.html) API on the server. Hay que esperar a que la hidratación del lado del cliente vea a los children.
-=======
 React [doesn't support](https://github.com/facebook/react/issues/13097) the [`createPortal()`](https://reactjs.org/docs/portals.html) API on the server. Hay que esperar a que la hidratación del lado del cliente vea a los children.
 
 ## Unstyled
@@ -35,5 +28,4 @@
 
 ```js
 import Portal from '@material-ui/unstyled/Portal';
-```
->>>>>>> 7e97b7f3
+```