--- conflicted
+++ resolved
@@ -10,11 +10,7 @@
 
 <p class="description">Snackbars fornecem mensagens breves sobre os processos de aplicativos. O componente também é conhecido como toast(torrada).</p>
 
-<<<<<<< HEAD
-[Snackbars](https://material.io/design/components/snackbars.html) informam aos usuários de um processo que a aplicação realizou ou irá executar. Eles aparecem temporariamente, na parte inferior da tela. Eles não devem interromper a experiência do usuário e não exigem ação do usuário para desaparecerem.
-=======
 [Snackbars](https://material.io/design/components/snackbars.html) informam aos usuários de um processo que a aplicação realizou ou irá executar. Eles aparecem temporariamente, na parte inferior da tela. They shouldn't interrupt the user experience, and they don't require user input to disappear.
->>>>>>> 7e97b7f3
 
 Snackbars contêm uma única linha de texto diretamente relacionada à operação realizada. Eles podem conter uma ação de texto, mas não ícones. Você pode usá-los para exibir notificações.
 
