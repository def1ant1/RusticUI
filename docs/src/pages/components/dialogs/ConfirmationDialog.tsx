--- conflicted
+++ resolved
@@ -68,10 +68,7 @@
 
   return (
     <Dialog
-<<<<<<< HEAD
-=======
       sx={{ '& .MuiDialog-paper': { width: '80%', maxHeight: 435 } }}
->>>>>>> 7e97b7f3
       maxWidth="xs"
       TransitionProps={{ onEntering: handleEntering }}
       open={open}
