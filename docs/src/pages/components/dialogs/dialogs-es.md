---
title: React Dialog component
components: Dialog, DialogTitle, DialogContent, DialogContentText, DialogActions, Slide
githubLabel: 'component: Dialog'
materialDesign: https://material.io/components/dialogs
waiAria: 'https://www.w3.org/TR/wai-aria-practices/#dialog_modal'
---

# Dialog

<p class="description">Los diálogos informan a los usuarios sobre una tarea y pueden contener información importante, requerir decisiones, o involucrar múltiples tareas.</p>

Un [Diálogo](https://material.io/design/components/dialogs.html)es una clase de [ventana modal](/components/modal/) que aparece encima del contenido para proveer información importante o pedir que el usuario tome una decision. Los diálogos deshabilitan todas las funcciones de la aplicación cuando aparecen, y se quedan visibles hasta que se confirman, se descartan, o se toma alguna acción necesaria.

Los diálogos están diseñados para interrumpir el usuario, por eso deben usarse sólo cuando sean necesarios.

{{"component": "modules/components/ComponentLinkHeader.js"}}

## Diálogos simples

Simple dialogs can provide additional details or actions about a list item. For example, they can display avatars, icons, clarifying subtext, or orthogonal actions (such as adding an account).

Mecánica táctil:

- Elegir una opción confirma inmediatamente la opción y cierra el menú
- Tocar fuera del diálogo, o presionar Atrás, cancela la acción y cierra el cuadro de diálogo

{{"demo": "pages/components/dialogs/SimpleDialog.js"}}

## Alertas

Las alertas son interrupciones urgentes, que requieren reconocimiento, que informan al usuario sobre una situación.

La mayoría de las alertas no necesitan títulos. Resumen una decisión en una o dos frase, ya sea por:

- Hacer una pregunta (por ejemplo, "¿Eliminar esta conversación?")
- Hacer una declaración relacionada con los botones de acción

Use title bar alerts only for high-risk situations, such as the potential loss of connectivity. Users should be able to understand the choices based on the title and button text alone.

Si se necesita un título:

- Use una pregunta o afirmación clara con una explicación en el área de contenido, tal como "¿Borrar el almacenamiento USB?".
- Avoid apologies, ambiguity, or questions, such as "Warning!" or "Are you sure?"

{{"demo": "pages/components/dialogs/AlertDialog.js"}}

## Transiciones

También puede intercambiar la transición, el siguiente ejemplo utiliza `Slide`.

{{"demo": "pages/components/dialogs/AlertDialogSlide.js"}}

## Diálogos de formularios

Los diálogos de formulario permiten a los usuarios llenar campos dentro de un cuadro de diálogo. Por ejemplo, si su sitio solicita a los potenciales suscriptores completar su dirección de correo electrónico, pueden completar el campo y tocar 'Enviar'.

{{"demo": "pages/components/dialogs/FormDialog.js"}}

## Diálogos personalizados

<<<<<<< HEAD
He aquí un ejemplo de personalización del componente. You can learn more about this in the [overrides documentation page](/customization/components/).
=======
He aquí un ejemplo de personalización del componente. Puedes aprender más sobre esto en la [sección Personalizando Componentes de la documentación](/customization/how-to-customize/).
>>>>>>> 7e97b7f3

The dialog has a close button added to aide usability.

{{"demo": "pages/components/dialogs/CustomizedDialogs.js"}}

## Diálogos de pantalla completa

{{"demo": "pages/components/dialogs/FullScreenDialog.js"}}

## Tamaños opcionales

Puede establecer un ancho máximo de diálogo utilizando el enumerable `maxWidth` en combinación con el boleano `fullWidth`. Cuando la propiedad `fullWidth` es verdadera, el diálogo se adaptará según el valor de `maxWidth`.

{{"demo": "pages/components/dialogs/MaxWidthDialog.js"}}

## Pantalla completa responsiva

You may make a dialog responsively full screen using [`useMediaQuery`](/components/use-media-query/#usemediaquery).

```jsx
import useMediaQuery from '@material-ui/core/useMediaQuery';

function MyComponent() {
  const theme = useTheme();
  const fullScreen = useMediaQuery(theme.breakpoints.down('sm'));

  return <Dialog fullScreen={fullScreen} />
}
```

{{"demo": "pages/components/dialogs/ResponsiveDialog.js"}}

## Diálogos de confirmación

Los diálogos de confirmación requieren que los usuarios confirmen explícitamente su elección antes de que se confirme una opción. For example, users can listen to multiple ringtones but only make a final selection upon touching "OK".

Touching "Cancel" in a confirmation dialog, or pressing Back, cancels the action, discards any changes, and closes the dialog.

{{"demo": "pages/components/dialogs/ConfirmationDialog.js"}}

## Diálogo arrastrable

Puede crear un cuadro de diálogo arrastrable utilizando [react-draggable](https://github.com/mzabriskie/react-draggable). Para hacerlo, puede pasar el componente importado `Draggable` como `PaperComponent` del componente `Dialog`. Esto hará que todo el diálogo se pueda arrastrar.

{{"demo": "pages/components/dialogs/DraggableDialog.js"}}

## Desplazando contenido largo

When dialogs become too long for the user's viewport or device, they scroll.

- `scroll=paper` el contenido del diálogo se desplaza dentro del elemento Paper.
- `scroll=body` el contenido del diálogo se desplaza dentro del elemento body.

Prueba la demostración de abajo para ver lo que queremos decir:

{{"demo": "pages/components/dialogs/ScrollDialog.js"}}

## Rendimiento

Sigue la [Sección de rendimiento de Modal](/components/modal/#performance).

## Limitaciones

Follow the [Modal limitations section](/components/modal/#limitations).

## Accesibilidad

Sigue la [Sección de accesibilidad de Modal](/components/modal/#accessibility).<|MERGE_RESOLUTION|>--- conflicted
+++ resolved
@@ -59,11 +59,7 @@
 
 ## Diálogos personalizados
 
-<<<<<<< HEAD
-He aquí un ejemplo de personalización del componente. You can learn more about this in the [overrides documentation page](/customization/components/).
-=======
 He aquí un ejemplo de personalización del componente. Puedes aprender más sobre esto en la [sección Personalizando Componentes de la documentación](/customization/how-to-customize/).
->>>>>>> 7e97b7f3
 
 The dialog has a close button added to aide usability.
 
