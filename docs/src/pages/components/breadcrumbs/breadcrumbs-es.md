--- conflicted
+++ resolved
@@ -37,11 +37,7 @@
 
 ## Migas de pan personalizadas
 
-<<<<<<< HEAD
-He aquí un ejemplo de personalización del componente. You can learn more about this in the [overrides documentation page](/customization/components/).
-=======
 He aquí un ejemplo de personalización del componente. Puedes aprender más sobre esto en la [sección Personalizando Componentes de la documentación](/customization/how-to-customize/).
->>>>>>> 7e97b7f3
 
 {{"demo": "pages/components/breadcrumbs/CustomizedBreadcrumbs.js"}}
 
