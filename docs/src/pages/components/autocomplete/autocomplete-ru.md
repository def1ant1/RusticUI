--- conflicted
+++ resolved
@@ -110,11 +110,7 @@
 
 ## `useAutocomplete`
 
-<<<<<<< HEAD
-Для продвинутой кастомизации используйте хук `useAutocomplete()`. It accepts almost the same options as the Autocomplete component minus all the props related to the rendering of JSX. The Autocomplete component uses this hook internally.
-=======
 For advanced customization use cases, a headless `useAutocomplete()` hook is exposed. It accepts almost the same options as the Autocomplete component minus all the props related to the rendering of JSX. The Autocomplete component is built on this hook.
->>>>>>> 7e97b7f3
 
 ```jsx
 import useAutocomplete from '@material-ui/core/useAutocomplete';
@@ -298,18 +294,6 @@
 
 By default, the component disables the input **autocomplete** feature (remembering what the user has typed for a given field in a previous session) with the `autoComplete="off"` attribute. Google Chrome does not currently support this attribute setting ([Issue 587466](https://bugs.chromium.org/p/chromium/issues/detail?id=587466)). A possible workaround is to remove the `id` to have the component generate a random one.
 
-<<<<<<< HEAD
-Однако, помимо запоминания введенных ранее значений браузер может также предложить **автозаполнение** (сохраненный логин, адрес или платежная информация). In the event you want the avoid autofill, you can try the following:
-
-- Name the input without leaking any information the browser can use. e.g. `id="field1"` instead of `id="country"`. If you leave the id empty, the component uses a random id.
-- Set `autoComplete="new-password"`: jsx Set `autoComplete="new-password": 
-jsx` Set `autoComplete="new-password": 
-jsx` Set `autoComplete="new-password": 
-    jsx` Set `autoComplete="new-password": 
-        jsx` 
-        Set <code>autoComplete="new-password": 
-            jsx</code>
-=======
 In addition to remembering past entered values, the browser might also propose **autofill** suggestions (saved login, address, or payment details). In the event you want the avoid autofill, you can try the following:
 
 - Name the input without leaking any information the browser can use. e.g. `id="field1"` instead of `id="country"`. If you leave the id empty, the component uses a random id.
@@ -326,7 +310,6 @@
   ```
 
 Read [the guide on MDN](https://developer.mozilla.org/en-US/docs/Web/Security/Securing_your_site/Turning_off_form_autocompletion) for more details.
->>>>>>> 7e97b7f3
 
 ### iOS VoiceOver
 
