import * as React from 'react';
import Box from '@mui/material/Box';
import Grid from '@mui/material/Grid';
import Button from '@mui/material/Button';
import Tooltip from '@mui/material/Tooltip';

export default function PositionedTooltips() {
  return (
<<<<<<< HEAD
    <div className={classes.root}>
=======
    <Box sx={{ width: 500 }}>
>>>>>>> 7e97b7f3
      <Grid container justifyContent="center">
        <Grid item>
          <Tooltip title="Add" placement="top-start">
            <Button>top-start</Button>
          </Tooltip>
          <Tooltip title="Add" placement="top">
            <Button>top</Button>
          </Tooltip>
          <Tooltip title="Add" placement="top-end">
            <Button>top-end</Button>
          </Tooltip>
        </Grid>
      </Grid>
      <Grid container justifyContent="center">
        <Grid item xs={6}>
          <Tooltip title="Add" placement="left-start">
            <Button>left-start</Button>
          </Tooltip>
          <br />
          <Tooltip title="Add" placement="left">
            <Button>left</Button>
          </Tooltip>
          <br />
          <Tooltip title="Add" placement="left-end">
            <Button>left-end</Button>
          </Tooltip>
        </Grid>
        <Grid item container xs={6} alignItems="flex-end" direction="column">
          <Grid item>
            <Tooltip title="Add" placement="right-start">
              <Button>right-start</Button>
            </Tooltip>
          </Grid>
          <Grid item>
            <Tooltip title="Add" placement="right">
              <Button>right</Button>
            </Tooltip>
          </Grid>
          <Grid item>
            <Tooltip title="Add" placement="right-end">
              <Button>right-end</Button>
            </Tooltip>
          </Grid>
        </Grid>
      </Grid>
      <Grid container justifyContent="center">
        <Grid item>
          <Tooltip title="Add" placement="bottom-start">
            <Button>bottom-start</Button>
          </Tooltip>
          <Tooltip title="Add" placement="bottom">
            <Button>bottom</Button>
          </Tooltip>
          <Tooltip title="Add" placement="bottom-end">
            <Button>bottom-end</Button>
          </Tooltip>
        </Grid>
      </Grid>
    </Box>
  );
}<|MERGE_RESOLUTION|>--- conflicted
+++ resolved
@@ -6,11 +6,7 @@
 
 export default function PositionedTooltips() {
   return (
-<<<<<<< HEAD
-    <div className={classes.root}>
-=======
     <Box sx={{ width: 500 }}>
->>>>>>> 7e97b7f3
       <Grid container justifyContent="center">
         <Grid item>
           <Tooltip title="Add" placement="top-start">
