---
title: Composant React Card
components: Card, CardActionArea, CardActions, CardContent, CardHeader, CardMedia, Collapse, Paper
githubLabel: 'component: Card'
materialDesign: https://material.io/components/cards
---

# Card (carte)

<p class="description">Les cartes contiennent du contenu et des actions sur un seul sujet.</p>

Les cartes sont des surfaces qui affichent le contenu et des actions sur un seul sujet.

Ils devraient être faciles à analyser pour trouver des informations pertinentes et réalisables. Les éléments, comme le texte et les images, doivent être placés sur eux d'une manière qui indique clairement la hiérarchie.
<<<<<<< HEAD
=======

{{"component": "modules/components/ComponentLinkHeader.js"}}
>>>>>>> 7e97b7f3

## Carte simple

Bien que les cartes puissent prendre en charge plusieurs actions, des contrôles de l'interface utilisateur et un menu de dépassement, utilisez la retenue et rappelez-vous que les cartes sont des points d'entrée pour des informations plus complexes et détaillées.

{{"demo": "pages/components/cards/SimpleCard.js", "bg": true}}

### Cartes encadrées

Définissez `variant="outlined"` pour afficher une carte encadrée.

{{"demo": "pages/components/cards/OutlinedCard.js", "bg": true}}

## Interaction complexe

Sur le bureau, le contenu de la carte peut s’étendre. (Cliquez sur le chevron vers le bas pour voir la recette.)

{{"demo": "pages/components/cards/RecipeReviewCard.js", "bg": true}}

## Média

Exemple de carte utilisant une image pour renforcer le contenu.

{{"demo": "pages/components/cards/MediaCard.js", "bg": true}}

Par défaut, nous utilisons la combinaison d'un élément `<div>` et *background-image* pour afficher le support. Cela peut être problématique dans certaines situations. Par exemple, vous voudrez peut-être afficher une vidéo ou une image sensible. Utilisez la propriété `component` pour ces cas d'utilisation:

{{"demo": "pages/components/cards/ImgMediaCard.js", "bg": true}}

<<<<<<< HEAD
> ⚠ Quand `component="img"`, CardMedia s'appuie sur `objet-fit` pour centrer l'image. Ce n'est pas supporté par IE 11.
=======
> ⚠ Quand `component="img"`, CardMedia s'appuie sur `objet-fit` pour centrer l'image. Ce n'est pas supporté par IE11.

## Action principale

Une carte  permet souvent  aux utilisateurs d'interagir avec l'intégralité de sa surface pour déclencher son action principale, que ce soit une extension, un lien vers un autre écran ou un autre comportement. La zone d'action de la carte peut être spécifiée en enveloppant son contenu dans un composant `CardActionArea`.

{{"demo": "pages/components/cards/ActionAreaCard.js", "bg": true}}

Une carte peut également offrir des actions supplémentaires qui devraient être détachées du domaine d'action principal afin d'éviter les chevauchements d'événements.

{{"demo": "pages/components/cards/MultiActionAreaCard.js", "bg": true}}
>>>>>>> 7e97b7f3

## Contrôles d'UI

Les actions supplémentaires au sein de la carte sont explicitement appelées à l'aide d'icônes, de texte et de contrôles d'interface utilisateur, généralement placés au bas de la carte.

Voici un exemple de carte de contrôle multimédia.

{{"demo": "pages/components/cards/MediaControlCard.js", "bg": true}}

## Personnalisation

🎨 Si vous cherchez de l'inspiration, vous pouvez consulter les [exemples de personnalisation de MUI Treasury](https://mui-treasury.com/components/card).<|MERGE_RESOLUTION|>--- conflicted
+++ resolved
@@ -12,11 +12,8 @@
 Les cartes sont des surfaces qui affichent le contenu et des actions sur un seul sujet.
 
 Ils devraient être faciles à analyser pour trouver des informations pertinentes et réalisables. Les éléments, comme le texte et les images, doivent être placés sur eux d'une manière qui indique clairement la hiérarchie.
-<<<<<<< HEAD
-=======
 
 {{"component": "modules/components/ComponentLinkHeader.js"}}
->>>>>>> 7e97b7f3
 
 ## Carte simple
 
@@ -46,9 +43,6 @@
 
 {{"demo": "pages/components/cards/ImgMediaCard.js", "bg": true}}
 
-<<<<<<< HEAD
-> ⚠ Quand `component="img"`, CardMedia s'appuie sur `objet-fit` pour centrer l'image. Ce n'est pas supporté par IE 11.
-=======
 > ⚠ Quand `component="img"`, CardMedia s'appuie sur `objet-fit` pour centrer l'image. Ce n'est pas supporté par IE11.
 
 ## Action principale
@@ -60,7 +54,6 @@
 Une carte peut également offrir des actions supplémentaires qui devraient être détachées du domaine d'action principal afin d'éviter les chevauchements d'événements.
 
 {{"demo": "pages/components/cards/MultiActionAreaCard.js", "bg": true}}
->>>>>>> 7e97b7f3
 
 ## Contrôles d'UI
 
