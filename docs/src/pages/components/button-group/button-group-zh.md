--- conflicted
+++ resolved
@@ -7,11 +7,8 @@
 # Button groups 按钮组组件
 
 <p class="description">按钮组组件可用于对相关按钮进行分组。</p>
-<<<<<<< HEAD
-=======
 
 {{"component": "modules/components/ComponentLinkHeader.js"}}
->>>>>>> 7e97b7f3
 
 ## Basic button group 基本的按钮组
 
@@ -19,9 +16,6 @@
 
 {{"demo": "pages/components/button-group/BasicButtonGroup.js"}}
 
-<<<<<<< HEAD
-## 大小和颜色
-=======
 ## Button variants
 
 All the standard button variants are supported.
@@ -31,7 +25,6 @@
 ## 大小和颜色
 
 The `size` and `color` props can be used to control the appearance of the button group.
->>>>>>> 7e97b7f3
 
 {{"demo": "pages/components/button-group/GroupSizesColors.js"}}
 
@@ -43,11 +36,7 @@
 
 ## Split button 分体式按钮
 
-<<<<<<< HEAD
-`按钮组组件`也可用于创建分体式按钮。 下拉列表可以用于更改按钮相关的操作（如本例所示），或者用于立即触发一个相关的操作。
-=======
 `按钮组组件`也可用于创建分体式按钮。 The dropdown can change the button action (as in this example) or be used to immediately trigger a related action.
->>>>>>> 7e97b7f3
 
 {{"demo": "pages/components/button-group/SplitButton.js"}}
 
