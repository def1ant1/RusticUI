--- conflicted
+++ resolved
@@ -38,13 +38,6 @@
 
 ### Outlined variant
 
-<<<<<<< HEAD
-## Chip Pequeño
-
-Puedes usar la propiedad `size` para definir un chip pequeño.
-
-### Variante por defecto
-=======
 {{"demo": "pages/components/chips/ClickeableAndDeleteableChips.js"}}
 
 ### Clickeable link
@@ -52,7 +45,6 @@
 Puedes usar la propiedad `size` para definir un chip pequeño.
 
 ### Custom delete icon
->>>>>>> 7e97b7f3
 
 {{"demo": "pages/components/chips/SmallChips.js"}}
 
