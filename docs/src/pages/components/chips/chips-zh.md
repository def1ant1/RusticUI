---
title: React Chip（纸片）组件
components: Chip
githubLabel: 'component: Chip'
materialDesign: https://material.io/components/chips
---

# Chip 纸片组件

<p class="description">纸片组件是用来表示输入框、属性或操作的紧凑元素。</p>

纸片组件允许用户输入信息、进行选择、过滤内容或触发动作。

在这里，虽然我们将纸片组件归类为一个独立的组件，但更常见的作法是用在表单中作为输入框，因此本篇演示的内容并不会在上下文中显示。

{{"component": "modules/components/ComponentLinkHeader.js"}}

## Basic chip

<<<<<<< HEAD
- 定义了 `onClick` 属性的纸片组件会在获得焦点、鼠标悬浮、单击时有外观的变化。
- 定义了 `onDelete` 属性的纸片组件将显示一个删除图标，并在鼠标悬浮时有外观的变化。
=======
The `Chip` component supports outlined and filled styling.
>>>>>>> 7e97b7f3

{{"demo": "pages/components/chips/BasicChips.js"}}

## Chip actions

You can use the following actions.

- Chips with the `onClick` prop defined change appearance on focus, hover, and click.
- Chips with the `onDelete` prop defined will display a delete icon which changes appearance on hover.

### Clickeable

{{"demo": "pages/components/chips/ClickeableChips.js"}}

### Deleteable

{{"demo": "pages/components/chips/DeleteableChips.js"}}

### Clickeable and deleteable

{{"demo": "pages/components/chips/ClickeableAndDeleteableChips.js"}}

### Clickeable link

{{"demo": "pages/components/chips/ClickeableLinkChips.js"}}

### Custom delete icon

{{"demo": "pages/components/chips/CustomDeleteIconChips.js"}}

## Chip adornments

You can add ornaments to the beginning of the component.

Use the `avatar` prop to added a avatar or use the `icon` prop to added a icon.

### Avatar chip

{{"demo": "pages/components/chips/AvatarChips.js"}}

### Icon chip

{{"demo": "pages/components/chips/IconChips.js"}}

## Color chip

You can use the `color` prop to define a primary or secondary color.

{{"demo": "pages/components/chips/ColorChips.js"}}

## Sizes chip

您可以借助 `size` 属性来定义一个小型纸片组件。

{{"demo": "pages/components/chips/SizesChips.js"}}

## 纸片阵列

An example of rendering multiple chips from an array of values. 删除一个纸片元素，则会将其从纸片组的数组中删除。 Note that since no `onClick` prop is defined, the `Chip` can be focused, but does not gain depth while clicked or touched.

{{"demo": "pages/components/chips/ChipsArray.js", "bg": true}}

## Chip playground

{{"demo": "pages/components/chips/ChipsPlayground.js", "hideToolbar": true}}

## 无障碍设计

如果 Chip 是可删除或可点击的，它则应该是一个安装标签顺序排列的按钮。 当纸片被聚焦时（例如在制表符时），释放（`keyup` 事件） `Backspace` 或 `Delete` 将调用 `onDelete` 处理程序，从而通过释放 `Escape` 来模糊纸片组件。<|MERGE_RESOLUTION|>--- conflicted
+++ resolved
@@ -17,12 +17,7 @@
 
 ## Basic chip
 
-<<<<<<< HEAD
-- 定义了 `onClick` 属性的纸片组件会在获得焦点、鼠标悬浮、单击时有外观的变化。
-- 定义了 `onDelete` 属性的纸片组件将显示一个删除图标，并在鼠标悬浮时有外观的变化。
-=======
 The `Chip` component supports outlined and filled styling.
->>>>>>> 7e97b7f3
 
 {{"demo": "pages/components/chips/BasicChips.js"}}
 
