---
title: Componente React Chip
components: Chip
githubLabel: 'component: Chip'
materialDesign: https://material.io/components/chips
---

# Chip

<p class="description">Chips são elementos compactos que representam uma entrada, atributo ou ação.</p>

[Chips](https://material.io/design/components/chips.html) permitirão que usuários insiram informações, façam seleções, filtrem conteúdo ou acionem gatilhos.

Embora incluído aqui como um componente independente, o uso mais comum será em alguma forma de entrada, portanto, alguns dos comportamentos demonstrados aqui não são mostrados considerando um contexto.

{{"component": "modules/components/ComponentLinkHeader.js"}}

## Basic chip

The `Chip` component supports outlined and filled styling.

{{"demo": "pages/components/chips/BasicChips.js"}}

## Chip actions

You can use the following actions.

- Chips with the `onClick` prop defined change appearance on focus, hover, and click.
- Chips with the `onDelete` prop defined will display a delete icon which changes appearance on hover.

### Clickeable

<<<<<<< HEAD
Um exemplo de renderização de vários Chips a partir de uma matriz de valores. Deletando um chip irá remove-lo da matriz. Observe que mesmo que a propriedade `onClick` não esteja definida, o Chip pode ser focado, mas não irá ganhar efeito de profundidade quando clicado ou tocado.
=======
{{"demo": "pages/components/chips/ClickeableChips.js"}}
>>>>>>> 7e97b7f3

### Deleteable

{{"demo": "pages/components/chips/DeleteableChips.js"}}

### Clickeable and deleteable

{{"demo": "pages/components/chips/ClickeableAndDeleteableChips.js"}}

### Clickeable link

{{"demo": "pages/components/chips/ClickeableLinkChips.js"}}

### Custom delete icon

{{"demo": "pages/components/chips/CustomDeleteIconChips.js"}}

## Chip adornments

You can add ornaments to the beginning of the component.

Use the `avatar` prop to added a avatar or use the `icon` prop to added a icon.

### Avatar chip

{{"demo": "pages/components/chips/AvatarChips.js"}}

### Icon chip

{{"demo": "pages/components/chips/IconChips.js"}}

## Color chip

You can use the `color` prop to define a primary or secondary color.

{{"demo": "pages/components/chips/ColorChips.js"}}

## Sizes chip

Você pode usar a propriedade `size` para definir um Chip pequeno.

{{"demo": "pages/components/chips/SizesChips.js"}}

## Matriz de Chip (Array)

An example of rendering multiple chips from an array of values. Deletando um chip irá remove-lo da matriz. Note that since no `onClick` prop is defined, the `Chip` can be focused, but does not gain depth while clicked or touched.

{{"demo": "pages/components/chips/ChipsArray.js", "bg": true}}

<<<<<<< HEAD
## Chip - Exemplo interativo
=======
## Chip playground
>>>>>>> 7e97b7f3

{{"demo": "pages/components/chips/ChipsPlayground.js", "hideToolbar": true}}

## Acessibilidade

Se o Chip é deletável ou clicável, então é como um botão na ordem da tabulação. Quando o Chip está focado (ex. quando tabulando) pressionando (evento `keyup`) `Backspace` ou `Delete` irá chamar o evento manipulador `onDelete`, enquanto liberando com a tecla `Escape` irá tirar o foco do Chip.<|MERGE_RESOLUTION|>--- conflicted
+++ resolved
@@ -30,11 +30,7 @@
 
 ### Clickeable
 
-<<<<<<< HEAD
-Um exemplo de renderização de vários Chips a partir de uma matriz de valores. Deletando um chip irá remove-lo da matriz. Observe que mesmo que a propriedade `onClick` não esteja definida, o Chip pode ser focado, mas não irá ganhar efeito de profundidade quando clicado ou tocado.
-=======
 {{"demo": "pages/components/chips/ClickeableChips.js"}}
->>>>>>> 7e97b7f3
 
 ### Deleteable
 
@@ -84,11 +80,7 @@
 
 {{"demo": "pages/components/chips/ChipsArray.js", "bg": true}}
 
-<<<<<<< HEAD
-## Chip - Exemplo interativo
-=======
 ## Chip playground
->>>>>>> 7e97b7f3
 
 {{"demo": "pages/components/chips/ChipsPlayground.js", "hideToolbar": true}}
 
