---
title: React バッジコンポーネント
<<<<<<< HEAD
components: Badge
---

# Badge バッジ

<p class="description">バッジは、その子要素の右上に小さなバッジを生成します。</p>

=======
components: Badge, BadgeUnstyled
githubLabel: 'component: Badge'
---

# Badge

<p class="description">バッジは、その子要素の右上に小さなバッジを生成します。</p>

{{"component": "modules/components/ComponentLinkHeader.js"}}

>>>>>>> 7e97b7f3
## 基本的なバッジ

プライマリー色とセカンダリーを使用した、テキストを含むバッジの例。 バッジが子要素に適用されます。

{{"demo": "pages/components/badges/SimpleBadge.js"}}

## Customized badges （カスタマイズされたバッジ）

コンポーネントのカスタマイズ例を次に示します。 詳細については、 [オーバーライドについてのドキュメント](/customization/how-to-customize/) を参照してください。

{{"demo": "pages/components/badges/CustomizedBadges.js"}}

## バッジの表示設定

バッジの可視性は、 `invisible` プロパティを使用して制御できます。

{{"demo": "pages/components/badges/BadgeVisibility.js"}}

BadgeContentが0の場合、バッジは自動的に非表示になります。 `showZero` プロパティでこれをオーバーライドできます。

{{"demo": "pages/components/badges/ShowZeroBadge.js"}}

## 最大値

バッジコンテンツの値に上限を設定するには、 `max` プロパティを使用します。

{{"demo": "pages/components/badges/BadgeMax.js"}}

## ドットバッジ

`dot`プロパティは、バッジを小さなドットに変更します。 これは、何かが変更されたことをカウントせずに通知するために使用できます。 これは、何かが変更されたことをカウントせずに通知するために使用できます。 これは、何かが変更されたことをカウントせずに通知するために使用できます。 これは、何かが変更されたことをカウントせずに通知するために使用できます。 これは、何かが変更されたことをカウントせずに通知するために使用できます。

{{"demo": "pages/components/badges/DotBadge.js"}}

## バッジの重複

`overlap` プロパティを使用して、ラップされた要素の角を基準にしてバッジを配置できます。

{{"demo": "pages/components/badges/BadgeOverlap.js"}}

## バッジの配置

`anchorOrigin` プロパティを使用して、バッジをラップされた要素の隅に移動できます。
<<<<<<< HEAD
=======

{{"demo": "pages/components/badges/BadgeAlignment.js", "hideToolbar": true}}

## Unstyled

The badge also comes with an unstyled version. It's ideal for doing heavy customizations and minimizing bundle size.

```js
import BadgeUnstyled from '@material-ui/unstyled/BadgeUnstyled';
```

{{"demo": "pages/components/badges/UnstyledBadge.js"}}

## アクセシビリティ

You can't rely on the content of the badge to be announced correctly. You should provide a full description, for instance, with `aria-label`:
>>>>>>> 7e97b7f3

{{"demo": "pages/components/badges/AccessibleBadges.js"}}<|MERGE_RESOLUTION|>--- conflicted
+++ resolved
@@ -1,14 +1,5 @@
 ---
 title: React バッジコンポーネント
-<<<<<<< HEAD
-components: Badge
----
-
-# Badge バッジ
-
-<p class="description">バッジは、その子要素の右上に小さなバッジを生成します。</p>
-
-=======
 components: Badge, BadgeUnstyled
 githubLabel: 'component: Badge'
 ---
@@ -19,7 +10,6 @@
 
 {{"component": "modules/components/ComponentLinkHeader.js"}}
 
->>>>>>> 7e97b7f3
 ## 基本的なバッジ
 
 プライマリー色とセカンダリーを使用した、テキストを含むバッジの例。 バッジが子要素に適用されます。
@@ -63,8 +53,6 @@
 ## バッジの配置
 
 `anchorOrigin` プロパティを使用して、バッジをラップされた要素の隅に移動できます。
-<<<<<<< HEAD
-=======
 
 {{"demo": "pages/components/badges/BadgeAlignment.js", "hideToolbar": true}}
 
@@ -81,6 +69,5 @@
 ## アクセシビリティ
 
 You can't rely on the content of the badge to be announced correctly. You should provide a full description, for instance, with `aria-label`:
->>>>>>> 7e97b7f3
 
 {{"demo": "pages/components/badges/AccessibleBadges.js"}}