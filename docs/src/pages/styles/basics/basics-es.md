# @material-ui/styles

<p class="description">Puede utilizar la solución de estilo de Material-UI en su aplicación, tanto si está usando o no componentes de Material-UI.</p>

<<<<<<< HEAD
Material UI busca proveer fundamentos sólidos para la construcción de UIs de manera dinámica. For the sake of simplicity, **we expose the styling solution used in Material-UI components** as the `@material-ui/styles` package. You can use it, but you don't have to, since Material-UI is also [interoperable with](/guides/interoperability/) all the other major styling solutions.
=======
Material UI busca proveer fundamentos sólidos para la construcción de UIs de manera dinámica. Material UI busca proveer fundamentos sólidos para la construcción de UIs de manera dinámica. You can use it, but you don't have to, since Material-UI is also [interoperable with](/guides/interoperability/) all the other major styling solutions.
>>>>>>> 7e97b7f3

## ¿Por qué usar la solución de estilo de Material-UI?

En versiones anteriores, Material-UI usaba LESS. Luego utilizaba una solución a medida para escribir los estilos de los componentes componentes pero ambas soluciones resultaron ser limitadas. [A *CSS-in-JS* solution](https://github.com/oliviertassinari/a-journey-toward-better-style) overcomes many of those limitations, and **unlocks many great features** (theme nesting, dynamic styles, self-support, etc.).

Material-UI's styling solution is inspired by many other styling libraries such as [styled-components](https://www.styled-components.com/) and [emotion](https://emotion.sh/).

- Podes esperar [las mismas ventajas](https://www.styled-components.com/docs/basics#motivation) que las que tenían los componentes con estilos.
<<<<<<< HEAD
- 🚀 Es [ultra rápida](https://github.com/mui-org/material-ui/blob/master/packages/material-ui-benchmark/README.md#material-uistyles).
=======

<!-- #default-branch-switch -->

- 🚀 Es [ultra rápida](https://github.com/mui-org/material-ui/blob/HEAD/benchmark/server#material-uistyles).
>>>>>>> 7e97b7f3
- 🧩 Es extensible a través de una [plugin](https://github.com/cssinjs/jss/blob/master/docs/plugins.md) API.
- ⚡ Utiliza [JSS](https://github.com/cssinjs/jss) en su núcleo – un compilador de JavaScript a CSS de [alto rendimiento](https://github.com/cssinjs/jss/blob/master/docs/performance.md) que funciona en tiempo de ejecución y por el lado del servidor.
- 📦 Less than [15 KB comprimido](https://bundlephobia.com/result?p=@material-ui/styles); and no bundle size increase if used alongside Material-UI.

## Instalación

> `@material-ui/styles` es reexportado como `@material-ui/core/styles` - sólo necesitas instalarlo si deseas usarlo independientemente de Material-UI.

Para instalarlo y guardarlo en las dependencias de tu ` package.json `, ejecuta:

```sh
// with npm
npm install @material-ui/styles

// with yarn
yarn add @material-ui/styles
```

## Primeros pasos

There are 3 possible APIs you can use to generate and apply styles, however they all share the same underlying logic.

### Hook API

```jsx
import * as React from 'react';
import { makeStyles } from '@material-ui/styles';
import Button from '@material-ui/core/Button';

const useStyles = makeStyles({
  root: {
    background: 'linear-gradient(45deg, #FE6B8B 30%, #FF8E53 90%)',
    border: 0,
    borderRadius: 3,
    boxShadow: '0 3px 5px 2px rgba(255, 105, 135, .3)',
    color: 'white',
    height: 48,
    padding: '0 30px',
  },
});

export default function Hook() {
  const classes = useStyles();
  return <Button className={classes.root}>Hook</Button>;
}
```

{{"demo": "pages/styles/basics/Hook.js"}}

### API de Styled components

Note: this only applies to the calling syntax – style definitions still use a JSS object. You can also [change this behavior](/styles/advanced/#string-templates), with some limitations.

```jsx
import * as React from 'react';
import { styled } from '@material-ui/styles';
import Button from '@material-ui/core/Button';

const MyButton = styled(Button)({
  background: 'linear-gradient(45deg, #FE6B8B 30%, #FF8E53 90%)',
  border: 0,
  borderRadius: 3,
  boxShadow: '0 3px 5px 2px rgba(255, 105, 135, .3)',
  color: 'white',
  height: 48,
  padding: '0 30px',
});

export default function StyledComponents() {
  return <MyButton>Styled Components</MyButton>;
}
```

{{"demo": "pages/styles/basics/StyledComponents.js"}}

### Higher-order component API

```jsx
import * as React from 'react';
import PropTypes from 'prop-types';
import { withStyles } from '@material-ui/styles';
import Button from '@material-ui/core/Button';

const styles = {
  root: {
    background: 'linear-gradient(45deg, #FE6B8B 30%, #FF8E53 90%)',
    border: 0,
    borderRadius: 3,
    boxShadow: '0 3px 5px 2px rgba(255, 105, 135, .3)',
    color: 'white',
    height: 48,
    padding: '0 30px',
  },
};

function HigherOrderComponent(props) {
  const { classes } = props;
  return <Button className={classes.root}>Higher-order component</Button>;
}

HigherOrderComponent.propTypes = {
  classes: PropTypes.object.isRequired,
};

export default withStyles(styles)(HigherOrderComponent);
```

{{"demo": "pages/styles/basics/HigherOrderComponent.js"}}

## Nesting selectors

You can nest selectors to target elements inside the current class or component. The following example uses the Hook API, but it works the same way with the other APIs.

```js
const useStyles = makeStyles({
  root: {
    color: 'red',
    '& p': {
      color: 'green',
      '& span': {
        color: 'blue'
      }
    }
  },
});
```

{{"demo": "pages/styles/basics/NestedStylesHook.js", "defaultCodeOpen": false}}

## Adapting based on props

You can pass a function to `makeStyles` ("interpolation") in order to adapt the generated value based on the component's props. The function can be provided at the style rule level, or at the CSS property level:

```jsx
const useStyles = makeStyles({
  // style rule
  foo: props => ({
    backgroundColor: props.backgroundColor,
  }),
  bar: {
    // CSS property
    color: props => props.color,
  },
});

function MyComponent() {
  // Simulated props for the purpose of the example
  const props = { backgroundColor: 'black', color: 'white' };
  // Pass the props as the first argument of useStyles()
  const classes = useStyles(props);

  return <div className={`${classes.foo} ${classes.bar}`} />
}
```

This button component has a color property that changes its color:

### Adapting the hook API

{{"demo": "pages/styles/basics/AdaptingHook.js", "react":"next"}}

### Adapting the styled components API

{{"demo": "pages/styles/basics/AdaptingStyledComponents.js"}}

### Adapting the higher-order component API

{{"demo": "pages/styles/basics/AdaptingHOC.js"}}

### Stress test

In the following stress test, you can update the *theme color* and the *background-color property* live:

```js
const useStyles = makeStyles(theme => ({
  root: props => ({
    backgroundColor: props.backgroundColor,
    color: theme.color,
  }),
}));
```

{{"demo": "pages/styles/basics/StressTest.js"}}

## Using the theme context

Starting from v5, Material-UI no longer uses JSS as its default styling solution. If you still want to use the utilities exported by `@material-ui/styles`, you will need to provide the `theme` as part of the context. For this, you can use the `ThemeProvider` component available in `@material-ui/styles`, or, if you are already using `@material-ui/core`, you should use the one exported from `@material-ui/core/styles` so that the same `theme` is available for components from '@material-ui/core'.

```jsx
import { makeStyles } from '@material-ui/styles';
import { createTheme, ThemeProvider } from '@material-ui/core/styles';

const theme = createMuiTheme();

const useStyles = makeStyles((theme) => ({
  root: {
    color: theme.palette.primary.main,
  }
}));

const App = (props) => {
  const classes = useStyles();
  return <ThemeProvider theme={theme}><div {...props} className={classes.root}></ThemeProvider>;
}
```<|MERGE_RESOLUTION|>--- conflicted
+++ resolved
@@ -2,11 +2,7 @@
 
 <p class="description">Puede utilizar la solución de estilo de Material-UI en su aplicación, tanto si está usando o no componentes de Material-UI.</p>
 
-<<<<<<< HEAD
-Material UI busca proveer fundamentos sólidos para la construcción de UIs de manera dinámica. For the sake of simplicity, **we expose the styling solution used in Material-UI components** as the `@material-ui/styles` package. You can use it, but you don't have to, since Material-UI is also [interoperable with](/guides/interoperability/) all the other major styling solutions.
-=======
 Material UI busca proveer fundamentos sólidos para la construcción de UIs de manera dinámica. Material UI busca proveer fundamentos sólidos para la construcción de UIs de manera dinámica. You can use it, but you don't have to, since Material-UI is also [interoperable with](/guides/interoperability/) all the other major styling solutions.
->>>>>>> 7e97b7f3
 
 ## ¿Por qué usar la solución de estilo de Material-UI?
 
@@ -15,14 +11,10 @@
 Material-UI's styling solution is inspired by many other styling libraries such as [styled-components](https://www.styled-components.com/) and [emotion](https://emotion.sh/).
 
 - Podes esperar [las mismas ventajas](https://www.styled-components.com/docs/basics#motivation) que las que tenían los componentes con estilos.
-<<<<<<< HEAD
-- 🚀 Es [ultra rápida](https://github.com/mui-org/material-ui/blob/master/packages/material-ui-benchmark/README.md#material-uistyles).
-=======
 
 <!-- #default-branch-switch -->
 
 - 🚀 Es [ultra rápida](https://github.com/mui-org/material-ui/blob/HEAD/benchmark/server#material-uistyles).
->>>>>>> 7e97b7f3
 - 🧩 Es extensible a través de una [plugin](https://github.com/cssinjs/jss/blob/master/docs/plugins.md) API.
 - ⚡ Utiliza [JSS](https://github.com/cssinjs/jss) en su núcleo – un compilador de JavaScript a CSS de [alto rendimiento](https://github.com/cssinjs/jss/blob/master/docs/performance.md) que funciona en tiempo de ejecución y por el lado del servidor.
 - 📦 Less than [15 KB comprimido](https://bundlephobia.com/result?p=@material-ui/styles); and no bundle size increase if used alongside Material-UI.
