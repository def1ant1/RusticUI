--- conflicted
+++ resolved
@@ -1,10 +1,6 @@
 # TypeScript
 
-<<<<<<< HEAD
-### 定制的 `主题`
-=======
 ### 定制的`主题`
->>>>>>> 7e97b7f3
 
 您可以扩展默认的主题类型，这样每次使用 `makeStyles`， `useTheme`，或 `styled` 时，可以避免设置主题类型。
 
