# Exhibición

<p class="description">La siguiente es una lista de algunas de las aplicaciones públicas que utilizan Material-UI.</p>

<<<<<<< HEAD
¿Quieres añadir tu aplicación? Se encontró una aplicación que ya no funciona o ya no utiliza Material-UI? ¡Por favor, envía un pull request en [GitHub](https://github.com/mui-org/material-ui) para actualizar [esta página](https://github.com/mui-org/material-ui/blob/master/docs/src/pages/discover-more/showcase/appList.js)! Los buenos candidatos son sitios web que ocupan un buen lugar dentro de estas dimensiones:

=======
¿Estás usando Material-UI? ¿Estás usando Material-UI? ¿Estás usando Material-UI? [Share your product](https://github.com/mui-org/material-ui/issues/22426).

The websites we include rank well in at least one of these dimensions:

>>>>>>> 7e97b7f3
- No de la personalización del Material Design
- De alto tráfico
- Open source

{{"demo": "pages/discover-more/showcase/Showcase.js", "hideToolbar": true, "bg": "inline"}}<|MERGE_RESOLUTION|>--- conflicted
+++ resolved
@@ -2,15 +2,10 @@
 
 <p class="description">La siguiente es una lista de algunas de las aplicaciones públicas que utilizan Material-UI.</p>
 
-<<<<<<< HEAD
-¿Quieres añadir tu aplicación? Se encontró una aplicación que ya no funciona o ya no utiliza Material-UI? ¡Por favor, envía un pull request en [GitHub](https://github.com/mui-org/material-ui) para actualizar [esta página](https://github.com/mui-org/material-ui/blob/master/docs/src/pages/discover-more/showcase/appList.js)! Los buenos candidatos son sitios web que ocupan un buen lugar dentro de estas dimensiones:
-
-=======
 ¿Estás usando Material-UI? ¿Estás usando Material-UI? ¿Estás usando Material-UI? [Share your product](https://github.com/mui-org/material-ui/issues/22426).
 
 The websites we include rank well in at least one of these dimensions:
 
->>>>>>> 7e97b7f3
 - No de la personalización del Material Design
 - De alto tráfico
 - Open source
