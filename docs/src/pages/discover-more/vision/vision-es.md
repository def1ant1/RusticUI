# Nuestra Visión

<p class="description">Nuestra visión es proporcionar una implementación elegante de React usando las pautas de Material Design que puedan ser personalizadas para coincidir totalmente con su marca.</p>

Las pautas de Material Design son un excelente punto de partida, pero no brindan dirección sobre todos los aspectos o necesidades de una aplicación. In addition to the guidelines-specific implementation, we want Material-UI to become whatever is generally useful for application development, all in the spirit of the Material Design guidelines.

Therefore, Material-UI will be not only be an implementation of the Material Design guidelines, but a general use UI library of components that are needed by many. This generalized use doesn't imply any other design methodology. It also means we will have components or combinations that are simply not addressed in the design guidelines.

<<<<<<< HEAD
We will focus on providing all the low-level tools needed to build a rich user-interface with React. We don't want them to feel that their UI simply looks like another Google product. Once we implement the Material design specification (which is a bar set quite high), you should be able to take advantage of it for your own business with any style customization needed. We want to see companies succeeding using Material-UI in a way that matches their brand, close to the material philosophy or not.
=======
We will focus on providing all the low-level tools needed to build a rich user-interface with React. Once we implement the Material Design guidelines (which is a bar set quite high), you should be able to take advantage of it for your own business with any style customization needed. Once we implement the Material design specification (which is a bar set quite high), you should be able to take advantage of it for your own business with any style customization needed. We want to see companies succeeding using Material-UI in a way that matches their brand, close to the material philosophy or not.
>>>>>>> 7e97b7f3

Desde la perspectiva de un desarrollador: queremos que Material-UI:

- Deliver on fully encapsulated / composable React components.
- Be themeable / customizable.
- Be cross browser compatible and accessible.
- Promote developer joy, a sense of community, and an environment where new and experienced developers can learn from each other.<|MERGE_RESOLUTION|>--- conflicted
+++ resolved
@@ -6,11 +6,7 @@
 
 Therefore, Material-UI will be not only be an implementation of the Material Design guidelines, but a general use UI library of components that are needed by many. This generalized use doesn't imply any other design methodology. It also means we will have components or combinations that are simply not addressed in the design guidelines.
 
-<<<<<<< HEAD
-We will focus on providing all the low-level tools needed to build a rich user-interface with React. We don't want them to feel that their UI simply looks like another Google product. Once we implement the Material design specification (which is a bar set quite high), you should be able to take advantage of it for your own business with any style customization needed. We want to see companies succeeding using Material-UI in a way that matches their brand, close to the material philosophy or not.
-=======
 We will focus on providing all the low-level tools needed to build a rich user-interface with React. Once we implement the Material Design guidelines (which is a bar set quite high), you should be able to take advantage of it for your own business with any style customization needed. Once we implement the Material design specification (which is a bar set quite high), you should be able to take advantage of it for your own business with any style customization needed. We want to see companies succeeding using Material-UI in a way that matches their brand, close to the material philosophy or not.
->>>>>>> 7e97b7f3
 
 Desde la perspectiva de un desarrollador: queremos que Material-UI:
 
