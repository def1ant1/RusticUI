# Roadmap

<p class="description">The roadmap is a living document, and it is likely that priorities will change, but the list below should give some indication of our plans for the next major release, and for the future.</p>

## Methodology

MUI is community driven – issues that resonate most with the community get the most attention.
Please **upvote** (👍) on GitHub the issues you are most interested in.
Thank you for participating [in the developer survey](/blog/2020-developer-survey-results/).

## Priorities

Here are the top priorities:

- **More components**. 🧰 We have to strictly prioritize as developing a fully-fledged component takes a considerable amount of time.
  We apply the following strategy:
  - Identify frequently needed components. There are many resources we leverage for this: the developer survey answers, GitHub issue upvotes, Algolia search volume, Google search volume, documentation usage, npm downloads, etc.
  - Prioritize the creation of frequently needed components.
  - Encourage the usage of third-party components if they already exist and are well maintained.
<<<<<<< HEAD
- **Design.** 🎀 We are relatively up-to-date but the Material Design specification [is evolving](https://material.io/whats-new/), so should we. We also plan to implement [a second design](https://github.com/mui-org/material-ui/issues/22485).
- **Better customization.** 💅 We want to make our component customization intuitive, no matter if you are using global CSS or styled-components:
- **Better documentation.** 📚 No problem is solved until documented.
- **Performance.** 🚀 React abstraction has a cost. The more components you render, the slower your page will be. You will notice stark differences when rendering a large table or list.
- **Bundle size.** 📦 You can follow our progress [with bundlephobia.com report](https://bundlephobia.com/result?p=@material-ui/core). Please pay special attention to the cost of the individual modules under "Exports Analysis".
- **TypeScript.** 📏 We are continuously improving the definitions. The codebase is mostly written in JavaScript with manually authored `.d.ts` definitions. While we don't plan a migration effort as as standlone effort, new modules are written in TypeScript.
=======
- **Design.** 🎀 We are relatively up-to-date, but the Material Design guidelines [are evolving](https://material.io/whats-new/). So should we. We also plan to implement [a second design](https://github.com/mui-org/material-ui/issues/22485).
- **Better customization.** 💅 We want to make component customization intuitive, no matter if you are using global CSS or styled-components:
- **Better documentation.** 📚 No solution is complete without great documentation.
- **Performance.** 🚀 React abstraction has a cost. The more components you render, the slower your page will be. You will notice stark differences when rendering a large table or list.
- **Bundle size.** 📦 You can follow our progress [with bundlephobia.com report](https://bundlephobia.com/result?p=@mui/material). Please pay special attention to the cost of the individual modules under "Exports Analysis".
- **TypeScript.** 📏 We are continuously improving the definitions. The codebase is mostly written in JavaScript with manually authored `.d.ts` definitions. While we do not plan a migration effort as a standalone effort, new modules are written in TypeScript.
>>>>>>> 7e97b7f3
- **Accessibility.** ♿️ We have relatively [few accessibility issues](https://darekkay.com/blog/accessible-ui-frameworks/), but we are eager to address them all. We would appreciate the help of accessibility experts.

## Quarterly roadmap

Our GitHub project's roadmap is where you can learn about what features we're working on, what stage they're at, and when we expect to bring them to you:

<<<<<<< HEAD
- [Material-UI community](https://github.com/mui-org/material-ui/projects/25)
- [Material-UI X](https://github.com/mui-org/material-ui-x/projects/1)

## New components

Here are the components we will work on being supported in the Material-UI ecosystem, no matter if they are part of the [community edition](https://github.com/mui-org/material-ui) (MIT license) or [Material-UI X](https://github.com/mui-org/material-ui-x), a paid extension for enterprises:
=======
- [MUI community](https://github.com/mui-org/material-ui/projects/25). This repository focuses on empowering the creation of great design systems with React, as well as providing two ready to use themes (Material Design so far, another one coming in the near future).
- [MUI X](https://github.com/mui-org/material-ui-x/projects/1). This repository focuses on providing advanced React components.

## New components

Here are the components we will work on being supported in the MUI ecosystem, no matter if they are part of the [community edition](https://github.com/mui-org/material-ui) (MIT license) or [MUI X](https://github.com/mui-org/material-ui-x), a paid extension for enterprises:
>>>>>>> 7e97b7f3

- 🧪 Close to becoming stable, already released as unstable
- 🛠 Work in progress, will be or already released as unstable
- ⏳ Planning to build
<<<<<<< HEAD
- ⭐️ We will make some of the features available in [Material-UI X](https://github.com/mui-org/material-ui-x) (parts won't be MIT)
=======
- ⭐️ We will make some of the features available in [MUI X](https://github.com/mui-org/material-ui-x) (parts won't be MIT)
>>>>>>> 7e97b7f3

| Name                                                                              | Status |
| :-------------------------------------------------------------------------------- | ------ |
| Timeline                                                                          | 🧪     |
| Tree View                                                                         | 🧪     |
| Tree View - Multiselect                                                           | 🧪     |
| Data Grid                                                                         | 🧪     |
| [Data Grid (Advanced)](/components/data-grid/getting-started/#feature-comparison) | 🧪⭐   |
| Date Picker                                                                       | 🧪     |
| Date Range Picker                                                                 | 🧪⭐   |
| Advanced layout                                                                   | ⏳⭐️  |
| Carousel                                                                          | ⏳     |
| Charts                                                                            | ⏳⭐️  |
| Dropdown                                                                          | ⏳     |
| Dropzone                                                                          | ⏳     |
| File Upload                                                                       | ⏳     |
| Gantt Chart                                                                       | ⏳⭐️  |
| Gauge                                                                             | ⏳⭐️  |
| Image                                                                             | ⏳     |
| Masonry                                                                           | ⏳     |
| Navbar                                                                            | ⏳     |
| NProgress                                                                         | ⏳     |
| Nested Menu                                                                       | ⏳     |
| Numeric Input                                                                     | ⏳     |
| Rich Text Editor                                                                  | ⏳⭐️  |
| Scheduler                                                                         | ⏳⭐️  |
| Scrollspy                                                                         | ⏳     |
| Sparkline                                                                         | ⏳⭐️  |
| Window Splitter                                                                   | ⏳⭐️  |
| Tree Select                                                                       | ⏳⭐️  |
| Tree View - Checkbox                                                              | ⏳⭐️  |
| Tree View - Drag & Drop                                                           | ⏳⭐️  |
| Tree View - Virtualization                                                        | ⏳⭐️  |

<<<<<<< HEAD
> ⚠️ **Disclaimer**: We operate in a dynamic environment, and things are subject to change. The information provided is intended to outline the general framework direction, for informational purposes only. We may decide to add or remove new items at any time, depending on our capability to deliver while meeting our quality standards. The development, releases, and timing of any features or functionality remains at the sole discretion of Material-UI. The roadmap does not represent a commitment, obligation, or promise to deliver at any time.
=======
> ⚠️ **Disclaimer**: We operate in a dynamic environment, and things are subject to change. The information provided is intended to outline the general framework direction, for informational purposes only. We may decide to add or remove new items at any time, depending on our capability to deliver while meeting our quality standards. The development, releases, and timing of any features or functionality remains at the sole discretion of MUI. The roadmap does not represent a commitment, obligation, or promise to deliver at any time.
>>>>>>> 7e97b7f3
<|MERGE_RESOLUTION|>--- conflicted
+++ resolved
@@ -17,51 +17,29 @@
   - Identify frequently needed components. There are many resources we leverage for this: the developer survey answers, GitHub issue upvotes, Algolia search volume, Google search volume, documentation usage, npm downloads, etc.
   - Prioritize the creation of frequently needed components.
   - Encourage the usage of third-party components if they already exist and are well maintained.
-<<<<<<< HEAD
-- **Design.** 🎀 We are relatively up-to-date but the Material Design specification [is evolving](https://material.io/whats-new/), so should we. We also plan to implement [a second design](https://github.com/mui-org/material-ui/issues/22485).
-- **Better customization.** 💅 We want to make our component customization intuitive, no matter if you are using global CSS or styled-components:
-- **Better documentation.** 📚 No problem is solved until documented.
-- **Performance.** 🚀 React abstraction has a cost. The more components you render, the slower your page will be. You will notice stark differences when rendering a large table or list.
-- **Bundle size.** 📦 You can follow our progress [with bundlephobia.com report](https://bundlephobia.com/result?p=@material-ui/core). Please pay special attention to the cost of the individual modules under "Exports Analysis".
-- **TypeScript.** 📏 We are continuously improving the definitions. The codebase is mostly written in JavaScript with manually authored `.d.ts` definitions. While we don't plan a migration effort as as standlone effort, new modules are written in TypeScript.
-=======
 - **Design.** 🎀 We are relatively up-to-date, but the Material Design guidelines [are evolving](https://material.io/whats-new/). So should we. We also plan to implement [a second design](https://github.com/mui-org/material-ui/issues/22485).
 - **Better customization.** 💅 We want to make component customization intuitive, no matter if you are using global CSS or styled-components:
 - **Better documentation.** 📚 No solution is complete without great documentation.
 - **Performance.** 🚀 React abstraction has a cost. The more components you render, the slower your page will be. You will notice stark differences when rendering a large table or list.
 - **Bundle size.** 📦 You can follow our progress [with bundlephobia.com report](https://bundlephobia.com/result?p=@mui/material). Please pay special attention to the cost of the individual modules under "Exports Analysis".
 - **TypeScript.** 📏 We are continuously improving the definitions. The codebase is mostly written in JavaScript with manually authored `.d.ts` definitions. While we do not plan a migration effort as a standalone effort, new modules are written in TypeScript.
->>>>>>> 7e97b7f3
 - **Accessibility.** ♿️ We have relatively [few accessibility issues](https://darekkay.com/blog/accessible-ui-frameworks/), but we are eager to address them all. We would appreciate the help of accessibility experts.
 
 ## Quarterly roadmap
 
 Our GitHub project's roadmap is where you can learn about what features we're working on, what stage they're at, and when we expect to bring them to you:
 
-<<<<<<< HEAD
-- [Material-UI community](https://github.com/mui-org/material-ui/projects/25)
-- [Material-UI X](https://github.com/mui-org/material-ui-x/projects/1)
-
-## New components
-
-Here are the components we will work on being supported in the Material-UI ecosystem, no matter if they are part of the [community edition](https://github.com/mui-org/material-ui) (MIT license) or [Material-UI X](https://github.com/mui-org/material-ui-x), a paid extension for enterprises:
-=======
 - [MUI community](https://github.com/mui-org/material-ui/projects/25). This repository focuses on empowering the creation of great design systems with React, as well as providing two ready to use themes (Material Design so far, another one coming in the near future).
 - [MUI X](https://github.com/mui-org/material-ui-x/projects/1). This repository focuses on providing advanced React components.
 
 ## New components
 
 Here are the components we will work on being supported in the MUI ecosystem, no matter if they are part of the [community edition](https://github.com/mui-org/material-ui) (MIT license) or [MUI X](https://github.com/mui-org/material-ui-x), a paid extension for enterprises:
->>>>>>> 7e97b7f3
 
 - 🧪 Close to becoming stable, already released as unstable
 - 🛠 Work in progress, will be or already released as unstable
 - ⏳ Planning to build
-<<<<<<< HEAD
-- ⭐️ We will make some of the features available in [Material-UI X](https://github.com/mui-org/material-ui-x) (parts won't be MIT)
-=======
 - ⭐️ We will make some of the features available in [MUI X](https://github.com/mui-org/material-ui-x) (parts won't be MIT)
->>>>>>> 7e97b7f3
 
 | Name                                                                              | Status |
 | :-------------------------------------------------------------------------------- | ------ |
@@ -96,8 +74,4 @@
 | Tree View - Drag & Drop                                                           | ⏳⭐️  |
 | Tree View - Virtualization                                                        | ⏳⭐️  |
 
-<<<<<<< HEAD
-> ⚠️ **Disclaimer**: We operate in a dynamic environment, and things are subject to change. The information provided is intended to outline the general framework direction, for informational purposes only. We may decide to add or remove new items at any time, depending on our capability to deliver while meeting our quality standards. The development, releases, and timing of any features or functionality remains at the sole discretion of Material-UI. The roadmap does not represent a commitment, obligation, or promise to deliver at any time.
-=======
-> ⚠️ **Disclaimer**: We operate in a dynamic environment, and things are subject to change. The information provided is intended to outline the general framework direction, for informational purposes only. We may decide to add or remove new items at any time, depending on our capability to deliver while meeting our quality standards. The development, releases, and timing of any features or functionality remains at the sole discretion of MUI. The roadmap does not represent a commitment, obligation, or promise to deliver at any time.
->>>>>>> 7e97b7f3
+> ⚠️ **Disclaimer**: We operate in a dynamic environment, and things are subject to change. The information provided is intended to outline the general framework direction, for informational purposes only. We may decide to add or remove new items at any time, depending on our capability to deliver while meeting our quality standards. The development, releases, and timing of any features or functionality remains at the sole discretion of MUI. The roadmap does not represent a commitment, obligation, or promise to deliver at any time.