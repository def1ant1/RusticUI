# Produktionsfehler

<p class="description">Bei der Erstellung von Material-UI-Fehlern werden Fehlermeldungen minimiert, um die Größe Ihrer Anwendung zu verringern. </p>

<<<<<<< HEAD
Wir empfehlen, beim Debuggen dieses Fehlers den Entwicklungsbuild zu verwenden. Sie wird zusätzliche Warnungen vor möglichen Problemen enthalten. Wenn bei der Verwendung des Produktionsbuilds eine Ausnahme auftritt, wird auf dieser Seite der Orrigianltext des Fehlers wieder zusammengesetzt.
=======
Wir empfehlen, beim Debuggen dieses Fehlers den Entwicklungsbuild zu verwenden. Sie wird zusätzliche Warnungen vor möglichen Problemen enthalten. If you encounter an exception while using the production build, this page will reassemble the orrigianl text of the error.
>>>>>>> 7e97b7f3

{{"demo": "pages/production-error/ErrorDecoder.js", "hideToolbar": true, "bg": "inline"}}<|MERGE_RESOLUTION|>--- conflicted
+++ resolved
@@ -2,10 +2,6 @@
 
 <p class="description">Bei der Erstellung von Material-UI-Fehlern werden Fehlermeldungen minimiert, um die Größe Ihrer Anwendung zu verringern. </p>
 
-<<<<<<< HEAD
-Wir empfehlen, beim Debuggen dieses Fehlers den Entwicklungsbuild zu verwenden. Sie wird zusätzliche Warnungen vor möglichen Problemen enthalten. Wenn bei der Verwendung des Produktionsbuilds eine Ausnahme auftritt, wird auf dieser Seite der Orrigianltext des Fehlers wieder zusammengesetzt.
-=======
 Wir empfehlen, beim Debuggen dieses Fehlers den Entwicklungsbuild zu verwenden. Sie wird zusätzliche Warnungen vor möglichen Problemen enthalten. If you encounter an exception while using the production build, this page will reassemble the orrigianl text of the error.
->>>>>>> 7e97b7f3
 
 {{"demo": "pages/production-error/ErrorDecoder.js", "hideToolbar": true, "bg": "inline"}}