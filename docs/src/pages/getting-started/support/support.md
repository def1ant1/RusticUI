--- conflicted
+++ resolved
@@ -59,21 +59,12 @@
 
 The current status of each MUI version is as follows:
 
-<<<<<<< HEAD
-- Material-UI v5 (emotion): ✅ In active development.
-- Material-UI v4 (hooks): ⚠️ Only handle security fixes.
-- Material-UI v3 (change supported browsers): ❌ Inactive.
-- ~Material-UI v2 (never existed)~.
-- Material-UI v1 (rewrite): ❌ Inactive.
-- Material-UI v0.x: ❌ Inactive.
-=======
 - MUI Core v5 (emotion): ✅ In active development.
 - MUI Core v4 (hooks): ⚠️ Only handle security fixes.
 - MUI Core v3 (change supported browsers): ❌ Inactive.
 - ~MUI Core v2 (never existed)~.
 - MUI Core v1 (rewrite): ❌ Inactive.
 - MUI Core v0.x: ❌ Inactive.
->>>>>>> 7e97b7f3
 
 For teams and organizations that require additional support for older versions, MUI has [options available](#professional-support-premium).
 
