# サポート

<<<<<<< HEAD
<p class="description">コミュニティヘルプからプレミアムクリティカルなビジネスサポートまで、お手伝いいたします。</p>
=======
<p class="description">From community help to premium critical business support, we're here to help.</p>
>>>>>>> 7e97b7f3

## コミュニティヘルプ (無料)

フレームワークにかんする質問やアドバイスをしたいと思ったら、まず初めにコミュニティへ行きましょう。 コミュニティにようこそ！

### StackOverflow <img src="/static/images/logos/stackoverflow.svg" width="24" height="24" alt="StackOverflow logo" loading="lazy" />

For crowdsourced technical questions from expert Material-UI devs in our community. Also frequented by the Material-UI core team.

[質問を投稿する](https://stackoverflow.com/questions/tagged/material-ui)

### GitHub<img src="/static/images/logos/github.svg" width="24" height="24" alt="GitHub logo" loading="lazy" />

バグや機能要求の目的でのみGitHubのIssueを使用しています。 バグや機能要求の目的でのみGitHubのIssueを使用しています。 バグを発見したと思われる場合、または新しく追加して欲しい機能を提案したい場合。 [これまでに同様な点が報告されていないか](https://github.com/mui-org/material-ui/issues?utf8=%E2%9C%93&q=is%3Aopen+is%3Aclosed)修正されていないか確認してください。 既存の課題やプルリクエストを検索して、誰かが自分に似たようなものを報告しているかどうかを確認できます。 既存の課題やプルリクエストを検索して、誰かが自分に似たようなものを報告しているかどうかを確認できます。

[Issueを開く](https://github.com/mui-org/material-ui/issues/new/choose)

#### 新しいIssueガイドライン

- Issueを作る際には以下のテンプレートに従ってください。
<<<<<<< HEAD
- '[ComponentName]' でタイトルを始め、他の人が同様の問題を見つけるのに役立つ簡潔な説明を使用してください。 
=======
- '[ComponentName]' でタイトルを始め、他の人が同様の問題を見つけるのに役立つ簡潔な説明を使用してください。
>>>>>>> 7e97b7f3
  - "動作しません" ❌
  - "[Button] サポートを追加 <some feature>" ✅
- 1つのIssueに複数のトピックを含まないでください。それぞれのトピックにつき一つのIssueを作成してください。
- Issueに "+1" をコメントしないでください。 それはIssueを解決させる役に立ちません。管理者にとって好ましくありません。 代わりに GitHub リアクションを使用してください (👍)

### ブログ 📝

以下のブログを読むことでライブラリの開発についての近況を知ることができます。

[最新の記事を読む](https://medium.com/material-ui/)

### 参考資料 📖

Material-UIは初めてですか？ 何から始めればいいのかを知っていれば、簡単に習得できますよ!

[Material-UIを学ぶ](/getting-started/learn/)

### Twitter<img src="/static/images/logos/twitter.svg" width="24" height="24" alt="Twitter logo" loading="lazy" />

Material-UIの最新ニュースを受け取る

[フォローする](https://twitter.com/MaterialUI)

### サポートされているバージョン

<<<<<<< HEAD
Material-UI CE (Community Edition) は、最初から100%オープンソース (MITライセンス) であり、常にそうです。 Developers can ensure Material-UI is the right choice for their React applications through Material-UI’s community maintenance strategy. Developers can ensure Material-UI is the right choice for their React applications through Material-UI’s community maintenance strategy. The Material-UI team regularly ships new releases, bug fixes, and is very welcoming to community pull requests.
=======
Material-UI CE (Community Edition) は、最初から100%オープンソース (MITライセンス) であり、常にそうです。 Developers can ensure Material-UI is the right choice for their React applications through Material-UI’s community maintenance strategy. 開発者は、Material-UIのコミュニティメンテナンス方針を通して、Material-UIがReactアプリケーションに最適な選択肢であることを保証できます。 The Material-UI team regularly ships new releases, bug fixes, and is very welcoming to community pull requests.
>>>>>>> 7e97b7f3

Given the reality of time and resource constraints, as well as the desire to keep innovating, over time it becomes necessary to shift focus to newer versions of the framework ([our release schedule](https://material-ui.com/versions/#release-frequency)), while making the transition to newer versions as smooth as possible, including publishing migration guides such as [this one for v4](/guides/migration-v3/). The open-source community is always welcome to submit new features and bug fixes as well.

The current status of each Material-UI version is as follows:

- Material-UI v5 (emotion): ✅ 開発継続中
- Material-UI v3 (change supported browsers): ⚠️ Only handle security fixes.
- Material-UI v3 (change supported browsers): ❌ 開発終了
- ~Material-UI v2 (never existed)~.
- Material-UI v1 (rewrite): ❌ Inactive.
- Material-UI v0.x: ❌ Inactive.

For teams and organizations that require additional support for older versions, Material-UI has [options available](#enterprise).

## Professional support (premium)

### Tidelift subscription <img src="/static/images/logos/tidelift.svg" width="24" height="24" alt="Tidelift logo" loading="lazy" />

Material-UI and the maintainers of thousands of other packages are working with Tidelift to deliver one enterprise subscription that covers all of the open-source you use.

If you want the flexibility of open-source and the confidence of commercial-grade software, this is worth looking at.

The Tidelift Subscription manages your dependencies for you:

- Get the tools you need to continuously catalog and understand the open-source software that your application depends on.
- Your subscription helps pay the open-source community maintainers of the packages you use, to ensure they meet the standards you require.
- Address issues proactively, with tools that scan for new security, licensing, and maintenance issues, and alert participating open-source maintainers so they can resolve them on your behalf.
- Tidelift helps measure and improve your open-source dependencies' health – which improves your app's health – and gives a shortlist of high-impact steps your team can take to improve them even more.
- Get commercial assurances that don't come for free with open-source packages, such as intellectual property indemnification and support under a service level agreement. You expect these guarantees from proprietary software, and you can get them when using open-source as well.

The end result? All of the capabilities you expect from commercial-grade software, for the full breadth of open-source you use. That means less time grappling with esoteric open-source trivia, and more time building your own applications – and your business.

<a
  data-ga-event-category="support"
  data-ga-event-action="tidelift"
  href="https://tidelift.com/subscription/pkg/npm-material-ui?utm_source=npm-material-ui&utm_medium=referral&utm_campaign=enterprise">
Get more details
</a>

<a
  data-ga-event-category="support"
  data-ga-event-action="tidelift"
  href="https://tidelift.com/subscription/request-a-demo?utm_source=npm-material-ui&utm_medium=referral&utm_campaign=enterprise">
Request a demo
</a>

### Custom work 🛠

Tweak Material-UI to meet specific requirements. We might: Give us a summary of your needs and we'll help you if we can. We might: Give us a summary of your needs and we'll help you if we can.

- Give you an estimate of time and price if the work is straightforward
- Suggest alternatives that might not require Material-UI
- Decline the work due to timing or relevancy

Note that work must be Material-UI related. We don't accept general React development work. Our contracting price is $200/hour or $1,500/day.

[Send us an email](mailto:custom-work@material-ui.com)<|MERGE_RESOLUTION|>--- conflicted
+++ resolved
@@ -1,10 +1,6 @@
 # サポート
 
-<<<<<<< HEAD
-<p class="description">コミュニティヘルプからプレミアムクリティカルなビジネスサポートまで、お手伝いいたします。</p>
-=======
 <p class="description">From community help to premium critical business support, we're here to help.</p>
->>>>>>> 7e97b7f3
 
 ## コミュニティヘルプ (無料)
 
@@ -25,11 +21,7 @@
 #### 新しいIssueガイドライン
 
 - Issueを作る際には以下のテンプレートに従ってください。
-<<<<<<< HEAD
-- '[ComponentName]' でタイトルを始め、他の人が同様の問題を見つけるのに役立つ簡潔な説明を使用してください。 
-=======
 - '[ComponentName]' でタイトルを始め、他の人が同様の問題を見つけるのに役立つ簡潔な説明を使用してください。
->>>>>>> 7e97b7f3
   - "動作しません" ❌
   - "[Button] サポートを追加 <some feature>" ✅
 - 1つのIssueに複数のトピックを含まないでください。それぞれのトピックにつき一つのIssueを作成してください。
@@ -55,11 +47,7 @@
 
 ### サポートされているバージョン
 
-<<<<<<< HEAD
-Material-UI CE (Community Edition) は、最初から100%オープンソース (MITライセンス) であり、常にそうです。 Developers can ensure Material-UI is the right choice for their React applications through Material-UI’s community maintenance strategy. Developers can ensure Material-UI is the right choice for their React applications through Material-UI’s community maintenance strategy. The Material-UI team regularly ships new releases, bug fixes, and is very welcoming to community pull requests.
-=======
 Material-UI CE (Community Edition) は、最初から100%オープンソース (MITライセンス) であり、常にそうです。 Developers can ensure Material-UI is the right choice for their React applications through Material-UI’s community maintenance strategy. 開発者は、Material-UIのコミュニティメンテナンス方針を通して、Material-UIがReactアプリケーションに最適な選択肢であることを保証できます。 The Material-UI team regularly ships new releases, bug fixes, and is very welcoming to community pull requests.
->>>>>>> 7e97b7f3
 
 Given the reality of time and resource constraints, as well as the desire to keep innovating, over time it becomes necessary to shift focus to newer versions of the framework ([our release schedule](https://material-ui.com/versions/#release-frequency)), while making the transition to newer versions as smooth as possible, including publishing migration guides such as [this one for v4](/guides/migration-v3/). The open-source community is always welcome to submit new features and bug fixes as well.
 
