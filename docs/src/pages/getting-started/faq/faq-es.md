# Preguntas frecuentes

<p class="description">¿Atrapado en un problema en particular? Chequea primero algunos de los problemas más comunes en la sección de preguntas frecuentes.</p>

Si aún no puede encontrar lo que está buscando, puede consultar nuestra [página de soporte](/getting-started/support/).

## Material-UI es impresionante. ¿Cómo puedo apoyar el proyecto?

Hay muchas maneras de apoyar a Material-UI:

- **Difunde la palabra**. Evangelize Material-UI by [linking to material-ui.com](https://material-ui.com/) on your website, every backlink matters. Follow us on [Twitter](https://twitter.com/MaterialUI), like and retweet the important news. Or just talk about us with your friends.
- **Give us feedback**. Tell us what we're doing well or where we can improve. Please upvote (👍) the issues that you are the most interested in seeing solved.
- **Ayuda a nuevos usuarios**. Puedes responder preguntas en [StackOverflow](https://stackoverflow.com/questions/tagged/material-ui).
<<<<<<< HEAD
- **Haz que los cambios sucedan**. 
=======
- **Haz que los cambios sucedan**.
>>>>>>> 7e97b7f3
  - Edit the documentation. Every page has an "EDIT THIS PAGE" link in the top right.
  - Report bugs or missing features by [creating an issue](https://github.com/mui-org/material-ui/issues/new).
  - Review and comment on existing [pull requests](https://github.com/mui-org/material-ui/pulls) and [issues](https://github.com/mui-org/material-ui/issues).
  - Help [translate](https://translate.material-ui.com) the documentation.
  - [Improve our documentation](https://github.com/mui-org/material-ui/tree/master/docs), fix bugs, or add features by [submitting a pull request](https://github.com/mui-org/material-ui/pulls).
- **Apóyanos financieramente en [OpenCollective](https://opencollective.com/material-ui)**. If you use Material-UI in a commercial project and would like to support its continued development by becoming a Sponsor, or in a side or hobby project and would like to become a Backer, you can do so through OpenCollective. All funds donated are managed transparently, and Sponsors receive recognition in the README and on the Material-UI home page.

## ¿Por qué mis componentes no se están renderizando correctamente en las compilaciones de producción?

But you shouldn't share a `createGenerateClassName()` between different requests: You need to provide a new class name generator for each request.

Para corregir este problema, todos los componentes de la página deben inicializarse de forma que sólo haya **un generador de nombre de clase** entre ellos.

Usted podría terminar usando accidentalmente dos generadores de nombre de clase en una variedad de escenarios:

- Usted accidentalmente **ata** dos versiones de Material-UI. Es posible que usted tenga una dependencia que no establece correctamente Material-UI como una dependencia en par.
- Estás usando `StylesProvider` para un **subconjunto** de tu árbol React.
- Usted está utilizando un agrupador que está dividiendo el código en una manera que crea múltiples instancias de generador de nombre de clase.

> If you are using webpack with the [SplitChunksPlugin](https://webpack.js.org/plugins/split-chunks-plugin/), try configuring the [`runtimeChunk` setting under `optimizations`](https://webpack.js.org/configuration/optimization/#optimization-runtimechunk).

Overall, it's simple to recover from this problem by wrapping each Material-UI application with [`StylesProvider`](/styles/api/#stylesprovider) components at the top of their component trees **and using a single class name generator shared among them**.

## ¿Por qué los elementos de posición fija se mueven cuando se abre un modal?

Scrolling is blocked as soon as a modal is opened. This prevents interacting with the background when the modal should be the only interactive content. However, removing the scrollbar can make your **fixed positioned elements** move. In this situation, you can apply a global `.mui-fixed` class name to tell Material-UI to handle those elements.

## ¿Cómo puedo desactivar el efecto de ripple globalmente?

The ripple effect is exclusively coming from the `BaseButton` component. You can disable the ripple effect globally by providing the following in your theme:

```js
import { createTheme } from '@material-ui/core';

const theme = createTheme({
<<<<<<< HEAD
  props: {
=======
  components: {
>>>>>>> 7e97b7f3
    // Name of the component ⚛️
    MuiButtonBase: {
      defaultProps: {
        // The props to apply
        disableRipple: true, // No more ripple, on the whole application 💣!
      Infinity,
+     }),
    ]
  }
```

## ¿Cómo puedo desactivar las transiciones globalmente?

Material-UI uses the same theme helper for creating all its transitions. Therefore you can disable all transitions by overriding the helper in your theme:

```js
import { createTheme } from '@material-ui/core';

const theme = createTheme({
  transitions: {
    // So we have `transition: none;` everywhere
    create: () => 'none',
  },
});
```

It can be useful to disable transitions during visual testing or to improve performance on low-end devices.

You can go one step further by disabling all transitions and animations effects:

```js
import { createTheme } from '@material-ui/core';

const theme = createTheme({
<<<<<<< HEAD
  overrides: {
=======
  components: {
>>>>>>> 7e97b7f3
    // Name of the component ⚛️
    MuiCssBaseline: {
      styleOverrides: {
        '*, *::before, *::after': {
          transition: 'none !important',
          animation: 'none !important',
        },
      },
    },
  },
});
```

Notice that the usage of `CssBaseline` is required for the above approach to work. If you choose not to use it, you can still disable transitions and animations by including these CSS rules:

```css
*, *::before, *::after {
  transition: 'none !important';
  animation: 'none !important';
}
```

## ¿Tengo que usar JSS para dar estilo a mi aplicación?

No, it's not required. But this dependency comes built in, so carries no additional bundle size overhead.

You can use `npm ls @material-ui/styles`, `yarn list @material-ui/styles` or `find -L ./node_modules | grep /@material-ui/styles/package.json` commands in your application folder. If you think that the issue may be in the duplication of the @material-ui/styles module somewhere in your dependencies, there are several ways to check this.

## When should I use inline-style vs. CSS?

As a rule of thumb, only use inline-style for dynamic style properties. The CSS alternative provides more advantages, such as:

- auto-prefixing
- better debugging
- media queries
- keyframes

## ¿Cómo uso react-router?

We detail the [integration with third-party routing libraries](/guides/routing/) like react-router, Gatsby or Next.js in our guide.

## ¿Cómo puedo acceder al elemento DOM?

All Material-UI components that should render something in the DOM forward their ref to the underlying DOM component. This means that you can get DOM elements by reading the ref attached to Material-UI components:

```jsx
// or a ref setter function
const ref = React.createRef();
// render
<Button ref={ref} />;
// usage
const element = ref.current;
```

If you're not sure if the Material-UI component in question forwards its ref you can check the API documentation under "Props" e.g. the [Button API](/api/button/#props) includes

> The ref is forwarded to the root element.

indicating that you can access the DOM element with a ref.

## I have several instances of styles on the page

If you are seeing a warning message in the console like the one below, you probably have several instances of `@material-ui/styles` initialized on the page.

> It looks like there are several instances of `@material-ui/styles` initialized in this application. This may cause theme propagation issues, broken class names, specificity issues, and make your application bigger without a good reason.

### Possible reasons

There are several common reasons for this to happen:

- You have another `@material-ui/styles` library somewhere in your dependencies.
- You have a monorepo structure for your project (e.g, lerna, yarn workspaces) and `@material-ui/styles` module is a dependency in more than one package (this one is more or less the same as the previous one).
- You have several applications that are using `@material-ui/styles` running on the same page (e.g., several entry points in webpack are loaded on the same page).

### Duplicated module in node_modules

You can use `npm ls @material-ui/styles`, `yarn list @material-ui/styles` or `find -L ./node_modules | grep /@material-ui/styles/package.json` commands in your application folder. If you think that the issue may be in the duplication of the @material-ui/styles module somewhere in your dependencies, there are several ways to check this.

If none of these commands identified the duplication, try analyzing your bundle for multiple instances of @material-ui/styles. You can just check your bundle source, or use a tool like [source-map-explorer](https://github.com/danvk/source-map-explorer) or [webpack-bundle-analyzer](https://github.com/webpack-contrib/webpack-bundle-analyzer).

If you identified that duplication is the issue that you are encountering there are several things you can try to solve it:

If you are using npm you can try running `npm dedupe`. This command searches the local dependencies and tries to simplify the structure by moving common dependencies further up the tree.

If you are using webpack, you can change the way it will [resolve](https://webpack.js.org/configuration/resolve/#resolve-modules) the @material-ui/styles module. You can overwrite the default order in which webpack will look for your dependencies and make your application node_modules more prioritized than default node module resolution order:

```diff
  resolve: {
+   alias: {
+     "@material-ui/styles": path.resolve(appFolder, "node_modules", "@material-ui/styles"),
+   }
  }
```

### Usage with Lerna

One possible fix to get @material-ui/styles to run in a Lerna monorepo across packages is to [hoist](https://github.com/lerna/lerna/blob/master/doc/hoist.md) shared dependencies to the root of your monorepo file. Try running the bootstrap option with the --hoist flag.

```sh
lerna bootstrap --hoist
```

Alternatively, you can remove @material-ui/styles from your package.json file and hoist it manually to your top-level package.json file.

Example of a package.json file in a Lerna root folder

```json
{
  "name": "my-monorepo",
  "devDependencies": {
    "lerna": "latest"
  },
  "dependencies": {
    "@material-ui/styles": "^4.0.0"
  },
  "scripts": {
    "bootstrap": "lerna bootstrap",
    "clean": "lerna clean",
    "start": "lerna run start",
    "build": "lerna run build"
  }
}
```

### Running multiple applications on one page

If you have several applications running on one page, consider using one @material-ui/styles module for all of them. If you are using webpack, you can use [CommonsChunkPlugin](https://webpack.js.org/plugins/commons-chunk-plugin/) to create an explicit [vendor chunk](https://webpack.js.org/plugins/commons-chunk-plugin/#explicit-vendor-chunk), that will contain the @material-ui/styles module:

```diff
  module.exports = {
    entry: {
+     vendor: ["@material-ui/styles"],
      app1: "./src/app.1.js",
      app2: "./src/app.2.js",
    },
    plugins: [
+     new webpack.optimize.CommonsChunkPlugin({
+       name: "vendor",
+       minChunks: Infinity,
+     }),
    ]
  }
```

## Mi aplicación no se procesa correctamente en el servidor

If it doesn't work, in 99% of cases it's a configuration issue. A missing property, a wrong call order, or a missing component – server-side rendering is strict about configuration, and the best way to find out what's wrong is to compare your project to an already working setup.

The best way to find out what's wrong is to compare your project to an **already working setup**. Check out the [reference implementations](/guides/server-rendering/#reference-implementations), bit by bit.

### CSS works only on first load then is missing

The CSS is only generated on the first load of the page. Then, the CSS is missing on the server for consecutive requests.

#### Action to Take

The styling solution relies on a cache, the *sheets manager*, to only inject the CSS once per component type (if you use two buttons, you only need the CSS of the button one time). You need to create **a new `sheets` instance for each request**.

example of fix:

```diff
-// Create a sheets instance.
<<<<<<< HEAD
=======
-const sheets = new ServerStyleSheets();

function handleRender(req, res) {
+ // Create a sheets instance.
>>>>>>> 7e97b7f3
+ const sheets = new ServerStyleSheets();

  //…

  // Render the component to a string.
const html = ReactDOMServer.renderToString(
  const html = ReactDOMServer.renderToString(
```

### React class name hydration mismatch

> Warning: Prop className did not match.

There is a class name mismatch between the client and the server. It might work for the first request. Another symptom is that the styling changes between initial page load and the downloading of the client scripts.

#### Action to Take

The class names value relies on the concept of [class name generator](/styles/advanced/#class-names). The class names value relies on the concept of [class name generator](/styles/advanced/#class-names). This generator needs to behave identically on the server and on the client. Por ejemplo:

- You need to provide a new class name generator for each request. But you shouldn't share a `createGenerateClassName()` between different requests:

  example of fix:

  ```diff
  -// Create a new class name generator.
  -const generateClassName = createGenerateClassName();

function handleRender(req, res) {

+ // Create a new class name generator.
  -const generateClassName = createGenerateClassName();

function handleRender(req, res) {

+ // Create a new class name generator.

    // Render the component to a string.
    const html = ReactDOMServer.renderToString(
  ```

- You need to verify that your client and server are running the **exactly the same version** of Material-UI. It is possible that a mismatch of even minor versions can cause styling problems. To check version numbers, run `npm list @material-ui/core` in the environment where you build your application and also in your deployment environment.

  You can also ensure the same version in different environments by specifying a specific MUI version in the dependencies of your package.json.

  _example of fix (package.json):_

  ```diff
    "dependencies": {
    ...
  -   "@material-ui/core": "^4.0.0",
  +   "@material-ui/core": "4.0.0",
      ...
    },
  ```

- You need to make sure that the server and the client share the same `process.env.NODE_ENV` value.

## ¿Por qué los colores que veo son diferentes de lo que veo aquí?

The documentation site is using a custom theme. Hence, the color palette is different from the default theme that Material-UI ships. Please refer to [this page](/customization/theming/) to learn about theme customization.

## Why does component X require a DOM node in a prop instead of a ref object?

Components like the [Portal](/api/portal/#props) or [Popper](/api/popper/#props) require a DOM node in the `container` or `anchorEl` prop respectively. It seems convenient to simply pass a ref object in those props and let Material-UI access the current value. This works in a simple scenario:

```jsx
function App() {
  const container = React.useRef(null);

  return (
    <div className="App">
      <Portal container={container}>
        <span>portaled children</span>
      </Portal>
      <div ref={container} />
    </div>
  );
}
```

where `Portal` would only mount the children into the container when `container.current` is available. Here is a naive implementation of Portal:

```jsx
function Portal({ children, container }) {
  const [node, setNode] = React.useState(null);

  React.useEffect(() => {
    setNode(container.current);
  }, [container]);

  if (node === null) {
    return null;
  }
  return ReactDOM.createPortal(children, node);
}
```

With this simple heuristic `Portal` might re-render after it mounts because refs are up-to-date before any effects run. However, just because a ref is up-to-date doesn't mean it points to a defined instance. If the ref is attached to a ref forwarding component it is not clear when the DOM node will be available. The above implementation could also not account for a change in the DOM node. In the example above, the `Portal` would run an effect once, but might not re-render because `ref.current` is still `null`. This is especially apparent for React.lazy components in Suspense.

This is why we require a prop with the actual DOM node so that React can take care of determining when the `Portal` should re-render:

```jsx
function App() {
  const [container, setContainer] = React.useState(null);
  const handleRef = React.useCallback(
    (instance) => setContainer(instance),
    [setContainer],
  );

  return (
    <div className="App">
      <Portal container={container}>
        <span>Portaled</span>
      </Portal>
      <div ref={handleRef} />
    </div>
  );
}
```

## ¿Para qué sirve la dependencia de clsx?

[clsx](https://github.com/lukeed/clsx) is a tiny utility for constructing `className` strings conditionally, out of an object with keys being the class strings, and values being booleans.

Instead of writing:

```jsx
// let disabled = false, selected = true;

return (
  <div
<<<<<<< HEAD
    className={`MuiButton-root ${disabled ? // let disabled = false, selected = true;

return (
  <div
    className={`MuiButton-root ${disabled ? 'Mui-disabled' : ''} ${selected ?
=======
    className={`MuiButton-root ${disabled ? 'Mui-disabled' : ''} ${
      selected ? 'Mui-selected' : ''
    }`}
  />
);
>>>>>>> 7e97b7f3
```

you can do:

```jsx
import clsx from 'clsx';

return (
  <div
    className={clsx('MuiButton-root', {
      'Mui-disabled': disabled,
      'Mui-selected': selected,
    })}
  />
);
```<|MERGE_RESOLUTION|>--- conflicted
+++ resolved
@@ -11,11 +11,7 @@
 - **Difunde la palabra**. Evangelize Material-UI by [linking to material-ui.com](https://material-ui.com/) on your website, every backlink matters. Follow us on [Twitter](https://twitter.com/MaterialUI), like and retweet the important news. Or just talk about us with your friends.
 - **Give us feedback**. Tell us what we're doing well or where we can improve. Please upvote (👍) the issues that you are the most interested in seeing solved.
 - **Ayuda a nuevos usuarios**. Puedes responder preguntas en [StackOverflow](https://stackoverflow.com/questions/tagged/material-ui).
-<<<<<<< HEAD
-- **Haz que los cambios sucedan**. 
-=======
 - **Haz que los cambios sucedan**.
->>>>>>> 7e97b7f3
   - Edit the documentation. Every page has an "EDIT THIS PAGE" link in the top right.
   - Report bugs or missing features by [creating an issue](https://github.com/mui-org/material-ui/issues/new).
   - Review and comment on existing [pull requests](https://github.com/mui-org/material-ui/pulls) and [issues](https://github.com/mui-org/material-ui/issues).
@@ -51,11 +47,7 @@
 import { createTheme } from '@material-ui/core';
 
 const theme = createTheme({
-<<<<<<< HEAD
-  props: {
-=======
   components: {
->>>>>>> 7e97b7f3
     // Name of the component ⚛️
     MuiButtonBase: {
       defaultProps: {
@@ -90,11 +82,7 @@
 import { createTheme } from '@material-ui/core';
 
 const theme = createTheme({
-<<<<<<< HEAD
-  overrides: {
-=======
   components: {
->>>>>>> 7e97b7f3
     // Name of the component ⚛️
     MuiCssBaseline: {
       styleOverrides: {
@@ -257,13 +245,10 @@
 
 ```diff
 -// Create a sheets instance.
-<<<<<<< HEAD
-=======
 -const sheets = new ServerStyleSheets();
 
 function handleRender(req, res) {
 + // Create a sheets instance.
->>>>>>> 7e97b7f3
 + const sheets = new ServerStyleSheets();
 
   //…
@@ -395,19 +380,11 @@
 
 return (
   <div
-<<<<<<< HEAD
-    className={`MuiButton-root ${disabled ? // let disabled = false, selected = true;
-
-return (
-  <div
-    className={`MuiButton-root ${disabled ? 'Mui-disabled' : ''} ${selected ?
-=======
     className={`MuiButton-root ${disabled ? 'Mui-disabled' : ''} ${
       selected ? 'Mui-selected' : ''
     }`}
   />
 );
->>>>>>> 7e97b7f3
 ```
 
 you can do:
