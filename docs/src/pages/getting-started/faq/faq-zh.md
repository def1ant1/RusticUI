--- conflicted
+++ resolved
@@ -10,24 +10,14 @@
 
 - **口口相传**。 通过在您的网站上 [链接到 material-ui.com](https://material-ui.com/) 来传播 Material-UI ，每个反向链接对我们来说都很重要。 在 [Twitter 上关注我们](https://twitter.com/MaterialUI) ，点赞并转发一些重要的新闻。 或者只是与您的朋友谈论我们。
 - **给我们反馈** 。 告诉我们一些做得好的地方或者可以改进的地方。 请给您最希望看到能够解决的问题投票（👍）。
-<<<<<<< HEAD
-- **帮助新的用户** 。 您可以在 [StackOverflow](https://stackoverflow.com/questions/tagged/material-ui) 中回答一些问题。
-- **做出一些改变吧**。 
-=======
 - **帮助新用户** 。 您可以在 [StackOverflow](https://stackoverflow.com/questions/tagged/material-ui) 中回答一些问题。
 - **做出一些改变吧**。
->>>>>>> 7e97b7f3
   - 编辑文档。 每个页面右上角都有一个“编辑此页面”的链接。
   - 通过 [创建一个问题](https://github.com/mui-org/material-ui/issues/new) 来报告错误或缺少的功能 。
   - 查看和评论一些现有的 [pull requests](https://github.com/mui-org/material-ui/pulls) 和 [issues](https://github.com/mui-org/material-ui/issues)。
   - 帮助我们 [翻译](https://translate.material-ui.com) 文档。
-<<<<<<< HEAD
-  - 通过 [提交的一个 pull request](https://github.com/mui-org/material-ui/pulls) 来 [优化我们的文档](https://github.com/mui-org/material-ui/tree/master/docs)，修复错误，或者添加功能。
-- **在 [OpenCollective](https://opencollective.com/material-ui)** 上资助我们。 如果您在商业项目中使用了 Material-UI，并希望通过成为我们的赞助商来支持我们的持续发展，或者在一个业余的或者爱好的项目中使用了，并想成为我们的一个支持者， 您都可以通过 OpenCollective 来资助我们。 筹集的所有资金都是透明管理的，赞助商在 README 和 Material-UI 主页上都会获得认可。
-=======
   - [改进我们的文档](https://github.com/mui-org/material-ui/tree/next/docs)，修复错误，或者通过 [拉取请求](https://github.com/mui-org/material-ui/pulls) 来添加功能。
 - **在 [OpenCollective](https://opencollective.com/material-ui)**上资助我们。 如果您在商业项目中使用了 Material-UI，并希望通过成为我们的赞助商来支持我们的持续发展，或者在一个业余的或者爱好的项目中使用了，并想成为我们的一个支持者， 您都可以通过 OpenCollective 来资助我们。 筹集的所有资金都是透明管理的，赞助商在 README 和 Material-UI 主页上都会获得认可。
->>>>>>> 7e97b7f3
 
 ## 为什么我的组件在生产构造中没有正确地渲染？
 
@@ -37,11 +27,7 @@
 
 在很多情况下，您可能最终会意外地使用两个类名生成器：
 
-<<<<<<< HEAD
-- 您不小心**打包**了两个版本的 Material-UI。 您没有正确设置某个和 material-ui 的同等依赖的依赖包。
-=======
 - 比如你一不小心 **打包**了 两个版本的 Material-UI。 您没有正确设置某个和 material-ui 的同等依赖的依赖包。
->>>>>>> 7e97b7f3
 - 对于你的 React 树控件而言，你在使用 `JssProvider` 构建一个 **subject（分支）**。
 - 您正在使用打包根据，而它拆分代码的方式导致创建了多个类名生成器的实例。
 
@@ -61,13 +47,6 @@
 import { createTheme } from '@material-ui/core';
 
 const theme = createTheme({
-<<<<<<< HEAD
-  props: {
-    // 组件的名字 ⚛️
-    MuiButtonBase: {
-      // 需要应用的属性
-      disableRipple: true, // 在整个应用中都不会有涟漪效果 💣！
-=======
   components: {
     // Name of the component ⚛️
     MuiButtonBase: {
@@ -75,7 +54,6 @@
         // The props to apply
         disableRipple: true, // No more ripple, on the whole application 💣!
       },
->>>>>>> 7e97b7f3
     },
   },
 });
@@ -90,11 +68,7 @@
 
 const theme = createTheme({
   transitions: {
-<<<<<<< HEAD
-    // 这样就设定了全局的 `transition: none;`
-=======
     // So we have `transition: none;` everywhere
->>>>>>> 7e97b7f3
     create: () => 'none',
   },
 });
@@ -108,18 +82,10 @@
 import { createTheme } from '@material-ui/core';
 
 const theme = createTheme({
-<<<<<<< HEAD
-  overrides: {
-    // 组件名称 ⚛️
-    MuiCssBaseline: {
-      // 规则名称
-      '@global': {
-=======
   components: {
     // Name of the component ⚛️
     MuiCssBaseline: {
       styleOverrides: {
->>>>>>> 7e97b7f3
         '*, *::before, *::after': {
           transition: 'none !important',
           animation: 'none !important',
@@ -147,15 +113,9 @@
 
 然而，也许您正在给应用程序添加一些 Material-UI 组件，而应用程序以及使用了其他的样式解决方案，或者您已经熟悉了不同的 API，而不想学习一个新的 API？ 在这种情况下，请访问 [样式库互用](/guides/interoperability/) 章节，在那你可以发现我们使用了一些替代样式库来重新设置 Material-UI 组件的样式，而这是多么的简单。
 
-<<<<<<< HEAD
-## 内联样式与 CSS 之间我应该怎么选择使用的时机？
-
-根据经验，仅对动态的样式属性使用内联样式。 CSS 的替代方案也有诸多优势，例如：
-=======
 ## When should I use inline-style vs. CSS?
 
 根据经验，仅对动态样式属性使用内联样式。 CSS 的替代方案也有诸多优势，例如：
->>>>>>> 7e97b7f3
 
 - 自动前缀
 - 更好地调试
@@ -164,11 +124,7 @@
 
 ## 我应该怎么使用 react-router？
 
-<<<<<<< HEAD
-在我们的指南中详细介绍了如何与 react-router、Gatsby 或 Next.js 这样的 [第三方路由库](/guides/composition/#routing-libraries) 整合。
-=======
 在我们的指南中详细介绍了如何与 react-router、Gatsby 或 Next.js 这样的 [第三方路由库](/guides/routing/) 整合。
->>>>>>> 7e97b7f3
 
 ## 我应该怎么访问 DOM 元素？
 
@@ -193,11 +149,7 @@
 
 如果您在控制台中看到类似下面的警告消息，那么您可能已经在页面上初始化了多个 `@material-ui/styles` 实例。
 
-<<<<<<< HEAD
-> 看起来在这个应用程序中初始化了多个 `@material-ui/styles` 实例。 这可能会导致主题传播问题、类名称损坏、专一性问题，并使你的应用程序尺寸无端变大。 
-=======
 > 看起来在这个应用程序中初始化了多个 `@material-ui/styles` 实例。 这可能会导致主题传播问题、类名称损坏、专一性问题，并使你的应用程序尺寸无端变大。
->>>>>>> 7e97b7f3
 
 ### 可能的原因
 
@@ -237,11 +189,7 @@
 
 另外，您也可以从 package.json 文件中删除 @material-ui/styles 项，然后手动将它移动到您顶层的 package.json 文件中。
 
-<<<<<<< HEAD
-Lerna 根目录下的 package.json 文件示例： 
-=======
 Lerna 根目录下的 package.json 文件示例：
->>>>>>> 7e97b7f3
 
 ```json
 {
@@ -282,15 +230,10 @@
 ```
 
 ## 我的应用没有在服务器上正确的渲染。
-<<<<<<< HEAD
-
-如果您的程序渲染不正常，99% 的情况下都是配置问题： 缺少属性、调用顺序错误或缺少组件 — 服务端渲染对配置的要求是很严格的，要找出问题的最好方法是将您的项目与一个已经正常运行的项目配置进行比较。 请逐位查看 [参考实现](/guides/server-rendering/#reference-implementations)。
-=======
 
 如果您的程序渲染不正常，99% 的情况下都是配置问题： 缺少属性、调用顺序错误或缺少组件 - 服务器端渲染对配置有严格要求。
 
 找出所在问题的最佳方法是将你的项目与 **已经在正常工作的设置** 进行比较。 请逐位查看 [参考实现](/guides/server-rendering/#reference-implementations)。
->>>>>>> 7e97b7f3
 
 ### CSS 仅在第一次加载时生效，然后就消失了
 
@@ -298,15 +241,9 @@
 
 #### 要运行的操作
 
-<<<<<<< HEAD
-样式解决方案依赖于缓存，即 *sheets manager*，来为每个组件类只注入一次 CSS（如果您使用了两个按钮，则只需要应用一次按钮的 CSS）。 您需要为每个请求创建 **一个新的 `sheet` 实例**。
-
-*修复示例：*
-=======
 样式解决方案依赖于缓存，即 _sheets manager_，来为每个组件类只注入一次 CSS（如果您使用了两个按钮，则只需要应用一次按钮的 CSS）。 您需要为每个请求创建 **一个新的 `sheet` 实例**。
 
 修复示例：
->>>>>>> 7e97b7f3
 
 ```diff
 -// 创建一个 sheets 实例
@@ -314,52 +251,28 @@
 -const sheets = new ServerStyleSheets();
 
 function handleRender(req, res) {
-<<<<<<< HEAD
-
-=======
->>>>>>> 7e97b7f3
 + // 创建一个 sheets 实例。
 + const sheets = new ServerStyleSheets();
 
   //…
 
-<<<<<<< HEAD
-  // 将组件渲染成一个字符串。
-=======
   // 将组件渲染为字符串。
->>>>>>> 7e97b7f3
   const html = ReactDOMServer.renderToString(
 ```
 
 ### React 类名渲染不匹配
 
-<<<<<<< HEAD
+> Warning: Prop className did not match.
+
 您会遇到客户端和服务端之间存在类名不匹配的情况。 可能在第一次请求时会出现这种情况。 另一个征兆是，在初始页面加载和下载客户端脚本之间，样式会发生变化。
 
 #### 要运行的操作
 
-类名值依赖于 [类名生成器](/styles/advanced/#class-names) 的概念。 整个页面需要用**一个类名生成器**来渲染。 这个生成器需要在服务端和客户端上的行为一致。 就像这样：
+类名值依赖于 [类名生成器](/styles/advanced/#class-names) 的概念。 类名值依赖于 [类名生成器](/styles/advanced/#class-names) 的概念。 这个生成器需要在服务端和客户端上的行为一致。 就像这样：
 
 - 您需要为每个请求提供一个新的类名生成器。 但是您不应该在不同的请求之间共享 `createGenerateClassName()`：
 
-*修复示例：*
-
-```diff
--  // 创建一个新的类名生成器。
--const generateClassName = createGenerateClassName();
-=======
-> Warning: Prop className did not match.
-
-您会遇到客户端和服务端之间存在类名不匹配的情况。 可能在第一次请求时会出现这种情况。 另一个征兆是，在初始页面加载和下载客户端脚本之间，样式会发生变化。
-
-#### 要运行的操作
-
-类名值依赖于 [类名生成器](/styles/advanced/#class-names) 的概念。 类名值依赖于 [类名生成器](/styles/advanced/#class-names) 的概念。 这个生成器需要在服务端和客户端上的行为一致。 就像这样：
-
-- 您需要为每个请求提供一个新的类名生成器。 但是您不应该在不同的请求之间共享 `createGenerateClassName()`：
-
   修复示例：
->>>>>>> 7e97b7f3
 
   ```diff
   -  // 创建一个新的类名生成器。
@@ -371,17 +284,6 @@
 
     //…
 
-<<<<<<< HEAD
-  // 将组件渲染为一个字符串。
-  const html = ReactDOMServer.renderToString(
-```
-
-- 您需要验证您的客户端和服务端运行的 Material-UI 的**版本** 是否完全相同。 即使是小小的版本的不匹配也可能导致样式问题。 若想检查版本号，您可以在搭建应用程序的环境以及部署环境中都运行 `npm list @material-ui/core`。
-  
-    您也可以通过在 package.json 的依赖项中指定某一个特定的 MUI 版本，这样能够确保在不同环境中使用的版本是一致的。
-
-*修复（package.json）的示例：*
-=======
     // 将组件渲染为字符串。
     const html = ReactDOMServer.renderToString(
   ```
@@ -389,7 +291,6 @@
 - 你需要验证你的客户端和服务端运行的 Material-UI 的**版本** 是否完全相同。 即使是小小的版本的不匹配也可能导致样式问题。 若想检查版本号，您可以在搭建应用程序的环境以及部署环境中都运行 `npm list @material-ui/core`。
 
   您也可以通过在 package.json 的依赖项中指定某一个特定的 MUI 版本，这样能够确保在不同环境中使用的版本是一致的。
->>>>>>> 7e97b7f3
 
   _修复（package.json）的示例：_
 
@@ -444,15 +345,9 @@
 }
 ```
 
-<<<<<<< HEAD
-这个简单的方法可能会启发您，`Portal` 可能会在挂载后重新渲染，因为在任何效果运行之前，refs 都是最新的。 然而，仅仅因为 ref 是最新的并不意味着它会指向一个定义好的实例。 如果 ref 是附着在一个 ref 所转发组件上的话，那么 DOM 节点何时可用是不明确的。 在上面的例子中，`Portal` 将产生一次效果，但可能不会重新渲染，因为 `ref.current` 的值仍然是 `null`。 而 Suspense 中的 React.lazy 组件中，这一点尤为明显。 上述实现也并不能代表 DOM 节点的一个变化。 
-
-综上所述，这就是为什么我们需要一个具有实际 DOM 节点的属性，这样 React 就可以负责确定 `Portal` 何时应该重新渲染。 
-=======
 这个简单的方法可能会启发您，`Portal` 可能会在挂载后重新渲染，因为在任何效果运行之前，refs 都是最新的。 然而，仅仅因为 ref 是最新的并不意味着它会指向一个定义好的实例。 如果 ref 是附着在一个 ref 所转发组件上的话，那么 DOM 节点何时可用是不明确的。 在上面的例子中，`Portal` 将产生一次效果，但可能不会重新渲染，因为 `ref.current` 的值仍然是 `null`。 而 Suspense 中的 React.lazy 组件中，这一点尤为明显。 上述实现也并不能代表 DOM 节点的一个变化。
 
 综上所述，这就是为什么我们需要一个具有实际 DOM 节点的属性，这样 React 就可以负责确定 `Portal` 何时应该重新渲染。
->>>>>>> 7e97b7f3
 
 ```jsx
 function App() {
@@ -475,11 +370,7 @@
 
 ## clsx 依赖是用于什么？
 
-<<<<<<< HEAD
-[clsx](https://github.com/lukeed/clsx)是一个小型工具集，用于有条件地从一个对象中构造 `className` 字符串，此对象的键是类字符串（class strings），而值是布尔值（booleans）。 
-=======
 [clsx](https://github.com/lukeed/clsx)是一个小型工具集，用于有条件地从一个对象中构造 `className` 字符串，此对象的键是类字符串（class strings），而值是布尔值（booleans）。
->>>>>>> 7e97b7f3
 
 请不要这样写：
 
