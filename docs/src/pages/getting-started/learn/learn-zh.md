--- conflicted
+++ resolved
@@ -2,19 +2,11 @@
 
 <p class="description">您是第一次接触 Material-UI 吗? 如果你知道从哪里开始，就很容易学会！ 而接下来的教程将帮助你快速入门。</p>
 
-<<<<<<< HEAD
-学习 Material-UI 的开发者来自于不同的背景，也使用着不同的学习方法。 无论您是更偏向理论还是实践的学习方法，我们都希望本节对您有所帮助。 与任何新技术一样，Material-UI 的确有一个学习曲线。 有了练习和耐心，你很快就会掌握其中的诀窍。
-=======
 学习 Material-UI 的开发者来自于不同的背景，也使用着不同的学习方法。 Whether you prefer a more theoretical or practical approach, we hope you'll find this section helpful. 与任何新技术一样，Material-UI 的确有一个学习曲线。 与任何新技术一样，Material-UI 的确有一个学习曲线。 有了练习和耐心，你很快就会掌握其中的诀窍。
->>>>>>> 7e97b7f3
 
 ## First example
 
-<<<<<<< HEAD
-您可以在 [用法页面](/getting-started/usage/#quick-start) 找到一个带有实时编辑器的小小的 Material-UI 示例。 即使您还不了解有关 Material-UI 的任何信息，请尝试改变代码并看一下它对结果的影响。
-=======
 您可以在 [用法页面](/getting-started/usage/#quick-start) 找到一个带有实时编辑器的小小的 Material-UI 示例。 Even if you don't know anything about Material-UI yet, try changing the code and see how it affects the result.
->>>>>>> 7e97b7f3
 
 ## Example projects
 
@@ -30,20 +22,6 @@
 
 ### 免费的资源
 
-<<<<<<< HEAD
-- **Introduction to Material-UI**: a series of videos covering all the important Material-UI components. 
-  - 📹 [The videos](https://www.youtube.com/watch?v=pHclLuRolzE&list=PLQg6GaokU5CwiVmsZ0d_9Zsg_DnIP_xwr)
-- **Customize Material-UI for your project**: a look at how you can customize Material-UI to align with your company identity (design system) and products 
-  - 📹 [The videos](https://www.youtube.com/watch?v=bDkB3LoQKxs)
-- **Meet Material-UI — your new favorite user interface library**: a blog post that guides you in building a Todo MVC while covering some important concepts of Material-UI. 
-  - 📝 [The blog post](https://medium.freecodecamp.org/meet-your-material-ui-your-new-favorite-user-interface-library-6349a1c88a8c)
-- **Learn React & Material-UI**: a series of videos covering all the important Material-UI components. 
-  - 📹 [The videos](https://www.youtube.com/watch?v=xm4LX5fJKZ8&list=PLcCp4mjO-z98WAu4sd0eVha1g-NMfzHZk)
-- **Getting Started With Material-UI For React**: a blog post that guides you in building a simple card list. 
-  - 📝 [The blog post](https://medium.com/codingthesmartway-com-blog/getting-started-with-material-ui-for-react-material-design-for-react-364b2688b555)
-  - 📹 [The video](https://www.youtube.com/watch?v=PWadEeOuv5o)
-- **Elegant UX in React with Material-UI**: a blog post covering some important Material-UI concepts. 
-=======
 - **Introduction to Material-UI**：一系列涵盖所有重要的 Material-UI 组件的视频。
   - 📹 [The videos](https://www.youtube.com/watch?v=pHclLuRolzE&list=PLQg6GaokU5CwiVmsZ0d_9Zsg_DnIP_xwr)
 - **Meet Material-UI — your new favorite user interface library**: 一篇博客文章，指导您构建Todo MVC, 同时涵盖 Material-UI 的一些重要概念。
@@ -56,22 +34,10 @@
   - 📝 [The blog post](https://medium.com/codingthesmartway-com-blog/getting-started-with-material-ui-for-react-material-design-for-react-364b2688b555)
   - 📹 [The video](https://www.youtube.com/watch?v=PWadEeOuv5o)
 - **Implement high fidelity designs**：一篇博客文章，涵盖了一些重要的 Material-UI 概念。
->>>>>>> 7e97b7f3
   - 📝 [The blog post](https://alligator.io/react/material-ui/)
 
 ### 付费的资源
 
-<<<<<<< HEAD
-- **Implement high fidelity designs**: Bridge the gap between Design & Development. Break down detailed designs and bring them to life with Material-UI and React.
-  
-  - 💻 [The Course](https://click.linksynergy.com/deeplink?id=IVuPfk1F/Ow&mid=39197&murl=https%3A%2F%2Fwww.udemy.com%2Fcourse%2Fimplement-high-fidelity-designs-with-material-ui-and-reactjs%2F)
-- **Apply Google Material Design**: This course teaches the fundamentals of Google Material Design and how to develop an end-to-end flight search and booking application using Material-UI and React.
-  
-  - 📹 [Watch Course Trailer](https://www.youtube.com/watch?v=hhZ6yFvCWho)
-  - 💻 [The Course](https://bonsaiilabs.com/courseDetail/material-ui-with-react)
-- **Cookbook**: Build modern-day applications by implementing Material Design principles in React, using Material-UI.
-  
-=======
 - **Implement high fidelity designs**：在设计与开发之间架起一座桥梁。 将详细的设计一点点分解，并使用 Material-UI 和 React 来将其在现实生活中实现。
 
   - 💻 [The Course](https://click.linksynergy.com/deeplink?id=IVuPfk1F/Ow&mid=39197&murl=https%3A%2F%2Fwww.udemy.com%2Fcourse%2Fimplement-high-fidelity-designs-with-material-ui-and-reactjs%2F)
@@ -82,15 +48,9 @@
   - 💻 [The Course](https://bonsaiilabs.com/courseDetail/material-ui-with-react)
 
 - **Cookbook**：通过使用 Material-UI 在 React 中实现 Material Design 原则来构建现代应用程序。
->>>>>>> 7e97b7f3
   - 📘 [The book](https://www.amazon.com/gp/product/1789615224/)
 
 [![参考手册](/static/blog/material-ui-v4-is-out/cookbook.png)](https://www.amazon.com/gp/product/1789615224/)
 
-<<<<<<< HEAD
-- **Builder Book**: Learn how to build a full-stack JavaScript web application from scratch, using a Modern JavaScript stack and Material-UI. 
-  - 📘 [The book](https://builderbook.org/book)
-=======
 - **Builder Book**: Learn how to build a full-stack JavaScript and SaaS web application from scratch, using a Modern JavaScript stack and Material-UI.
-  - 📘 [书](https://builderbook.org/)
->>>>>>> 7e97b7f3
+  - 📘 [书](https://builderbook.org/)