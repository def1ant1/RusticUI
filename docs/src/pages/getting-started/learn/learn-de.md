# Lernen Sie die Material-UI kennen

<p class="description">Neu bei der Material-UI? Es ist leichter zu lernen, wenn Sie wissen, wo Sie anfangen sollen! Diese Anleitung hilft Ihnen, schnell loszulegen.</p>

<<<<<<< HEAD
Wie jede unbekannte Technologie hat Material-UI eine Lernkurve. Mit etwas Übung und Geduld werden Sie bald den Dreh raus haben. Developers come to Material-UI from different backgrounds and with different learning styles. Whether you prefer a more theoretical or practical approach, we hope you’ll find this section helpful.
=======
Wie jede unbekannte Technologie hat Material-UI eine Lernkurve. Whether you prefer a more theoretical or practical approach, we hope you'll find this section helpful. Developers come to Material-UI from different backgrounds and with different learning styles. Whether you prefer a more theoretical or practical approach, we hope you’ll find this section helpful.
>>>>>>> 7e97b7f3

## First example

Die [Verwendungsseite](/getting-started/usage/#quick-start) enthält ein kleines Material-UI-Beispiel mit einem Live-Editor. Even if you don't know anything about Material-UI yet, try changing the code and see how it affects the result.

## Example projects

There are [some example projects](/getting-started/example-projects/) available, providing the infrastructure needed to develop and deploy websites in React.

## Vorlagen

This [selection of basic templates](/getting-started/templates/) will help you get started building your app.

## Empfohlene Ressourcen

Wenn Sie das erste Mal die Material-UI lernen, finden Sie möglicherweise Blogbeiträge, Bücher und Videokurse von Drittanbietern, die hilfreicher sind als die offizielle Dokumentation. Here are some recommended resources, some of which are free.

### Kostenlos

- **Introduction to Material-UI**: a series of videos covering all the important Material-UI components.
  - 📹 [Die Videos](https://www.youtube.com/watch?v=pHclLuRolzE&list=PLQg6GaokU5CwiVmsZ0d_9Zsg_DnIP_xwr)
<<<<<<< HEAD
- **Customize Material-UI for your project**: a look at how you can customize Material-UI to align with your company identity (design system) and products 
  - 📹 [Die Videos](https://www.youtube.com/watch?v=bDkB3LoQKxs)
- **Meet Material-UI — your new favorite user interface library**: a blog post that guides you in building a Todo MVC while covering some important concepts of Material-UI. 
=======
- **Customize Material-UI for your project**: a look at how you can customize Material-UI to align with your company identity (design system) and products
  - 📹 [Die Videos](https://www.youtube.com/watch?v=bDkB3LoQKxs)
- **Meet Material-UI — your new favorite user interface library**: a blog post that guides you in building a Todo MVC while covering some important concepts of Material-UI.
>>>>>>> 7e97b7f3
  - 📝 [Der Blogbeitrag](https://medium.freecodecamp.org/meet-your-material-ui-your-new-favorite-user-interface-library-6349a1c88a8c)
- **Learn React & Material-UI**: a series of videos covering all the important Material-UI components.
  - 📹 [Die Videos](https://www.youtube.com/watch?v=xm4LX5fJKZ8&list=PLcCp4mjO-z98WAu4sd0eVha1g-NMfzHZk)
- **Getting Started With Material-UI For React**: a blog post that guides you in building a simple card list.
  - 📝 [Der Blogbeitrag](https://medium.com/codingthesmartway-com-blog/getting-started-with-material-ui-for-react-material-design-for-react-364b2688b555)
  - 📹 [Das Video](https://www.youtube.com/watch?v=PWadEeOuv5o)
- **Elegant UX in React with Material-UI**: a blog post covering some important Material-UI concepts.
  - 📝 [Der Blogbeitrag](https://alligator.io/react/material-ui/)

### Kostenpflichtig

- **Implement high fidelity designs**: Bridge the gap between Design & Development. Break down detailed designs and bring them to life with Material-UI and React.
<<<<<<< HEAD
  
  - 💻 [The Course](https://click.linksynergy.com/deeplink?id=IVuPfk1F/Ow&mid=39197&murl=https%3A%2F%2Fwww.udemy.com%2Fcourse%2Fimplement-high-fidelity-designs-with-material-ui-and-reactjs%2F)
=======

  - 💻 [The Course](https://click.linksynergy.com/deeplink?id=IVuPfk1F/Ow&mid=39197&murl=https%3A%2F%2Fwww.udemy.com%2Fcourse%2Fimplement-high-fidelity-designs-with-material-ui-and-reactjs%2F)

>>>>>>> 7e97b7f3
- **Apply Google Material Design**: This course teaches the fundamentals of Google Material Design and how to develop an end-to-end flight search and booking application using Material-UI and React.

  - 📹 [Watch Course Trailer](https://www.youtube.com/watch?v=hhZ6yFvCWho)
  - 💻 [The Course](https://bonsaiilabs.com/courseDetail/material-ui-with-react)
<<<<<<< HEAD
=======

>>>>>>> 7e97b7f3
- **Cookbook**: Build modern-day applications by implementing Material Design principles in React, using Material-UI.
  - 📘 [ Das Buch ](https://www.amazon.com/gp/product/1789615224/)

[![cookbook](/static/blog/material-ui-v4-is-out/cookbook.png)](https://www.amazon.com/gp/product/1789615224/)

- **Builder Book**: Learn how to build a full-stack JavaScript and SaaS web application from scratch, using a Modern JavaScript stack and Material-UI.
  - 📘 [ Das Buch ](https://builderbook.org/)<|MERGE_RESOLUTION|>--- conflicted
+++ resolved
@@ -2,11 +2,7 @@
 
 <p class="description">Neu bei der Material-UI? Es ist leichter zu lernen, wenn Sie wissen, wo Sie anfangen sollen! Diese Anleitung hilft Ihnen, schnell loszulegen.</p>
 
-<<<<<<< HEAD
-Wie jede unbekannte Technologie hat Material-UI eine Lernkurve. Mit etwas Übung und Geduld werden Sie bald den Dreh raus haben. Developers come to Material-UI from different backgrounds and with different learning styles. Whether you prefer a more theoretical or practical approach, we hope you’ll find this section helpful.
-=======
 Wie jede unbekannte Technologie hat Material-UI eine Lernkurve. Whether you prefer a more theoretical or practical approach, we hope you'll find this section helpful. Developers come to Material-UI from different backgrounds and with different learning styles. Whether you prefer a more theoretical or practical approach, we hope you’ll find this section helpful.
->>>>>>> 7e97b7f3
 
 ## First example
 
@@ -28,15 +24,9 @@
 
 - **Introduction to Material-UI**: a series of videos covering all the important Material-UI components.
   - 📹 [Die Videos](https://www.youtube.com/watch?v=pHclLuRolzE&list=PLQg6GaokU5CwiVmsZ0d_9Zsg_DnIP_xwr)
-<<<<<<< HEAD
-- **Customize Material-UI for your project**: a look at how you can customize Material-UI to align with your company identity (design system) and products 
-  - 📹 [Die Videos](https://www.youtube.com/watch?v=bDkB3LoQKxs)
-- **Meet Material-UI — your new favorite user interface library**: a blog post that guides you in building a Todo MVC while covering some important concepts of Material-UI. 
-=======
 - **Customize Material-UI for your project**: a look at how you can customize Material-UI to align with your company identity (design system) and products
   - 📹 [Die Videos](https://www.youtube.com/watch?v=bDkB3LoQKxs)
 - **Meet Material-UI — your new favorite user interface library**: a blog post that guides you in building a Todo MVC while covering some important concepts of Material-UI.
->>>>>>> 7e97b7f3
   - 📝 [Der Blogbeitrag](https://medium.freecodecamp.org/meet-your-material-ui-your-new-favorite-user-interface-library-6349a1c88a8c)
 - **Learn React & Material-UI**: a series of videos covering all the important Material-UI components.
   - 📹 [Die Videos](https://www.youtube.com/watch?v=xm4LX5fJKZ8&list=PLcCp4mjO-z98WAu4sd0eVha1g-NMfzHZk)
@@ -49,22 +39,14 @@
 ### Kostenpflichtig
 
 - **Implement high fidelity designs**: Bridge the gap between Design & Development. Break down detailed designs and bring them to life with Material-UI and React.
-<<<<<<< HEAD
-  
-  - 💻 [The Course](https://click.linksynergy.com/deeplink?id=IVuPfk1F/Ow&mid=39197&murl=https%3A%2F%2Fwww.udemy.com%2Fcourse%2Fimplement-high-fidelity-designs-with-material-ui-and-reactjs%2F)
-=======
 
   - 💻 [The Course](https://click.linksynergy.com/deeplink?id=IVuPfk1F/Ow&mid=39197&murl=https%3A%2F%2Fwww.udemy.com%2Fcourse%2Fimplement-high-fidelity-designs-with-material-ui-and-reactjs%2F)
 
->>>>>>> 7e97b7f3
 - **Apply Google Material Design**: This course teaches the fundamentals of Google Material Design and how to develop an end-to-end flight search and booking application using Material-UI and React.
 
   - 📹 [Watch Course Trailer](https://www.youtube.com/watch?v=hhZ6yFvCWho)
   - 💻 [The Course](https://bonsaiilabs.com/courseDetail/material-ui-with-react)
-<<<<<<< HEAD
-=======
 
->>>>>>> 7e97b7f3
 - **Cookbook**: Build modern-day applications by implementing Material Design principles in React, using Material-UI.
   - 📘 [ Das Buch ](https://www.amazon.com/gp/product/1789615224/)
 
