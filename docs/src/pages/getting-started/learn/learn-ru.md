# Изучить Material-UI

<p class="description">Новичок в Material-UI? Легко начать изучение, если ты знаешь с чего начать! Это руководство поможет вам быстро начать работу.</p>

<<<<<<< HEAD
Как и любая незнакомая технология, Material-UI имеет кривую обучения. Немного терепения и практики и вы скоро освоитесь. Разработчики начинают знакомиться с Material-UI с разным практическим опытом и разным подходом к обучению. Независимо от того, предпочитаете ли вы теоретический или практический подход, мы надеемся, что этот раздел руководства будет полезен для вас.
=======
Как и любая незнакомая технология, Material-UI имеет кривую обучения. Whether you prefer a more theoretical or practical approach, we hope you'll find this section helpful. Разработчики начинают знакомиться с Material-UI с разным практическим опытом и разным подходом к обучению. Независимо от того, предпочитаете ли вы теоретический или практический подход, мы надеемся, что этот раздел руководства будет полезен для вас.
>>>>>>> 7e97b7f3

## First example

[Следующая](/getting-started/usage/#quick-start) страница содержит небольшой пример использования Material-UI в интерактивном редакторе. Even if you don't know anything about Material-UI yet, try changing the code and see how it affects the result.

## Example projects

Доступны [несколько примеров проектов](/getting-started/example-projects/), включающих всю инфраструктуру, необходимую для разработки и развертывания вебсайтов на React.

## Шаблоны

Эта [подборка базовых шаблонов](/getting-started/templates/) поможет вам начать разработку собственного приложения.

## Рекомендуемые ресурсы

Впервые изучая Material-UI, вы можете найти публикации в блогах, книги и видео курсы более полезными, чем официальная документация. Вот несколько рекомендуемых ресурсов, в том числе и бесплатные.

### Free

- **Introduction to Material-UI**: a series of videos covering all the important Material-UI components.
  - 📹 [Видео](https://www.youtube.com/watch?v=pHclLuRolzE&list=PLQg6GaokU5CwiVmsZ0d_9Zsg_DnIP_xwr)
<<<<<<< HEAD
- **Customize Material-UI for your project**: a look at how you can customize Material-UI to align with your company identity (design system) and products 
  - 📹 [Видео](https://www.youtube.com/watch?v=bDkB3LoQKxs)
- **Meet Material-UI — your new favorite user interface library**: a blog post that guides you in building a Todo MVC while covering some important concepts of Material-UI. 
=======
- **Getting Started With Material-UI For React**: статья, которая поможет вам создать простой список карточек.
  - 📹 [Видео](https://www.youtube.com/watch?v=bDkB3LoQKxs)
- **Meet Material-UI — your new favorite user interface library**: a blog post that guides you in building a Todo MVC while covering some important concepts of Material-UI.
>>>>>>> 7e97b7f3
  - 📝 [Сообщение в блоге](https://medium.freecodecamp.org/meet-your-material-ui-your-new-favorite-user-interface-library-6349a1c88a8c)
- **Learn React & Material-UI**: a series of videos covering all the important Material-UI components.
  - 📹 [Видео](https://www.youtube.com/watch?v=xm4LX5fJKZ8&list=PLcCp4mjO-z98WAu4sd0eVha1g-NMfzHZk)
- **Getting Started With Material-UI For React**: статья, которая поможет вам создать простой список карточек.
  - 📝 [Сообщение в блоге](https://medium.com/codingthesmartway-com-blog/getting-started-with-material-ui-for-react-material-design-for-react-364b2688b555)
  - 📹 [Видео](https://www.youtube.com/watch?v=PWadEeOuv5o)
<<<<<<< HEAD
- **Elegant UX in React with Material-UI**: a blog post covering some important Material-UI concepts. 
=======
- **Elegant UX in React with Material-UI**: a blog post covering some important Material-UI concepts.
>>>>>>> 7e97b7f3
  - 📝 [Сообщение в блоге](https://alligator.io/react/material-ui/)

### Paid

- **Implement high fidelity designs**: Bridge the gap between Design & Development. Break down detailed designs and bring them to life with Material-UI and React.
<<<<<<< HEAD
  
  - 💻 [The Course](https://click.linksynergy.com/deeplink?id=IVuPfk1F/Ow&mid=39197&murl=https%3A%2F%2Fwww.udemy.com%2Fcourse%2Fimplement-high-fidelity-designs-with-material-ui-and-reactjs%2F)
=======

  - 💻 [The Course](https://click.linksynergy.com/deeplink?id=IVuPfk1F/Ow&mid=39197&murl=https%3A%2F%2Fwww.udemy.com%2Fcourse%2Fimplement-high-fidelity-designs-with-material-ui-and-reactjs%2F)

>>>>>>> 7e97b7f3
- **Apply Google Material Design**: This course teaches the fundamentals of Google Material Design and how to develop an end-to-end flight search and booking application using Material-UI and React.

  - 📹 [Watch Course Trailer](https://www.youtube.com/watch?v=hhZ6yFvCWho)
  - 💻 [The Course](https://bonsaiilabs.com/courseDetail/material-ui-with-react)
<<<<<<< HEAD
=======

>>>>>>> 7e97b7f3
- **Cookbook**: Build modern-day applications by implementing Material Design principles in React, using Material-UI.
  - 📘 [The book](https://www.amazon.com/gp/product/1789615224/)

[![cookbook](/static/blog/material-ui-v4-is-out/cookbook.png)](https://www.amazon.com/gp/product/1789615224/)

- **Builder Book**: Learn how to build a full-stack JavaScript and SaaS web application from scratch, using a Modern JavaScript stack and Material-UI.
  - 📘 [The book](https://builderbook.org/)<|MERGE_RESOLUTION|>--- conflicted
+++ resolved
@@ -2,11 +2,7 @@
 
 <p class="description">Новичок в Material-UI? Легко начать изучение, если ты знаешь с чего начать! Это руководство поможет вам быстро начать работу.</p>
 
-<<<<<<< HEAD
-Как и любая незнакомая технология, Material-UI имеет кривую обучения. Немного терепения и практики и вы скоро освоитесь. Разработчики начинают знакомиться с Material-UI с разным практическим опытом и разным подходом к обучению. Независимо от того, предпочитаете ли вы теоретический или практический подход, мы надеемся, что этот раздел руководства будет полезен для вас.
-=======
 Как и любая незнакомая технология, Material-UI имеет кривую обучения. Whether you prefer a more theoretical or practical approach, we hope you'll find this section helpful. Разработчики начинают знакомиться с Material-UI с разным практическим опытом и разным подходом к обучению. Независимо от того, предпочитаете ли вы теоретический или практический подход, мы надеемся, что этот раздел руководства будет полезен для вас.
->>>>>>> 7e97b7f3
 
 ## First example
 
@@ -28,47 +24,29 @@
 
 - **Introduction to Material-UI**: a series of videos covering all the important Material-UI components.
   - 📹 [Видео](https://www.youtube.com/watch?v=pHclLuRolzE&list=PLQg6GaokU5CwiVmsZ0d_9Zsg_DnIP_xwr)
-<<<<<<< HEAD
-- **Customize Material-UI for your project**: a look at how you can customize Material-UI to align with your company identity (design system) and products 
-  - 📹 [Видео](https://www.youtube.com/watch?v=bDkB3LoQKxs)
-- **Meet Material-UI — your new favorite user interface library**: a blog post that guides you in building a Todo MVC while covering some important concepts of Material-UI. 
-=======
 - **Getting Started With Material-UI For React**: статья, которая поможет вам создать простой список карточек.
   - 📹 [Видео](https://www.youtube.com/watch?v=bDkB3LoQKxs)
 - **Meet Material-UI — your new favorite user interface library**: a blog post that guides you in building a Todo MVC while covering some important concepts of Material-UI.
->>>>>>> 7e97b7f3
   - 📝 [Сообщение в блоге](https://medium.freecodecamp.org/meet-your-material-ui-your-new-favorite-user-interface-library-6349a1c88a8c)
 - **Learn React & Material-UI**: a series of videos covering all the important Material-UI components.
   - 📹 [Видео](https://www.youtube.com/watch?v=xm4LX5fJKZ8&list=PLcCp4mjO-z98WAu4sd0eVha1g-NMfzHZk)
 - **Getting Started With Material-UI For React**: статья, которая поможет вам создать простой список карточек.
   - 📝 [Сообщение в блоге](https://medium.com/codingthesmartway-com-blog/getting-started-with-material-ui-for-react-material-design-for-react-364b2688b555)
   - 📹 [Видео](https://www.youtube.com/watch?v=PWadEeOuv5o)
-<<<<<<< HEAD
-- **Elegant UX in React with Material-UI**: a blog post covering some important Material-UI concepts. 
-=======
 - **Elegant UX in React with Material-UI**: a blog post covering some important Material-UI concepts.
->>>>>>> 7e97b7f3
   - 📝 [Сообщение в блоге](https://alligator.io/react/material-ui/)
 
 ### Paid
 
 - **Implement high fidelity designs**: Bridge the gap between Design & Development. Break down detailed designs and bring them to life with Material-UI and React.
-<<<<<<< HEAD
-  
-  - 💻 [The Course](https://click.linksynergy.com/deeplink?id=IVuPfk1F/Ow&mid=39197&murl=https%3A%2F%2Fwww.udemy.com%2Fcourse%2Fimplement-high-fidelity-designs-with-material-ui-and-reactjs%2F)
-=======
 
   - 💻 [The Course](https://click.linksynergy.com/deeplink?id=IVuPfk1F/Ow&mid=39197&murl=https%3A%2F%2Fwww.udemy.com%2Fcourse%2Fimplement-high-fidelity-designs-with-material-ui-and-reactjs%2F)
 
->>>>>>> 7e97b7f3
 - **Apply Google Material Design**: This course teaches the fundamentals of Google Material Design and how to develop an end-to-end flight search and booking application using Material-UI and React.
 
   - 📹 [Watch Course Trailer](https://www.youtube.com/watch?v=hhZ6yFvCWho)
   - 💻 [The Course](https://bonsaiilabs.com/courseDetail/material-ui-with-react)
-<<<<<<< HEAD
-=======
 
->>>>>>> 7e97b7f3
 - **Cookbook**: Build modern-day applications by implementing Material Design principles in React, using Material-UI.
   - 📘 [The book](https://www.amazon.com/gp/product/1789615224/)
 
