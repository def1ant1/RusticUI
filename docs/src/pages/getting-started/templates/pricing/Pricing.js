--- conflicted
+++ resolved
@@ -224,9 +224,6 @@
         </Grid>
       </Container>
       {/* Footer */}
-<<<<<<< HEAD
-      <Container maxWidth="md" component="footer" className={classes.footer}>
-=======
       <Container
         maxWidth="md"
         component="footer"
@@ -236,7 +233,6 @@
           py: [3, 6],
         }}
       >
->>>>>>> 7e97b7f3
         <Grid container spacing={4} justifyContent="space-evenly">
           {footers.map((footer) => (
             <Grid item xs={6} sm={3} key={footer.title}>
