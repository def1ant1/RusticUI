--- conflicted
+++ resolved
@@ -1,17 +1,3 @@
-<<<<<<< HEAD
-import React from 'react';
-import {
-  createTheme,
-  createStyles,
-  ThemeProvider,
-  withStyles,
-  WithStyles,
-} from '@material-ui/core/styles';
-import CssBaseline from '@material-ui/core/CssBaseline';
-import Hidden from '@material-ui/core/Hidden';
-import Typography from '@material-ui/core/Typography';
-import Link from '@material-ui/core/Link';
-=======
 import * as React from 'react';
 import { createTheme, ThemeProvider } from '@mui/material/styles';
 import useMediaQuery from '@mui/material/useMediaQuery';
@@ -19,7 +5,6 @@
 import Box from '@mui/material/Box';
 import Typography from '@mui/material/Typography';
 import Link from '@mui/material/Link';
->>>>>>> 7e97b7f3
 import Navigator from './Navigator';
 import Content from './Content';
 import Header from './Header';
